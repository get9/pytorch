from collections import deque
import json
import math
import os
import re
from typing import Dict, List, Set

import torch
from torch.profiler import profile
import torch.utils.benchmark as benchmark
from torch.profiler._utils import index_of_first_match
from torch._C._autograd import (_ProfilerEvent, _ExtraFields_TorchOp,
                                _ExtraFields_PyCCall, _ExtraFields_PyCall,
                                _EventType)


class Pattern:
    '''
    Base class for all patterns, subclass this class and implement match()
    to define custom patterns.

    In subclass, define description and skip property.
    '''

    def __init__(self, prof: profile, should_benchmark: bool = False):
        self.prof = prof
        self.should_benchmark = should_benchmark
        self.name = "Please specify a name for pattern"
        self.description = "Please specify a description for pattern"
        self.url = ""
        assert prof.profiler is not None and prof.profiler.kineto_results is not None
        self.event_tree = prof.profiler.kineto_results.experimental_event_tree(
        )
        self.tid_root: Dict[int, List[_ProfilerEvent]] = {}
        for event in self.event_tree:
            self.tid_root.setdefault(event.start_tid, []).append(event)

    @property
    def skip(self):
        return False

    def report(self, event: _ProfilerEvent):
        msg = f"{self.description}\n[Source Code Location] {source_code_location(event)}"
        return msg

    def eventTreeTraversal(self):
        '''
        Traverse the event tree and yield all events.
        Override this method in subclass to customize the traversal.
        '''
        yield from eventTreeDFS(self.event_tree)

    def summary(self, events: List[_ProfilerEvent]):
        default_summary = f"{self.name}: {len(events)} events matched."
        if self.should_benchmark:
            # If benchmark summary is not empty, use it.
            return self.benchmark_summary(
                events) if hasattr(  # type: ignore[attr-defined]
                    self, 'benchmark') else default_summary
        return default_summary

    def benchmark_summary(self, events: List[_ProfilerEvent]):

        def format_time(time_ns: int):
            unit_lst = ["ns", "us", "ms"]
            for unit in unit_lst:
                if time_ns < 1000:
                    return f"{time_ns:.2f} {unit}"
                time_ns //= 1000
            return f"{time_ns:.2f} s"

        assert hasattr(self, 'benchmark'), 'Please implement benchmark()'
        shapes_factor_map = self.benchmark(  # type: ignore[attr-defined]
            events)
        original_time = sum(event.duration_time_ns for event in events)
        new_time = sum(shapes_factor_map[input_shapes(event)] *
                       event.duration_time_ns for event in events)
        return (
            f"{self.name}: {len(events)} events matched. "
            f"Total Estimated Speedup: {format_time(original_time - new_time)} ({round(original_time/new_time, 2)}X)"
        )

    def match(self, event: _ProfilerEvent):
        '''
        Return True if the event matches the pattern.
        This method should be overriden in subclass.
        '''
        raise NotImplementedError

    def matched_events(self):
        if self.skip:
            return []
        matched_events = []
        for event in self.eventTreeTraversal():
            if self.match(event):
                matched_events.append(event)
        return matched_events

    def root_of(self, event: _ProfilerEvent):
        while event.parent:
            event = event.parent
        return event

    def siblings_of(self, event: _ProfilerEvent):
        if event.parent:
            children = event.parent.children
        else:
            children = self.tid_root[event.start_tid]
        index = children.index(event)
        return children[:index], children[index + 1:]

    def next_of(self, event: _ProfilerEvent):
        _, next_events = self.siblings_of(event)
        return next_events[0] if next_events else None

    def prev_of(self, event: _ProfilerEvent):
        prev_events, _ = self.siblings_of(event)
        return prev_events[-1] if prev_events else None

    def go_up_until(self, event: _ProfilerEvent, predicate):
        if not event:
            return None
        while event.parent and not predicate(event):
            event = event.parent
        return event


# Patterns


class NamePattern(Pattern):

    def __init__(self,
                 prof: profile,
                 name: str,
                 should_benchmark: bool = False):
        super().__init__(prof, should_benchmark)
        self.description = f"Matched Name Event: {name}"
        self.name = name

    def match(self, event: _ProfilerEvent):
        return re.search(self.name, event.name()) is not None


class ExtraCUDACopyPattern(Pattern):
    '''
    This pattern identifies if we creates a constant tensor on CPU and immediately moves it to GPU.
    example: torch.zeros((100, 100)).to("cuda")

    Pattern:
    build-in method                 |build-in method
        ...                         |    aten::to
            aten::fill_/aten::zero_ |        aten::_to_copy

    Algorithm:
    We start at node aten::to, go parent events' previous events,
    and check if we have a aten::fill_/aten::zero_ as we keep going down the tree.
    We always select the last child in the children list when we go down the tree.
    If at any step we failed, it is not a match.
    '''

    def __init__(self, prof: profile, should_benchmark: bool = False):
        super().__init__(prof, should_benchmark)
        self.name = "Extra CUDA Copy Pattern"
        self.description = "Filled a CPU tensor and immediately moved it to GPU. Please initalize it on GPU."
        self.url = "https://pytorch.org/tutorials/recipes/recipes/tuning_guide.html#create-tensors-directly-on-the-target-device"
        self.init_ops = {
            "aten::fill_", "aten::zero_", "aten::normal_", "aten::uniform_"
        }

    @property
    def skip(self):
        return not self.prof.with_stack or not self.prof.record_shapes

    def match(self, event):
        # TODO: We should also check tensor identities
        if event.name() != "aten::to":
            return False
<<<<<<< HEAD
        to_event = event
        if not event.children:
            return False
        event = event.children[-1]
        if event.name() != "aten::_to_copy":
            return False
        if not event.children:
            return False
        event = event.children[-1]
        if event.name() != "aten::copy_":
            return False
        if not event.children:
            return False
        event = event.children[0]
        if not event.name().endswith("MemcpyAsync"):
            return False
=======
>>>>>>> 15a03d87
        # Up one level
        event = event.parent
        if event is None:
            return False
        # Check if we have a aten::fill_ in previous leaf
        event = self.prev_of(event)
        if event is None:
            return False
        while event.children:
            event = event.children[-1]
            # aten::zero_ is a special optimzation case where fill_ is not called
            if event.name() in self.init_ops:
                return True
        return event.name() in self.init_ops
        # TODO: Check if tensor is reused

    def benchmark(self, events: List[_ProfilerEvent]):
        shapes_factor_map = {input_shapes(event): 0.0 for event in events}
        for shape in shapes_factor_map:
            size = shape[0]
            to_timer = benchmark.Timer(stmt='torch.ones(size).to("cuda")',
                                       globals={'size': size})
            de_timer = benchmark.Timer(stmt='torch.ones(size, device="cuda")',
                                       globals={'size': size})
            to_time = to_timer.timeit(10).mean
            de_time = de_timer.timeit(10).mean
            shapes_factor_map[shape] = de_time / to_time
        return shapes_factor_map


class ForLoopIndexingPattern(Pattern):
    '''
    This pattern identifies if we use a for loop to index a tensor that
    can be vectorized.
    example:
    tensor = torch.empty((100, 100))
    for i in range(100):
        tensor[i] = i

    Pattern:
    aten::select | ... | aten::select | ... (Repeat)

    Algorithm:
    We start at node aten::select, and we check if we can find this alternating patterns.
    We also keep a dictionary to avoid duplicate match in the for loop.
    '''

    def __init__(self, prof: profile, should_benchmark: bool = False):
        super().__init__(prof, should_benchmark)
        self.name = "For Loop Indexing Pattern"
        self.description = "For loop indexing detected. Vectorization recommended."
        self.visited: Set[int] = set()

    def eventTreeTraversal(self):
        '''
        We need to use BFS traversal order to avoid duplicate match.
        '''
        yield from eventTreeBFS(self.event_tree)

    def match(self, event: _ProfilerEvent):
        if event.name() != "aten::select":
            return False
        if event.id in self.visited:
            return False
        repeat_count = 1
        _, next = self.siblings_of(event)
        if len(next) <= 1:
            return False

        # Custom event list matching
        def same_ops(list1, list2):
            if len(list1) != len(list2):
                return False
            for op1, op2 in zip(list1, list2):
                if op1.name() != op2.name():
                    return False
            return True

        # Record the ops between two aten::select
        next_select_idx = index_of_first_match(
            next, lambda e: e.name() == "aten::select")
        if next_select_idx is None:
            return False
        indexing_ops = [event] + next[:next_select_idx]
        next = next[len(indexing_ops) - 1:]
        for i in range(0, len(next), len(indexing_ops)):
            if same_ops(indexing_ops, next[i:i + len(indexing_ops)]):
                repeat_count += 1
                self.visited.add(next[i].id)
            else:
                break
        return repeat_count >= 10


class FP32MatMulPattern(Pattern):

    def __init__(self, prof: profile, should_benchmark: bool = False):
        super().__init__(prof, should_benchmark)
        self.name = "FP32 MatMul Pattern"
        self.description = (
            "You are currently using GPU that supports TF32. "
            "Please enable TF32 by setting 'torch.backends.cuda.matmul.allow_tf32 = True'"
        )
        self.url = "https://pytorch.org/docs/stable/notes/cuda.html#tensorfloat-32-tf32-on-ampere-devices"

    @property
    def skip(self):
        # Anything less than sm_80 is not Ampere which doesn't support TF32
        has_tf32 = all(
            int(arch[3:]) >= 80 for arch in torch.cuda.get_arch_list())
        return has_tf32 is False or super().skip or not self.prof.record_shapes

    def match(self, event: _ProfilerEvent):
        # If we saw this pattern once, we don't need to match it again
        if event.tag != _EventType.TorchOp:
            return False
        assert isinstance(event.extra_fields, _ExtraFields_TorchOp)
        if event.name() == "aten::mm":
            if event.extra_fields.allow_tf32_cublas is False:
                return True
        return False

    def report(self, event: _ProfilerEvent):
        return self.description

    def benchmark(self, events: List[_ProfilerEvent]):
        shapes_factor_map = {input_shapes(event): 0.0 for event in events}
        for shape in shapes_factor_map:
            matrixA = torch.randn(shape[0], device="cuda", dtype=torch.float32)
            matrixB = torch.randn(shape[1], device="cuda", dtype=torch.float32)
            fp32_timer = benchmark.Timer(stmt='torch.mm(matrixA, matrixB)',
                                         globals={
                                             "matrixA": matrixA,
                                             "matrixB": matrixB
                                         })
            tf32_timer = benchmark.Timer(
                stmt='torch.mm(matrixA, matrixB)',
                setup='torch.backends.cuda.matmul.allow_tf32 = True',
                globals={
                    "matrixA": matrixA,
                    "matrixB": matrixB
                })
            torch.backends.cuda.matmul.allow_tf32 = False
            fp32_time = fp32_timer.timeit(10).mean
            tf32_time = tf32_timer.timeit(10).mean
            shapes_factor_map[shape] = tf32_time / fp32_time
        return shapes_factor_map


class OptimizerSingleTensorPattern(Pattern):
    '''
    This pattern identifies if we are using the single-tensor version of an optimizer.
    example:
    optimizer = torch.optim.SGD(model.parameters(), lr=0.1)
    By adding foreach=True to enable multi-tensor optimizer, we can gain speedup when
    the kernels are relatively small.

    Pattern:
    XXXXX: _single_tenser_<OPTIMIZER_NAME>

    Algorithm:
    String match
    '''

    def __init__(self, prof: profile, should_benchmark: bool = False):
        super().__init__(prof, should_benchmark)
        self.name = "Optimizer Single Tensor Pattern"
        self.optimizers_with_foreach = ["adam", "sgd", "adamw"]
        self.description = (
            "Deteced optimizer running with single tensor implementation. "
            "Please enable multi tensor implementation by passing 'foreach=True' into optimizer."
        )
        self.url = ""

    def match(self, event: _ProfilerEvent):
        for optimizer in self.optimizers_with_foreach:
            if event.name().endswith(f"_single_tensor_{optimizer}"):
                return True
        return False


class SynchronizedDataLoaderPattern(Pattern):
    '''
    This pattern identifies if we are using num_workers=0 in DataLoader.
    example:
    torch.utils.data.DataLoader(dataset, batch_size=batch_size)
    Add num_workers=N to the arguments. N depends on system configuration.

    Pattern:
    dataloader.py(...): __iter__
        dataloader.py(...): _get_iterator
            NOT dataloader.py(...): check_worker_number_rationality

    Algorithm:
    If we don't see check_worker_number_rationality call in the dataloader __iter__,
    It is not an asynchronous dataloader.

    '''

    def __init__(self, prof: profile, should_benchmark: bool = False):
        super().__init__(prof, should_benchmark)
        self.name = "Synchronized DataLoader Pattern"
        self.description = (
            "Detected DataLoader running with synchronized implementation. "
            "Please enable asynchronous dataloading by setting num_workers > 0 when initializing DataLoader."
        )
        self.url = (
            "https://pytorch.org/tutorials/recipes/recipes/tuning_guide.html"
            "#enable-async-data-loading-and-augmentation")

    def match(self, event: _ProfilerEvent):

        def is_dataloader_function(name: str, function_name: str):
            return name.startswith(
                os.path.join("torch", "utils", "data",
                             "dataloader.py")) and name.endswith(function_name)

        if not is_dataloader_function(event.name(), "__iter__"):
            return False
        if not event.children:
            return False
        event = event.children[0]
        if not is_dataloader_function(event.name(), "_get_iterator"):
            return False
        if not event.children:
            return False
        event = event.children[0]
        return not is_dataloader_function(event.name(),
                                          "check_worker_number_rationality")
        # TODO: We should also check if the loader is bottleneck.


class GradNotSetToNonePattern(Pattern):
    '''
    This pattern identifies if we are not setting grad to None in zero_grad.
    example:
    optimizer.zero_grad()
    By setting set_to_none=True, we can gain speedup

    Pattern:
    XXXXX: _zero_grad
        NOT aten::zeros
            aten::zero_

    aten::zero_ is called on each parameter in the model.
    We also want to make sure it is not called by aten::zeros.

    Algorithm:
    String match
    '''

    def __init__(self, prof: profile, should_benchmark: bool = False):
        super().__init__(prof, should_benchmark)
        self.name = "Gradient Set To Zero Instead of None Pattern"
        self.description = (
            "Detected gradient set to zero instead of None. "
            "Please add 'set_to_none=True' when calling zero_grad().")
        self.url = (
            "https://pytorch.org/tutorials/recipes/recipes/tuning_guide.html"
            "#disable-gradient-calculation-for-validation-or-inference")

    def match(self, event: _ProfilerEvent):
        if not event.name().endswith(": zero_grad"):
            return False
        if not event.children:
            return False

        for sub_event in eventTreeDFS(event.children):
            if sub_event.name(
            ) == "aten::zero_" and sub_event.parent.name() != "aten::zeros":
                return True
        # TODO: We should also check if the optimizer's numerical behavior will change.
        return False


class Conv2dBiasFollowedByBatchNorm2dPattern(Pattern):
    '''
    This pattern identifies if we are enabling bias in Conv2d which is followed by BatchNorm2d.
    Bias doesn't do anything when followed by batchnorm.
    Pattern:
    nn.Module: Conv2d            | nn.Module: BatchNorm2d
        ...
            aten::conv2d AND dtype of third argument is not null
    The third argument is the bias
    Algorithm:
    String match
    '''

    def __init__(self, prof: profile, should_benchmark: bool = False):
        super().__init__(prof, should_benchmark)
        self.name = "Enabling Bias in Conv2d Followed By BatchNorm Pattern"
        self.description = "Detected bias enabled in Conv2d that is followed by BatchNorm2d. Please set 'bias=False' in Conv2d."
        self.url = (
            "https://pytorch.org/tutorials/recipes/recipes/tuning_guide.html"
            "#disable-bias-for-convolutions-directly-followed-by-a-batch-norm")

    @property
    def skip(self):
        return self.prof.record_shapes is False or super().skip

    def match(self, event: _ProfilerEvent):
        if event.name() != "aten::conv2d":
            return False
        if len(input_dtypes(event)) < 3 or input_dtypes(event)[2] == "":
            return False
        # This means bias=True
        event = self.go_up_until(
            event, lambda e: e.name().startswith("nn.Module: Conv2d"))
        if not event:
            return False
        event = self.next_of(event)
        if not event:
            return False
        return event.name().startswith("nn.Module: BatchNorm2d")


class MatMulDimInFP16Pattern(Pattern):

    def __init__(self, prof: profile, should_benchmark: bool = False):
        super().__init__(prof, should_benchmark)
        self.name = "Matrix Multiplication Dimension Not Aligned Pattern"
        self.description = "Detected matmul with dimension not aligned. Please use matmul with aligned dimension."
        self.url = "https://pytorch.org/tutorials/recipes/recipes/tuning_guide.html#use-mixed-precision-and-amp"

    @property
    def skip(self):
        return not self.prof.with_stack or not self.prof.record_shapes

    def match(self, event: _ProfilerEvent):

        def mutiple_of(shapes, multiple):
            return all(dim % multiple == 0 for shape in shapes
                       for dim in shape[-2:])

        if event.name() not in ("aten::mm", "aten::bmm", "aten::addmm"):
            return False
        if not input_dtypes(event):
            return False
        arg_dtype = input_dtypes(event)[0]
        # TODO: Have a better way to check dtype_size
        if (arg_dtype.endswith("c10::BFloat16")
                or arg_dtype.endswith("c10::Half")) and not mutiple_of(
                    input_shapes(event), 8):
            return True
        return False

    def benchmark(self, events: List[_ProfilerEvent]):

        def closest_multiple(shapes, multiple):
            return [multiple * math.ceil(shape / multiple) for shape in shapes]

        shapes_factor_map = {input_shapes(event): 0.0 for event in events}
        for shape in shapes_factor_map:
            matrixA = torch.randn(shape[0], device="cuda", dtype=torch.float16)
            matrixB = torch.randn(shape[1], device="cuda", dtype=torch.float16)
            not_aligned_dim_timer = benchmark.Timer(
                stmt='torch.mm(matrixA, matrixB)',
                globals={
                    "matrixA": matrixA,
                    "matrixB": matrixB
                })
            matrixA = torch.randn(closest_multiple(shape[0], 8),
                                  device="cuda",
                                  dtype=torch.float16)
            matrixB = torch.randn(closest_multiple(shape[1], 8),
                                  device="cuda",
                                  dtype=torch.float16)
            aligned_dim_timer = benchmark.Timer(
                stmt='torch.mm(matrixA, matrixB)',
                globals={
                    "matrixA": matrixA,
                    "matrixB": matrixB
                })
            not_aligned_dim_time = not_aligned_dim_timer.timeit(10).mean
            aligned_dim_time = aligned_dim_timer.timeit(10).mean
            shapes_factor_map[shape] = aligned_dim_time / not_aligned_dim_time
        return shapes_factor_map


def source_code_location(event: _ProfilerEvent):
    while event:
        if event.tag == _EventType.PyCall or event.tag == _EventType.PyCCall:
            assert isinstance(event.extra_fields,
                              _ExtraFields_PyCall) or isinstance(
                                  event.extra_fields, _ExtraFields_PyCCall)
            if not event.extra_fields.caller.file_name.startswith("torch" +
                                                                  os.sep):
                return f"{event.extra_fields.caller.file_name}:{event.extra_fields.caller.line_number}"
        event = event.parent
    return "No source code location found"


def input_shapes(event: _ProfilerEvent):
    assert isinstance(event.extra_fields, _ExtraFields_TorchOp)
    return tuple([tuple(shape) for shape in event.extra_fields.inputs.shapes])


def input_dtypes(event: _ProfilerEvent):
    assert isinstance(event.extra_fields, _ExtraFields_TorchOp)
    return tuple(t for t in event.extra_fields.inputs.dtypes)


def eventTreeDFS(event_tree: List[_ProfilerEvent]):
    '''
    Standard DFS traversal of the event tree.
    '''
    stack = deque(event_tree)
    while stack:
        curr_event = stack.pop()
        yield curr_event
        for child_event in curr_event.children:
            stack.append(child_event)


def eventTreeBFS(event_tree: List[_ProfilerEvent]):
    '''
    Standard BFS traversal of the event tree.
    '''
    stack = deque(event_tree)
    while stack:
        curr_event = stack.popleft()
        yield curr_event
        for child_event in curr_event.children:
            stack.append(child_event)


def report_all_anti_patterns(prof,
                             should_benchmark: bool = False,
                             print_enable: bool = True,
                             json_report_dir: str = None):
    report_dict: Dict = {}
    anti_patterns = [
        ExtraCUDACopyPattern(prof, should_benchmark),
        ForLoopIndexingPattern(prof, should_benchmark),
        FP32MatMulPattern(prof, should_benchmark),
        OptimizerSingleTensorPattern(prof, should_benchmark),
        SynchronizedDataLoaderPattern(prof, should_benchmark),
        GradNotSetToNonePattern(prof, should_benchmark),
        Conv2dBiasFollowedByBatchNorm2dPattern(prof, should_benchmark),
        MatMulDimInFP16Pattern(prof, should_benchmark)
    ]
    reported = set()
    summaries = []
    message_list = [f"{'-'*40}TorchTidy Report{'-'*40}"]
    message_list.append("Matched Events:")

    for anti_pattern in anti_patterns:
        matched_events = anti_pattern.matched_events()
        if not matched_events:
            continue
        summaries.append(anti_pattern.summary(matched_events))
        for event in matched_events:
            report_msg = anti_pattern.report(event)
            if report_msg not in reported:
                message_list.append(report_msg)
                reported.add(report_msg)
                src_location, line_no = source_code_location(event).split(":")
                report_dict.setdefault(src_location, []).append({
                    "line_number": int(line_no),
                    "name": anti_pattern.name,
                    "url": anti_pattern.url,
                    "message": anti_pattern.description,
                })

    if json_report_dir is not None:
        json_report_path = os.path.join(json_report_dir,
                                        "torchtidy_report.json")
        if os.path.exists(json_report_path):
            with open(json_report_path, "r") as f:
                exisiting_report = json.load(f)
                exisiting_report.update(report_dict)
                report_dict = exisiting_report
        with open(json_report_path, "w") as f:
            json.dump(report_dict, f, indent=4)

    message_list.append("Summary:")
    message_list += summaries
    message_list.append(f"{'-'*40}TorchTidy Report{'-'*40}")
    if print_enable:
        print("\n".join(message_list))<|MERGE_RESOLUTION|>--- conflicted
+++ resolved
@@ -176,7 +176,6 @@
         # TODO: We should also check tensor identities
         if event.name() != "aten::to":
             return False
-<<<<<<< HEAD
         to_event = event
         if not event.children:
             return False
@@ -193,8 +192,6 @@
         event = event.children[0]
         if not event.name().endswith("MemcpyAsync"):
             return False
-=======
->>>>>>> 15a03d87
         # Up one level
         event = event.parent
         if event is None:
