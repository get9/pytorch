--- conflicted
+++ resolved
@@ -158,10 +158,6 @@
         self.grad_to_source = {}
         self.tensor_to_source = {}
 
-<<<<<<< HEAD
-        from .builder import VariableBuilder
-        from .lazy import LazyVariableTracker
-=======
         # Tracing the _init_group is expensive. But we still have to insert the
         # necessary guards for _init_group. So, we manually handle insertion of
         # guards. We also want to mark all the tensors inside the state dict to
@@ -187,7 +183,6 @@
         state_vt = LazyVariableTracker.realize_all(
             VariableBuilder(tx, AttrSource(self.source, "state"))(self.value.state)
         )
->>>>>>> fb90b4d4
 
         param_groups_vt = LazyVariableTracker.realize_all(
             VariableBuilder(tx, AttrSource(self.source, "param_groups"))(
