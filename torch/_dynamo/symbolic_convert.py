import collections
import contextlib
import copy
import dataclasses
import dis
import functools
import importlib
import inspect
import itertools
import linecache
import logging
import operator
import sys
import textwrap
import threading
import traceback
import types
import typing
import weakref
from typing import Any, Dict, List, Optional, Set, Tuple, Type
from unittest.mock import patch

import torch
import torch._logging
from torch._guards import tracing, TracingContext

from . import config, exc, logging as torchdynamo_logging, trace_rules, variables
from .bytecode_analysis import (
    get_indexof,
    JUMP_OPNAMES,
    livevars_analysis,
    propagate_line_nums,
)
from .bytecode_transformation import (
    cleaned_instructions,
    create_call_function,
    create_instruction,
    create_jump_absolute,
    Instruction,
    is_generator,
    unique_id,
)
from .code_context import code_context
from .codegen import PyCodegen
from .exc import ArgsMismatchError, BackendCompilerFailed, unimplemented, Unsupported
from .funcname_cache import get_funcname
from .guards import GuardBuilder, install_guard
from .output_graph import GraphCompileReason, OutputGraph
from .replay_record import DummyModule, ExecutionRecorder
from .resume_execution import ContinueExecutionCache, ReenterWith
from .source import (
    AttrSource,
    GetItemSource,
    GlobalSource,
    GlobalWeakRefSource,
    LocalSource,
    Source,
)
from .trace_rules import is_builtin_constant, is_forbidden
from .utils import (
    counters,
    get_fake_value,
    get_instruction_source_311,
    graph_break_dup_warning_checker,
    istype,
    LazyString,
    proxy_args_kwargs,
)
from .variables.base import is_side_effect_safe, MutableLocal, typestr, VariableTracker
from .variables.builder import VariableBuilder, wrap_fx_proxy
from .variables.builtin import BuiltinVariable
from .variables.constant import ConstantVariable
from .variables.ctx_manager import (
    ContextWrappingVariable,
    GenericContextWrappingVariable,
    WithExitFunctionVariable,
)
from .variables.dicts import ConstDictVariable, SetVariable
from .variables.functions import (
    BaseUserFunctionVariable,
    NestedUserFunctionVariable,
    SkipFunctionVariable,
    UserFunctionVariable,
    UserMethodVariable,
)
from .variables.lists import (
    BaseListVariable,
    ListIteratorVariable,
    ListVariable,
    SliceVariable,
    TupleVariable,
)
from .variables.misc import (
    ClosureVariable,
    GetAttrVariable,
    InlinedClosureVariable,
    NullVariable,
    PythonModuleVariable,
    UnknownVariable,
)
from .variables.nn_module import NNModuleVariable
from .variables.tensor import supported_comparison_ops, SymNodeVariable, TensorVariable
from .variables.user_defined import (
    RemovableHandleVariable,
    UserDefinedClassVariable,
    UserDefinedObjectVariable,
)

log = logging.getLogger(__name__)
graph_break_log = torch._logging.getArtifactLogger(__name__, "graph_breaks")
trace_call_log = torch._logging.getArtifactLogger(__name__, "trace_call")
trace_source_log = torch._logging.getArtifactLogger(__name__, "trace_source")
tls = threading.local()
compare_op_handlers: Dict[str, Any] = {
    k: BuiltinVariable(v).call_function for k, v in supported_comparison_ops.items()
}
handle_contains = BuiltinVariable(operator.contains).call_function
handle_not = BuiltinVariable(operator.not_).call_function
compare_op_handlers["in"] = lambda tx, args, _: handle_contains(
    tx, [*reversed(args)], {}
)
compare_op_handlers["not in"] = lambda tx, args, _: handle_not(
    tx, [handle_contains(tx, [*reversed(args)], {})], {}
)


@dataclasses.dataclass
class SpeculationEntry:
    filename: str
    lineno: int
    instruction_pointer: int
    failed: bool = False
    reason: Optional[GraphCompileReason] = None

    def fail_and_restart_analysis(self):
        """
        Start tracing of the current frame over again, and don't take this branch.
        """
        self.failed = True
        if self.reason is not None:
            restart_reason = self.reason.reason
        else:
            restart_reason = "Unknown fail_and_restart_analysis"
        raise exc.SpeculationRestartAnalysis(restart_reason=restart_reason)


@dataclasses.dataclass
class SpeculationLog:
    """
    SpeculationLog replaces the prior copy_graphstate/restore_graphstate
    checkpointing.  Rather than saving/restoring state, we restart the
    dynamo conversion process over from the beginning -- but when we
    hit the start of the speculation that failed, we instead generate
    a graph break.
    """

    entries: List[SpeculationEntry] = dataclasses.field(default_factory=list)
    index: int = 0

    def restart(self):
        self.index = 0

    def clear(self):
        self.entries.clear()
        self.index = 0

    def next(self, filename: str, lineno: int, instruction_pointer) -> SpeculationEntry:
        """
        Lookup or create a SpeculationEntry() that is shared across
        RestartAnalysis calls.  Args are used only for debug checks.
        """
        if len(self.entries) == self.index:
            self.entries.append(SpeculationEntry(filename, lineno, instruction_pointer))
        entry = self.entries[self.index]
        self.index += 1
        assert (
            entry.instruction_pointer == instruction_pointer
            and entry.filename == filename
            and entry.lineno == lineno
        ), textwrap.dedent(
            f"""
            SpecuationLog diverged at {self.index} of {len(self.entries)}:
            - Run1: {entry.filename}:{entry.lineno} (ip={entry.instruction_pointer})
            - Run2: {filename}:{lineno} (ip={instruction_pointer})
            Please submit a bug report.
            """
        )
        return entry


@functools.lru_cache(None)
def _step_logger():
    return torchdynamo_logging.get_step_logger(log)


@dataclasses.dataclass
class BlockStackEntry:
    target: Instruction
    stack_index: Optional[int] = None
    with_context: Optional[ContextWrappingVariable] = None

    def can_restore(self):
        return self.with_context is not None

    def resume_fn(self):
        assert self.stack_index is not None
        if self.with_context and self.with_context.target_values:
            return ReenterWith(self.stack_index, tuple(self.with_context.target_values))
        else:
            return ReenterWith(self.stack_index)

    def exit(self, tx):
        assert self.with_context is not None
        return self.with_context.exit(tx)


class ReturnValueOp(Exception):
    pass


def stack_op(fn: typing.Callable[..., object]):
    nargs = len(inspect.signature(fn).parameters)
    fn_var = BuiltinVariable(fn)

    @functools.wraps(fn)
    def impl(self: "InstructionTranslatorBase", inst: Instruction):
        self.push(fn_var.call_function(self, self.popn(nargs), {}))

    return impl


def _detect_and_normalize_assert_statement(
    self: "InstructionTranslatorBase",
    truth_fn: typing.Callable[[object], bool],
    push: bool,
):
    # Detect if this jump instruction is assert and normalize the assert
    # by pushing dummy error message when nothing is given.
    #
    # Python 3.9 assertion is in following format:
    # 18 POP_JUMP_IF_TRUE       28
    # 20 LOAD_ASSERTION_ERROR
    # 22 LOAD_CONST               3 ('Assert message') -> optional instruction
    # 24 CALL_FUNCTION            1                    -> optional instruction
    # 26 RAISE_VARARGS
    #
    # Python 3.8 assertion is in following format:
    # 18 POP_JUMP_IF_TRUE       28
    # 20 LOAD_GLOBAL              0 (Assertion type)
    # 22 LOAD_CONST               3 ('Assert message') -> optional instruction
    # 24 CALL_FUNCTION            1                    -> optional instruction
    # 26 RAISE_VARARGS            1

    if (truth_fn is not operator.truth) or push:
        return False

    assert isinstance(self.instruction_pointer, int)
    current_instruction_pointer = self.instruction_pointer
    inst = self.instructions[current_instruction_pointer]
    # Detect LOAD_ASSERTION_ERROR or LOAD_GLOBAL 0
    if sys.version_info < (3, 9):
        if inst.opname != "LOAD_GLOBAL" or inst.argval != "AssertionError":
            return False
    else:
        if inst.opname != "LOAD_ASSERTION_ERROR":
            return False

    current_instruction_pointer += 1

    # Use dummy error message if its hard to extract
    error_msg = "assertion error"

    inst = self.instructions[current_instruction_pointer]
    # DETECT RAISE_VARARGS or LOAD CONST
    if inst.opname == "LOAD_CONST":
        if not isinstance(inst.argval, str):
            return False
        error_msg = inst.argval

        # if it is LOAD_CONSTANT, it must be followed by CALL_FUNCTION
        # (PRECALL for Python 3.11+)
        current_instruction_pointer += 1
        inst = self.instructions[current_instruction_pointer]
        if inst.opname not in ("CALL_FUNCTION", "PRECALL"):
            return False

        # for Python 3.11+, PRECALL should be followed by CALL, then RAISE_VARARGS
        # for Python < 3.11, CALL_FUNCTION should be followed by RAISE_VARARGS
        current_instruction_pointer += 1
        if inst.opname == "PRECALL":
            current_instruction_pointer += 1
        inst = self.instructions[current_instruction_pointer]

    if inst.opname != "RAISE_VARARGS":
        return False

    self.push(ConstantVariable.create(error_msg))

    return True


def generic_jump(truth_fn: typing.Callable[[object], bool], push: bool):
    def inner(self: "InstructionTranslatorBase", inst: Instruction):
        value: VariableTracker = self.pop()
        if (
            config.rewrite_assert_with_torch_assert
            and _detect_and_normalize_assert_statement(self, truth_fn, push)
        ):
            error_msg: VariableTracker = self.pop()
            # Skip over things like `assert True`
            if value.is_python_constant() and bool(value.as_python_constant()):
                self.jump(inst)
                return

            # TODO maybe should respect DtoH sync intention of users later??
            # Manually insert torch._assert_async instead of python assert and jump over
            # assert related instructions as we don't need them anymore.

            # if we see Tensor as assert statement, no need to call scalar_tensor
            if isinstance(value, TensorVariable):
                self.output.create_proxy(
                    "call_function",
                    torch._assert_async,
                    *proxy_args_kwargs((value, error_msg), {}),
                )
                self.jump(inst)
                return

            if isinstance(value, SymNodeVariable):
                # if the assertion is normal shape expression.
                # just install guard and bail out.
                sym_expr = value.sym_num
                if not isinstance(sym_expr, torch.SymBool):
                    sym_expr = sym_expr != 0

                result = torch.fx.experimental.symbolic_shapes.expect_true(sym_expr)
                if not result:
                    unimplemented(
                        "Assertion failed on symbolic shapes. Did you make sure eager mode succeeds?"
                    )
                self.jump(inst)
                return

            scalar_to_tensor_proxy = self.output.create_proxy(
                "call_function", torch.scalar_tensor, *proxy_args_kwargs((value,), {})
            )

            scalar_to_tensor = wrap_fx_proxy(
                self,
                scalar_to_tensor_proxy,
                example_value=get_fake_value(scalar_to_tensor_proxy.node, self),
            )

            self.output.create_proxy(
                "call_function",
                torch._assert_async,
                *proxy_args_kwargs((scalar_to_tensor, error_msg), {}),
            )
            self.jump(inst)
            return

        if value.is_python_constant():
            if truth_fn(value.as_python_constant()):
                push and self.push(value)
                self.jump(inst)
        elif (
            isinstance(value, (TensorVariable)) and self.should_compile_partial_graph()
        ):
            # compile a partial subgraph prefix then jump into user code
            if self.has_backedge():
                msg = (
                    "Skipping frame because there is a graph break in a for/while loop\n"
                    f"{self.frame_summary()}"
                )
                log.info(msg)
                raise exc.SkipFrame(msg)

            self.push(value)
            log.debug("generic_jump triggered compile")
            self.output.compile_subgraph(
                self,
                reason=GraphCompileReason(
                    f"generic_jump {typestr(value)}", [self.frame_summary()]
                ),
            )
            self.pop()

            if_next = self.create_call_resume_at(self.next_instruction)
            push and self.push(value)
            if_jump = self.create_call_resume_at(inst.target)

            self.output.add_output_instructions(
                [create_instruction(inst.opname, target=if_jump[0])] + if_next + if_jump
            )
        elif isinstance(value, NNModuleVariable):
            # Equivalent of "self.nn_module is not None"
            mod = self.output.get_submodule(value.module_key)
            if truth_fn(mod):
                push and self.push(value)
                self.jump(inst)
        elif isinstance(value, UserDefinedObjectVariable):
            x = value.var_getattr(self, "__bool__")
            # if __bool__ is missing, trying __len__ to infer a truth value.
            if isinstance(x, GetAttrVariable):
                x = value.var_getattr(self, "__len__")

            # __bool__ or __len__ is function
            if isinstance(x, UserMethodVariable):
                result = x.call_function(self, [], {})
                if isinstance(result, ConstantVariable) and isinstance(
                    result.value, (bool, int)
                ):
                    if truth_fn(result.value):
                        push and self.push(value)
                        self.jump(inst)
                else:
                    unimplemented(
                        "generic_jump on UserDefined with __bool__ returning non-constant"
                    )
            # __bool__ or __len__ is non-function or not existed in the user defined object
            else:
                if truth_fn(True):
                    push and self.push(value)
                    self.jump(inst)
        elif not isinstance(value, TensorVariable) and value.has_unpack_var_sequence(
            self
        ):
            if truth_fn(len(value.unpack_var_sequence(self))):
                push and self.push(value)
                self.jump(inst)
        elif isinstance(value, SymNodeVariable):
            eval_result = value.evaluate_expr(self.output)
            if truth_fn(eval_result):
                push and self.push(value)
                self.jump(inst)
        elif isinstance(value, variables.BackwardHookVariable):
            if truth_fn(True):
                push and self.push(value)
                self.jump(inst)
        else:
            from .source import is_constant_source

            if value.source is not None and is_constant_source(value.source):
                if truth_fn(value.get_real_value()):  # type: ignore[attr-defined]
                    push and self.push(value)
                    self.jump(inst)
            else:
                # TODO link the torch.cond doc later
                raise exc.UserError(
                    exc.UserErrorType.DYNAMIC_CONTROL_FLOW,
                    "Dynamic control flow is not supported at the moment. Please use "
                    "functorch.experimental.control_flow.cond to explicitly capture the control flow.",
                    case_name="cond_operands",
                )

    return inner


explain = False


def break_graph_if_unsupported(*, push):
    def decorator(inner_fn):
        @functools.wraps(inner_fn)
        def wrapper(self: "InstructionTranslatorBase", inst: Instruction):
            speculation = self.speculate()
            if speculation.failed:
                assert speculation.reason is not None
                return handle_graph_break(self, inst, speculation.reason)
            try:
                return inner_fn(self, inst)
            except Unsupported as excp:
                if self.generic_context_manager_depth > 0:
                    # We don't support graph break under GenericContextWrappingVariable,
                    # If there is, we roll back to the checkpoint and fall back.
                    excp.remove_from_stats()
                    unimplemented("Graph break under GenericContextWrappingVariable")

                if isinstance(excp, exc.UncapturedHigherOrderOpError):
                    raise

                if not self.should_compile_partial_graph():
                    raise

                user_stack = excp.real_stack
                # TODO: Also report the traceback from the parent frame
                try:
                    frame_loc = (user_stack[-1].filename, user_stack[-1].lineno)
                except IndexError:
                    # first instruction
                    code_options = self.code_options
                    frame_loc = (
                        code_options["co_filename"],
                        code_options["co_firstlineno"],
                    )
                # torch._dynamo.explain() formats this a little nicer, and presents a slightly
                # more actionable user code pointer
                if (
                    graph_break_log.isEnabledFor(logging.DEBUG)
                    and not explain
                    and graph_break_dup_warning_checker.add(frame_loc)
                ):
                    user_stack_formatted = "".join(traceback.format_list(user_stack))
                    # This log line is exercised from
                    #   python test/dynamo/test_exc.py -k test_graph_break_log
                    graph_break_log.debug(
                        "Graph break: from user code at:\n%s",
                        user_stack_formatted,
                        exc_info=True,
                    )
                else:
                    # This log line MUST NOT contain the string "Graph break",
                    # exercised by
                    #   python test/dynamo/test_misc.py -k test_duplicate_graph_break_log
                    log.debug(
                        "Unsupported break in user code at %s:%s (details suppressed)",
                        *frame_loc,
                    )

                if self.has_backedge():
                    msg = (
                        "Skipping frame because there is a graph break in a for/while loop\n"
                        f"{self.frame_summary()}"
                    )
                    log.info(msg)
                    raise exc.SkipFrame(msg) from excp

                excp.remove_from_stats()
                excp.add_to_stats("graph_break")
                speculation.reason = GraphCompileReason(excp.msg, user_stack)
            speculation.fail_and_restart_analysis()

        def handle_graph_break(
            self: "InstructionTranslatorBase",
            inst: Instruction,
            reason: GraphCompileReason,
        ):
            self.output.compile_subgraph(self, reason=reason)
            cg = PyCodegen(self)
            cleanup: List[Instruction] = []
            # Reconstruct the context variables in the block stack
            for b in self.block_stack:
                assert b.with_context is not None
                cg(b.with_context)
                cg.extend_output(b.resume_fn().try_except(cg.code_options, cleanup))
            self.output.add_output_instructions(cg.get_instructions())
            del cg

            if sys.version_info >= (3, 11) and inst.opname == "CALL":
                kw_names = (
                    self.kw_names.as_python_constant()
                    if self.kw_names is not None
                    else ()
                )
                if len(kw_names) > 0:
                    self.output.add_output_instructions(
                        [create_instruction("KW_NAMES", argval=kw_names)]
                    )
                self.output.add_output_instructions(
                    create_call_function(inst.arg, False)
                )
            else:
                # copy instruction, but without exception table data
                assert inst.target is None
                inst_copy = copy.copy(inst)
                inst_copy.exn_tab_entry = None
                self.output.add_output_instructions([inst_copy])

            self.output.add_output_instructions(cleanup)

            if sys.version_info >= (3, 11) and inst.opname == "CALL":
                # stack effect for PRECALL + CALL is split between the two instructions
                stack_effect = dis.stack_effect(
                    dis.opmap["PRECALL"], inst.arg
                ) + dis.stack_effect(dis.opmap["CALL"], inst.arg)
            else:
                stack_effect = dis.stack_effect(inst.opcode, inst.arg)
            self.popn(push - stack_effect)

            for _ in range(push):
                self.push(UnknownVariable())
            self.output.add_output_instructions(
                self.create_call_resume_at(self.next_instruction)
            )

        return wrapper

    return decorator


<<<<<<< HEAD
class InstructionTranslatorBase(Checkpointable[InstructionTranslatorGraphState]):
=======
class BytecodeDistpatchTableMeta(type):
    """Installs a `cls.dispatch_table` on every subclass to speed up calls to self.OPCODE()"""

    def __init__(cls, name, bases, dct):
        super().__init__(name, bases, dct)

        def _missing(opname, *args):
            unimplemented(f"missing: {opname}")

        dispatch_table = {
            op: getattr(cls, opname, functools.partial(_missing, opname))
            for opname, op in dis.opmap.items()
        }
        cls.dispatch_table = [dispatch_table.get(i) for i in range(2**8)]


class InstructionTranslatorBase(
    metaclass=BytecodeDistpatchTableMeta,
):
>>>>>>> 19d27a13
    output: OutputGraph
    symbolic_locals: Dict[str, VariableTracker]
    symbolic_globals: Dict[str, VariableTracker]
    stack: List[VariableTracker]
    instruction_pointer: Optional[int]
    current_instruction: Instruction
    block_stack: List[BlockStackEntry]
    lineno: int
    kw_names: Optional[ConstantVariable]
    accept_prefix_inst: bool
    prefix_insts: List[Instruction]
    inline_depth: int
    inconsistent_side_effects: bool
    current_speculation: Optional[SpeculationEntry]
<<<<<<< HEAD
=======
    dispatch_table: List[Any]
    exec_recorder: Optional[ExecutionRecorder]
>>>>>>> 19d27a13

    def mark_inconsistent_side_effects(self):
        """
        InstructionTranslator has encountered instructions which may cause
        dynamo to see a different version of history from eager
        See: https://github.com/pytorch/pytorch/issues/110765
        """
        self.inconsistent_side_effects = True

    def has_backedge(self):
        cur_offset = self.current_instruction.offset
        assert self.instruction_pointer is not None
        for inst in self.instructions[self.instruction_pointer :]:
            if inst.opname in JUMP_OPNAMES:
                jump_offset = inst.argval
                if jump_offset < cur_offset:
                    return True
        return False

    def cell_and_freevars(self):
        if not hasattr(self, "_cell_and_freevars"):
            self._cell_and_freevars = tuple(
                self.code_options["co_cellvars"] or []
            ) + tuple(self.code_options["co_freevars"] or [])
        return self._cell_and_freevars

    def prune_dead_locals(self):
        reads = livevars_analysis(self.instructions, self.current_instruction)
        # implicit use by super()
        # reads = reads | {"__class__"}
        # output variables?
        reads = reads | set(self.cell_and_freevars())
        self.symbolic_locals = {
            k: v for k, v in self.symbolic_locals.items() if k in reads
        }
        self.output.side_effects.prune_dead_object_new(self)

    def call_function(
        self,
        fn: VariableTracker,
        args: List[VariableTracker],
        kwargs: Dict[str, VariableTracker],
    ):
        assert isinstance(fn, VariableTracker)
        assert isinstance(args, list)
        assert isinstance(kwargs, dict)
        assert all(
            isinstance(x, VariableTracker)
            for x in itertools.chain(args, kwargs.values())
        )
        inner_fn = None
        if hasattr(fn, "value"):
            inner_fn = fn.value
        if hasattr(fn, "fn"):
            inner_fn = fn.fn
        if inner_fn and callable(inner_fn) and is_forbidden(inner_fn):
            raise AssertionError(f"Attempt to trace forbidden callable {inner_fn}")
        self.push(fn.call_function(self, args, kwargs))

    def inline_user_function_return(self, fn, args, kwargs):
        """
        A call to some user defined function by inlining it.
        """
        return InliningInstructionTranslator.inline_call(self, fn, args, kwargs)

    def get_line_of_code_header(self, lineno=None):
        if lineno is None:
            lineno = self.lineno
        inline_depth_str = (
            f" (inline depth: {self.inline_depth})" if self.inline_depth > 0 else ""
        )
        funcname = get_funcname(self.f_code.co_filename, lineno)
        funcname_str = "" if funcname is None else f" ({funcname})"
        return f"{self.f_code.co_filename}:{lineno} in {self.f_code.co_name}{funcname_str}{inline_depth_str}"

    def get_log_starts_line_log_str(self):
        log_str = f"TRACE starts_line {self.get_line_of_code_header()}\n"
        line = linecache.getline(self.f_code.co_filename, self.lineno).rstrip()
        log_str += f"    {line}"
        return log_str

    def starts_line(self, lineno):
        if self.lineno == lineno:
            return
        self.lineno = lineno
        TracingContext.set_current_loc(
            self.f_code.co_filename, lineno, self.f_code.co_name
        )
        if trace_source_log.isEnabledFor(logging.DEBUG):
            trace_source_log.debug("%s", LazyString(self.get_log_starts_line_log_str))

    def step(self):
        """Process exactly one instruction, return False we should exit"""
        ip = self.instruction_pointer
        if ip is None:
            return False
        self.current_instruction = inst = self.instructions[ip]
        self.instruction_pointer = ip + 1

        if inst.starts_line:
            self.starts_line(inst.starts_line)

        if (
            not self.stack
            and self.should_compile_partial_graph()
            and self.is_non_empty_graph()
        ):
            self.current_speculation = self.speculate()
            if self.current_speculation.failed:
                return self.step_graph_break(inst)

        if log.isEnabledFor(logging.DEBUG):
            log.debug("TRACE %s %s %s", inst.opname, inst.argval, self.stack)

        self.update_block_stack(inst)

        try:
            self.dispatch_table[inst.opcode](self, inst)
            return not self.output.should_exit
        except ReturnValueOp:
            return False
        except Unsupported:
            if self.current_speculation is None:
                log.debug("empty checkpoint")
                raise
            log.debug("step triggered compile", exc_info=True)

        self.current_speculation.fail_and_restart_analysis()

    if sys.version_info >= (3, 11):

        def update_block_stack(self, inst):
            # 3.11 no longer uses a block stack, but we still keep track of one
            # so that we know which contexts are currently active.
            # For our purposes, all exception table entries with the same target
            # are considered to be part of the same "block".
            entry = inst.exn_tab_entry
            if not (
                # still in the same block
                entry
                and self.block_stack
                and self.block_stack[-1].target is entry.target
            ):
                if not entry:
                    # no longer in any block
                    # It is possible for NOPs to be between two instructions
                    # in the same block, but the NOPs are not covered by an
                    # exception table entry. In this case, assume that we
                    # are still in the same block.
                    if self.block_stack and inst.opname != "NOP":
                        # If we really escape from a block and the current
                        # instruction is not in another block, then there
                        # should be no other nested blocks that we are in.
                        assert len(self.block_stack) == 1
                        self.block_stack.pop()
                elif (
                    # current instruction is in the previous block
                    len(self.block_stack) > 1
                    and self.block_stack[-2].target is entry.target
                ):
                    # exit the current block
                    self.block_stack.pop()
                else:
                    # current instruction is in a new block
                    # push block to stack - note, BEFORE_WITH blocks won't
                    # be pushed here since BEFORE_WITH pushes the block, and
                    # the current instruction would be counted as being in that block.
                    self.block_stack.append(
                        BlockStackEntry(entry.target, len(self.stack))
                    )

    else:

        def update_block_stack(self, inst):
            pass

    @property
    def next_instruction(self):
        return self.instructions[self.instruction_pointer]  # type: ignore[index]

    def step_graph_break(self, continue_inst):
        # generate code from checkpoint
        assert not self.output.output_instructions
        assert self.current_speculation is not None
        self.output.compile_subgraph(
            self,
            partial_convert=True,
            reason=GraphCompileReason("step_unsupported", [self.frame_summary()]),
        )
        self.output.add_output_instructions(
            [create_jump_absolute(continue_inst)] + self.instructions
        )

    def run_ctx_mgr(self):
        # NB: Don't push the top level frame summary; set_current_loc will
        # take care of it.  However, DO make sure we attach real_stack to
        # exceptions
        return TracingContext.current_frame(None)

    def run(self):
        with self.run_ctx_mgr():
            try:
                self.output.push_tx(self)
                while self.step():
                    pass
            except BackendCompilerFailed:
                raise
            except Exception as e:
                if self.exec_recorder:
                    e.exec_record = self.exec_recorder.get_record()  # type: ignore[attr-defined]
                raise
            finally:
                self.output.pop_tx()
                # Cleanup the outputGraph to delete the held tensors. We perform the
                # cleanup only for InstructionTranslator and not
                # InliningInstructionTranslator. The InliningInstructionTranslator
                # mutates the output object and is restored to original state if
                # there was an exception.
                if isinstance(self, InstructionTranslator):
                    self.output.cleanup()

    def push(self, val: Optional[VariableTracker]):
        assert val is None or isinstance(
            val, VariableTracker
        ), f"push expects VariableTracker, got {typestr(val)}"
        self.stack.append(val)  # type: ignore[arg-type]

    def push_many(self, vals: List[VariableTracker]):
        for val in vals:
            self.push(val)

    def pop(self) -> VariableTracker:
        return self.stack.pop()

    def popn(self, n: int) -> List[VariableTracker]:
        return [*reversed([self.pop() for _ in range(n)])]

    def LOAD_FAST(self, inst):
        name = inst.argval

        if self.exec_recorder and name in self.f_locals:
            self.exec_recorder.add_local_var(name, self.f_locals[name])

        try:
            self.push(self.symbolic_locals[name].unwrap())
        except KeyError:
            if name.startswith("."):
                try:
                    # This happens in dict/list comprehensions
                    self.push(self.symbolic_locals[name.replace(".", "implicit")])
                except KeyError:
                    unimplemented("undefined LOAD_FAST (implicit)")
            else:
                unimplemented("undefined LOAD_FAST")

        # for continuation functions
        if name.startswith("___stack"):
            self.symbolic_locals.pop(name)

    def LOAD_DEREF(self, inst):
        assert inst.argval in self.cell_and_freevars()

        if self.exec_recorder and inst.argval in self.f_locals:
            self.exec_recorder.add_local_var(inst.argval, self.f_locals[inst.argval])

        if inst.argval not in self.symbolic_locals:
            unimplemented(f"undefined LOAD_DEREF {inst.argval}")
        self.push(self.symbolic_locals[inst.argval])

    def STORE_FAST(self, inst):
        loaded_vt = self.pop()
        name = inst.argval
        loaded_vt.set_name_hint(name)
        self.symbolic_locals[name] = loaded_vt

    def DELETE_FAST(self, inst):
        del self.symbolic_locals[inst.argval]

    STORE_DEREF = STORE_FAST

    def LOAD_CLOSURE(self, inst):
        self.push(ClosureVariable(name=inst.argval))

    def LOAD_CONST(self, inst):
        i = inst.arg
        if i is None:
            self.push(ConstantVariable.create(value=inst.argval))
        else:
            val = self._constants_cache[i]
            if not val:
                self._constants_cache[i] = val = ConstantVariable.create(
                    value=inst.argval
                )
            self.push(val)

    def get_global_source(self, name):
        source: Source
        if self.output.global_scope is self.f_globals:
            source = GlobalSource(name)
        else:
            if "__name__" in self.f_globals:
                source = AttrSource(
                    self.import_source(self.f_globals["__name__"]), name
                )
            else:
                mangled_name = self.output.install_global_by_id(
                    "___unnamed_scope", self.f_globals
                )
                source = GetItemSource(GlobalSource(mangled_name), name)
        return source

    def LOAD_GLOBAL(self, inst):
        if sys.version_info >= (3, 11):
            if inst.arg % 2:
                self.PUSH_NULL(inst)

        name = inst.argval

        if self.exec_recorder:
            if name in self.f_globals:
                self.exec_recorder.add_global_var(name, self.f_globals[name])
            else:
                assert name in self.f_builtins
                self.exec_recorder.builtins[name] = self.f_builtins[name]

        if inst.argval == "AssertionError":
            unimplemented("assert with non-string message")

        if name in self.symbolic_globals:
            variable = self.output.side_effects[self.symbolic_globals[name]]
            self.push(self.output.side_effects.load_global(variable, name))
            return

        try:
            value = self.f_globals[name]
        except KeyError:
            return self.load_builtin(inst)

        source = self.get_global_source(name)
        self.push(VariableBuilder(self, source)(value))

    def STORE_GLOBAL(self, inst):
        value = self.pop()
        name = inst.argval
        source = self.get_global_source(name)
        if name not in self.symbolic_globals:
            self.symbolic_globals[name] = object()  # type: ignore[assignment]  # sentinel object
        variable = self.output.side_effects.track_global_existing(
            source, self.symbolic_globals[name]
        )
        if isinstance(value, RemovableHandleVariable):
            unimplemented("Storing handles in globals - NYI")
        self.output.side_effects.store_global(variable, name, value)

    def import_source(self, module_name):
        """Create an alias to a module for use in guards"""
        if "torch_package" in module_name:
            value = torch.package.package_importer._package_imported_modules[
                module_name
            ]
            alias = (
                module_name.replace(">", "_").replace("<", "_").replace(".", "_dot_")
            )
        else:
            value = importlib.import_module(module_name)
            alias = f"__import_{module_name.replace('.', '_dot_')}"
        f_globals = self.output.global_scope
        assert alias not in f_globals or f_globals[alias] is value
        f_globals[alias] = value
        self.output.update_co_names(alias)
        return GlobalSource(alias)

    def resolve_name(self, name, package, level):
        """
        Copied from the Cpython implementation of __import__
        Resolve a relative module name to an absolute one.
        https://github.com/python/cpython/blob/5a094f0255eea1db58fb2cf14c200971e64ec36e/Lib/importlib/_bootstrap.py#L902
        """
        bits = package.rsplit(".", level - 1)
        if len(bits) < level:
            raise ImportError("attempted relative import beyond top-level package")
        base = bits[0]
        return f"{base}.{name}" if name else base

    def calc_package(self):
        """
        Copied from the Cpython implementation of __import__
        https://github.com/python/cpython/blob/5a094f0255eea1db58fb2cf14c200971e64ec36e/Lib/importlib/_bootstrap.py#L1090
        """
        package = self.f_globals.get("__package__")
        spec = self.f_globals.get("__spec__")
        if package is not None:
            if spec is not None and package != spec.parent:
                log.warning(
                    "__package__ != __spec__.parent (%r != %r)",
                    package,
                    spec.parent,
                    stacklevel=3,
                )
            return package
        elif spec is not None:
            return spec.parent
        else:
            log.warning(
                "can't resolve package from __spec__ or __package__, "
                "falling back on __name__ and __path__",
                stacklevel=3,
            )
            package = self.f_globals["__name__"]
            if "__path__" not in self.f_globals:
                package = package.rpartition(".")[0]
        return package

    def IMPORT_NAME(self, inst):
        level, fromlist = self.popn(2)
        level = level.as_python_constant()
        fromlist = fromlist.as_python_constant()
        module_name = inst.argval

        # Are we replaying? if so, load recorded module
        recorded_name = (
            f"{ExecutionRecorder.LOCAL_MOD_PREFIX}_{level}_{fromlist}_{module_name}"
        )
        if recorded_name in self.f_globals:
            value = self.f_globals[recorded_name]
            source = GlobalSource(recorded_name)
        else:
            try:
                value = __import__(
                    module_name,
                    fromlist=fromlist,
                    level=level,
                    globals=self.f_globals,
                )
            except ImportError:
                unimplemented("import a module that does not exist")

            if level != 0:
                pkg = self.calc_package()
                module_name = self.resolve_name(module_name, pkg, level)

            # For __import__, when the name variable is of the form package.module,
            # normally, the top-level package (the name up till the first dot) is
            # returned, not the module named by module_name. However, when a
            # non-empty fromlist argument is given, the module named by name is
            # returned. Therefore, we set the source correctly here.
            if not fromlist:
                top_level_module_name = module_name.partition(".")[0]
                source = self.import_source(top_level_module_name)
            else:
                source = self.import_source(module_name)

        if self.exec_recorder:
            self.exec_recorder.add_local_mod(recorded_name, value)

        if istype(value, (types.ModuleType, DummyModule)):
            self.push(PythonModuleVariable(value, source=source))
        else:
            unimplemented(f"IMPORT_NAME {typestr(value)}")

    def IMPORT_FROM(self, inst):
        self.DUP_TOP(inst)
        self.LOAD_ATTR(inst)

    def load_builtin(self, inst):
        if inst.argval not in self.f_builtins:
            raise NameError(f"name '{inst.argval}' is not defined")
        val = self.f_builtins[inst.argval]

        if callable(val):
            self.push(VariableBuilder(self, GlobalSource(inst.argval))(val))
        else:
            assert is_builtin_constant(val)
            self.push(ConstantVariable.create(value=val))

    def jump(self, inst):
        self.instruction_pointer = self.indexof[inst.target]

    JUMP_FORWARD = jump
    JUMP_ABSOLUTE = jump

    POP_JUMP_IF_FALSE = generic_jump(operator.not_, False)
    POP_JUMP_IF_TRUE = generic_jump(operator.truth, False)
    JUMP_IF_FALSE_OR_POP = generic_jump(operator.not_, True)
    JUMP_IF_TRUE_OR_POP = generic_jump(operator.truth, True)

    def SETUP_LOOP(self, inst):
        # only exists in python<=3.7
        self.block_stack.append(BlockStackEntry(inst.target))

    def SETUP_EXCEPT(self, inst):
        # only exists in python<=3.7
        self.block_stack.append(BlockStackEntry(inst.target))

    def POP_BLOCK(self, inst):
        self.block_stack.pop()

    def SETUP_WITH(self, inst):
        self.setup_or_before_with(inst)

    def SETUP_FINALLY(self, inst):
        self.block_stack.append(BlockStackEntry(inst.target))

    def BEGIN_FINALLY(self, inst):
        self.push(None)

    def WITH_CLEANUP_START(self, inst):
        exit, exc = self.popn(2)
        assert exc is None
        self.push(exc)
        self.push(exit.call_function(self, [ConstantVariable.create(None)] * 3, {}))

    def WITH_CLEANUP_FINISH(self, inst):
        self.popn(2)
        self.push(None)

    def CALL_FINALLY(self, inst):
        """
        pushes the address of the next instruction onto the stack and increments
        bytecode counter by delta
        """
        # Python 3.8 only
        addr = self.indexof[self.next_instruction]
        self.push(ConstantVariable.create(addr))
        self.instruction_pointer = self.indexof[inst.target]

    def END_FINALLY(self, inst):
        # Python 3.8 only
        # https://docs.python.org/3.8/library/dis.html#opcode-END_FINALLY
        tos = self.pop()
        if isinstance(tos, ConstantVariable):
            self.instruction_pointer = tos.as_python_constant()
        else:
            pass

    def POP_FINALLY(self, inst):
        # Python 3.8 only
        preserve_tos = inst.argval
        if preserve_tos:
            tos = self.pop()
        _ = self.pop()
        if preserve_tos:
            self.push(tos)  # type: ignore[possibly-undefined]

    def FOR_ITER(self, inst):
        it = self.pop().realize()
        if isinstance(it, (variables.ListIteratorVariable, variables.IteratorVariable)):
            try:
                val, next_iter = it.next_variables(self)
                self.push(next_iter)
                self.push(val)
            except StopIteration:
                self.jump(inst)
        else:
            unimplemented(f"FOR_ITER {typestr(it)}")

    def COMPARE_OP(self, inst):
        self.push(compare_op_handlers[inst.argval](self, self.popn(2), {}))

    def GET_ITER(self, inst):
        self.call_function(BuiltinVariable(iter), [self.pop()], {})

    @break_graph_if_unsupported(push=1)
    def CALL_FUNCTION(self, inst):
        args = self.popn(inst.argval)
        fn = self.pop()
        self.call_function(fn, args, {})

    @break_graph_if_unsupported(push=1)
    def CALL_FUNCTION_EX(self, inst):
        kwargsvars: VariableTracker
        if inst.argval == 0:
            kwargsvars = ConstDictVariable({})
            argsvars = self.pop()
        elif inst.argval == 1:
            kwargsvars = self.pop()
            argsvars = self.pop()
        else:
            unimplemented("CALL_FUNCTION_EX")
        fn = self.pop()
        if sys.version_info >= (3, 11):
            null = self.pop()
            assert isinstance(null, NullVariable)

        if (
            isinstance(fn, GetAttrVariable)
            and isinstance(fn.obj, TensorVariable)
            and fn.name == "view"
            and isinstance(argsvars, (ConstantVariable, TensorVariable))
        ):
            # Hack to handle special case in some bert models.  Converts
            # x.view(*shape) into x.view(shape), which is correct for view()
            # but not generally.  See test_transpose_for_scores().
            argsvars = TupleVariable([argsvars])

        if not isinstance(
            argsvars, BaseListVariable
        ) and argsvars.has_unpack_var_sequence(self):
            argsvars = TupleVariable(argsvars.unpack_var_sequence(self))

        if not isinstance(argsvars, BaseListVariable) or not isinstance(
            kwargsvars, ConstDictVariable
        ):
            unimplemented(f"non-static call {typestr(argsvars)} {typestr(kwargsvars)}")

        # Map to a dictionary of str -> VariableTracker
        kwargsvars = kwargsvars.keys_as_python_constant()
        self.call_function(fn, argsvars.items, kwargsvars)

    @break_graph_if_unsupported(push=1)
    def CALL_FUNCTION_KW(self, inst):
        argnames = self.pop()
        args = self.popn(inst.argval)
        fn = self.pop()
        assert isinstance(argnames, TupleVariable) and argnames.is_python_constant()
        argnames = argnames.as_python_constant()
        args, kwargs_list = args[: -len(argnames)], args[-len(argnames) :]
        kwargs = dict(zip(argnames, kwargs_list))
        assert len(kwargs) == len(argnames)
        self.call_function(fn, args, kwargs)

    def LOAD_METHOD_SUPER(self, inst):
        self.CALL_FUNCTION(dataclasses.replace(inst, argval=2))
        arg = inst.argval[0]
        argval = self.code_options["co_names"][arg]
        if sys.version_info < (3, 11):
            self.LOAD_ATTR(dataclasses.replace(inst, argval=argval))
        else:
            self.LOAD_METHOD(dataclasses.replace(inst, argval=argval))

    def LOAD_ATTR_SUPER(self, inst):
        self.CALL_FUNCTION(dataclasses.replace(inst, argval=2))
        arg = inst.argval[0]
        argval = self.code_options["co_names"][arg]
        self.LOAD_ATTR(dataclasses.replace(inst, argval=argval))

    def LOAD_METHOD(self, inst):
        self.LOAD_ATTR(inst)
        obj = self.pop()
        if sys.version_info >= (3, 11):
            # always follow the NULL + fn convention, since if obj
            # is actually a method, self is already bound to it, so it
            # doesn't need to be passed in as an arg.
            self.PUSH_NULL(inst)
            self.push(obj)
        else:
            self.push(obj)
            self.push(None)

    def CALL_METHOD(self, inst):
        args = self.popn(inst.argval)
        dummy = self.pop()
        assert dummy is None
        fn = self.pop()
        self.call_function(fn, args, {})

    def LOAD_ATTR(self, inst):
        obj = self.pop()
        result = BuiltinVariable(getattr).call_function(
            self, [obj, ConstantVariable.create(inst.argval)], {}
        )
        self.push(result)

    def STORE_ATTR(self, inst):
        speculation = self.speculate()
        if speculation.failed:
            return self.store_attr_graph_break(inst)
        val, obj = self.popn(2)

        if isinstance(obj, NNModuleVariable):
            # We don't allow side effects during export
            # https://github.com/pytorch/torchdynamo/issues/1475
            assert (
                not self.export
            ), f"Mutating module attribute {inst.argval} during export."

        try:
            BuiltinVariable(setattr).call_function(
                self, [obj, ConstantVariable.create(inst.argval), val], {}
            )
            return
        except Unsupported as e:
            if not self.should_compile_partial_graph():
                raise
            log.debug("STORE_ATTR triggered compile", exc_info=True)
            e.remove_from_stats()
            e.add_to_stats("graph_break")
        speculation.fail_and_restart_analysis()

    def store_attr_graph_break(self, inst):
        self.output.compile_subgraph(
            self, reason=GraphCompileReason("store_attr", [self.frame_summary()])
        )
        self.output.add_output_instructions([copy.copy(inst)])
        self.popn(2)
        self.output.add_output_instructions(
            self.create_call_resume_at(self.next_instruction)
        )

    def DELETE_ATTR(self, inst):
        obj = self.pop()
        BuiltinVariable(delattr).call_function(
            self, [obj, ConstantVariable.create(inst.argval)], {}
        )

    def create_call_resume_at(self, offset):
        raise AssertionError(
            f"create_call_resume_at not overridden by subclass {type(self)}"
        )

    def should_compile_partial_graph(self) -> bool:
        raise AssertionError(
            f"should_compile_partial_graph not overridden by subclass {type(self)}"
        )

    @break_graph_if_unsupported(push=0)
    def STORE_SUBSCR(self, inst):
        val, obj, key = self.popn(3)
        result = obj.call_method(self, "__setitem__", [key, val], {})

    def BUILD_TUPLE(self, inst):
        items = self.popn(inst.argval)
        self.push(TupleVariable(items))

    def BUILD_SLICE(self, inst):
        items = self.popn(inst.argval)
        self.push(SliceVariable(items))

    def BUILD_LIST(self, inst):
        items = self.popn(inst.argval)
        self.push(ListVariable(items, mutable_local=MutableLocal()))

    def BUILD_SET(self, inst):
        if config.inject_BUILD_SET_unimplemented_TESTING_ONLY:
            unimplemented("missing: BUILD_SET")
        items = self.popn(inst.argval)
        new_set = SetVariable(items, mutable_local=MutableLocal())
        self.push(new_set)

    def BUILD_LIST_UNPACK(self, inst, cls=ListVariable):
        seqs = self.popn(inst.argval)
        items = list()
        for seq in seqs:
            try:
                items.extend(seq.unpack_var_sequence(self))
            except NotImplementedError:
                unimplemented(f"BUILD_LIST_UNPACK {seq}")
        self.push(cls(items, mutable_local=MutableLocal()))

    def BUILD_TUPLE_UNPACK(self, inst):
        self.BUILD_LIST_UNPACK(inst, cls=TupleVariable)

    BUILD_TUPLE_UNPACK_WITH_CALL = BUILD_TUPLE_UNPACK

    def BUILD_MAP(self, inst):
        items = self.popn(inst.argval * 2)
        d = dict(zip(items[::2], items[1::2]))
        self.push(ConstDictVariable(d, mutable_local=MutableLocal()))

    def BUILD_MAP_UNPACK(self, inst):
        items = self.popn(inst.argval)
        # ensure everything is a dict
        items = [BuiltinVariable(dict).call_function(self, [x], {}) for x in items]
        result = dict()
        for x in items:
            assert isinstance(x, ConstDictVariable)
            result.update(x.items)
        self.push(
            ConstDictVariable(
                result,
                mutable_local=MutableLocal(),
            )
        )

    BUILD_MAP_UNPACK_WITH_CALL = BUILD_MAP_UNPACK

    def BUILD_CONST_KEY_MAP(self, inst):
        keys = self.pop()
        values = self.popn(inst.argval)
        assert isinstance(keys, TupleVariable)
        assert keys.is_python_constant()

        keys = keys.unpack_var_sequence(self)
        assert len(keys) == len(values)

        self.push(
            ConstDictVariable(
                dict(zip(keys, values)),
                mutable_local=MutableLocal(),
            )
        )

    def MAP_ADD(self, inst):
        k, v = self.popn(2)
        assert inst.argval > 0
        obj = self.stack[-inst.arg].realize()
        assert isinstance(obj, ConstDictVariable)
        obj.call_method(self, "__setitem__", (k, v), {})  # type: ignore[arg-type]

    def SET_ADD(self, inst):
        v = self.pop()
        assert inst.argval > 0
        obj = self.stack[-inst.arg]
        assert isinstance(obj, SetVariable)
        assert obj.mutable_local
        return obj.call_method(self, "add", [v], {})

    def LIST_APPEND(self, inst):
        v = self.pop()
        assert inst.argval > 0
        obj = self.stack[-inst.arg].realize()
        assert isinstance(obj, ListVariable)
        assert obj.mutable_local
        self.output.side_effects.mutation(obj)
        obj.items.append(v)

    def MAKE_FUNCTION(self, inst):
        flags = inst.arg
        old_stack = list(self.stack)
        if sys.version_info < (3, 11):
            fn_name = self.pop()
        code = self.pop()
        if sys.version_info >= (3, 11):
            # MAKE_FUNCTION behavior actually changed in 3.11, see
            # https://github.com/python/cpython/pull/93189/
            assert hasattr(code.value, "co_qualname")  # type: ignore[attr-defined]
            fn_name = ConstantVariable.create(value=code.value.co_qualname)  # type: ignore[attr-defined]
        defaults = None
        closure = None
        annotations = None
        kwdefaults = None

        if flags & 0x08:
            closure = self.pop()
        if flags & 0x04:
            annotations = self.pop()
        if flags & 0x02:
            kwdefaults = self.pop()
        if flags & 0x01:
            defaults = self.pop()

        self.push(
            NestedUserFunctionVariable(
                fn_name,
                code,
                self.f_globals,
                defaults,
                kwdefaults,
                annotations,
                closure,
                closure_scope=self,
            )
        )

    def UNPACK_SEQUENCE(self, inst):
        seq = self.pop()
        if isinstance(seq, TensorVariable):
            val = seq.unpack_var_sequence(self, idxes=range(inst.argval))
        elif isinstance(seq, GetAttrVariable) and isinstance(seq.obj, TensorVariable):
            # x, y = a.shape
            proxy = getattr(seq.obj.as_proxy(), seq.name)
            val = [wrap_fx_proxy(self, proxy[i]) for i in range(inst.argval)]
        elif seq.has_unpack_var_sequence(self):
            val = seq.unpack_var_sequence(self)
        else:
            unimplemented(f"UNPACK_SEQUENCE {seq}")
        if len(val) != inst.argval:
            unimplemented("UNPACK_SEQUENCE length mismatch")
        for i in reversed(val):
            self.push(i)

    def UNPACK_EX(self, inst):
        assert 0 <= inst.argval <= 0xFFFF
        prefix = inst.argval & 0xFF  # low byte
        suffix = inst.argval >> 8  # high byte
        seq = self.pop()
        if seq.has_unpack_var_sequence(self):
            vals = list(seq.unpack_var_sequence(self))
            assert len(vals) >= prefix + suffix
            vals_prefix = vals[:prefix]
            vals_list = vals[prefix : len(vals) - suffix]
            vals_suffix = vals[len(vals) - suffix :]
            for item in reversed(vals_suffix):
                self.push(item)
            self.push(TupleVariable(vals_list))
            for item in reversed(vals_prefix):
                self.push(item)
        else:
            unimplemented(f"UNPACK_EX {seq}")

    def NOP(self, inst):
        pass

    def POP_TOP(self, inst):
        self.pop()

    def ROT_TWO(self, inst):
        a = self.pop()
        b = self.pop()
        self.push(a)
        self.push(b)

    def ROT_THREE(self, inst):
        a = self.pop()
        b = self.pop()
        c = self.pop()
        self.push(a)
        self.push(c)
        self.push(b)

    def ROT_FOUR(self, inst):
        a = self.pop()
        b = self.pop()
        c = self.pop()
        d = self.pop()
        self.push(a)
        self.push(d)
        self.push(c)
        self.push(b)

    def DUP_TOP(self, inst):
        a = self.pop()
        self.push(a)
        self.push(a)

    def DUP_TOP_TWO(self, inst):
        a = self.pop()
        b = self.pop()
        self.push(b)
        self.push(a)
        self.push(b)
        self.push(a)

    def FORMAT_VALUE(self, inst):
        flags = inst.arg
        if (flags & 0x04) == 0x04:
            fmt_spec = self.pop()
        else:
            fmt_spec = ConstantVariable.create("")

        value = self.pop()
        if isinstance(value, SymNodeVariable):
            value = ConstantVariable.create(str(value.sym_num))
        if (flags & 0x03) == 0x01:
            value = BuiltinVariable(str).call_function(self, [value], {})
        elif (flags & 0x03) == 0x02:
            value = BuiltinVariable(repr).call_function(self, [value], {})
        elif (flags & 0x03) == 0x03:
            value = BuiltinVariable(ascii).call_function(self, [value], {})

        fmt_var = ConstantVariable.create("{:" + fmt_spec.as_python_constant() + "}")

        self.call_function(BuiltinVariable(str.format), [fmt_var, value], {})

    def BUILD_STRING(self, inst):
        format_string_parts: List[str] = []
        args: List[VariableTracker] = []
        kwargs: Dict[str, VariableTracker] = {}
        for part in self.popn(inst.arg):
            if isinstance(part, ConstantVariable):
                format_string_parts.append("{}")
                args.append(part)
            elif isinstance(part, variables.StringFormatVariable):
                format_string_parts.append(part.format_string)
                args.extend(part.sym_args)
                if set(kwargs.keys()) & set(part.sym_kwargs.keys()):
                    unimplemented(
                        f"BUILD_STRING key conflict {kwargs} & {part.sym_kwargs}"
                    )
                kwargs.update(part.sym_kwargs)
            else:
                unimplemented(f"BUILD_STRING {part}")
        self.push(
            variables.StringFormatVariable.create(
                "".join(format_string_parts), args, kwargs
            )
        )

    def IS_OP(self, inst):
        assert inst.argval == 0 or inst.argval == 1
        if inst.argval == 0:
            new_argval = "is"
        else:
            new_argval = "is not"
        new_inst = create_instruction("COMPARE_OP", argval=new_argval)
        self.COMPARE_OP(new_inst)

    def CONTAINS_OP(self, inst):
        assert inst.argval == 0 or inst.argval == 1
        left, right = self.popn(2)
        op = inst.argval
        self.push(right.call_method(self, "__contains__", [left], {}))
        if op == 1:
            self.UNARY_NOT(inst)

    def LIST_EXTEND(self, inst):
        v = self.pop()
        assert inst.argval > 0
        obj = self.stack[-inst.arg]
        assert isinstance(obj, ListVariable)
        assert obj.mutable_local
        obj.call_method(self, "extend", [v], {})

    def LIST_TO_TUPLE(self, inst):
        self.push(BuiltinVariable(tuple).call_function(self, [self.pop()], {}))

    def DICT_MERGE(self, inst):
        v = self.pop()
        assert inst.argval > 0
        obj = self.stack[-inst.arg].realize()
        assert isinstance(obj, ConstDictVariable)
        assert obj.mutable_local
        obj.call_method(self, "update", [v], {})

    DICT_UPDATE = DICT_MERGE

    def GEN_START(self, inst):
        self.pop()

    def GET_LEN(self, inst):
        tos = self.stack[-1]
        if tos.is_python_constant():
            self.push(ConstantVariable.create(len(tos.as_python_constant())))
        else:
            self.push(tos.call_method(self, "__len__", [], {}))

    def MATCH_MAPPING(self, inst):
        tos = self.stack[-1]
        assert isinstance(tos, ConstDictVariable)
        if isinstance(tos.items, collections.abc.Mapping):
            self.push(ConstantVariable.create(True))
        else:
            self.push(ConstantVariable.create(False))

    def MATCH_SEQUENCE(self, inst):
        tos = self.stack[-1]
        assert tos.is_python_constant()
        tos_value = tos.as_python_constant()
        if isinstance(tos_value, collections.abc.Sequence) and not isinstance(
            tos_value, (str, bytes, bytearray)
        ):
            self.push(ConstantVariable.create(True))
        else:
            self.push(ConstantVariable.create(False))

    def MATCH_KEYS(self, inst):
        tos = self.stack[-1]
        tos1 = self.stack[-2]
        assert isinstance(tos1, ConstDictVariable)

        if all(k in tos1 for k in tos):  # type: ignore[attr-defined]
            self.push(TupleVariable([tos1.getitem_const(k) for k in tos]))  # type: ignore[attr-defined]
            if sys.version_info < (3, 11):
                self.push(ConstantVariable.create(True))
        else:
            self.push(ConstantVariable.create(None))
            if sys.version_info < (3, 11):
                self.push(ConstantVariable.create(False))

    def LOAD_ASSERTION_ERROR(self, inst):
        unimplemented("assert with non-string message")

    UNARY_POSITIVE = stack_op(operator.pos)
    UNARY_NEGATIVE = stack_op(operator.neg)
    UNARY_NOT = stack_op(operator.not_)
    UNARY_INVERT = stack_op(operator.invert)

    BINARY_POWER = stack_op(operator.pow)
    BINARY_MULTIPLY = stack_op(operator.mul)
    BINARY_MATRIX_MULTIPLY = stack_op(operator.matmul)
    BINARY_FLOOR_DIVIDE = stack_op(operator.floordiv)
    BINARY_TRUE_DIVIDE = stack_op(operator.truediv)
    BINARY_MODULO = stack_op(operator.mod)
    BINARY_REMAINDER = stack_op(operator.mod)
    BINARY_ADD = stack_op(operator.add)
    BINARY_SUBTRACT = stack_op(operator.sub)
    BINARY_SUBSCR = break_graph_if_unsupported(push=1)(stack_op(operator.getitem))
    BINARY_LSHIFT = stack_op(operator.lshift)
    BINARY_RSHIFT = stack_op(operator.rshift)
    BINARY_AND = stack_op(operator.and_)
    BINARY_OR = stack_op(operator.or_)
    BINARY_XOR = stack_op(operator.xor)

    INPLACE_POWER = stack_op(operator.ipow)
    INPLACE_MULTIPLY = stack_op(operator.imul)
    INPLACE_MATRIX_MULTIPLY = stack_op(operator.imatmul)
    INPLACE_FLOOR_DIVIDE = stack_op(operator.ifloordiv)
    INPLACE_TRUE_DIVIDE = stack_op(operator.itruediv)
    INPLACE_MODULO = stack_op(operator.imod)
    INPLACE_REMAINDER = stack_op(operator.imod)
    INPLACE_ADD = stack_op(operator.iadd)
    INPLACE_SUBTRACT = stack_op(operator.isub)
    INPLACE_LSHIFT = stack_op(operator.ilshift)
    INPLACE_RSHIFT = stack_op(operator.irshift)
    INPLACE_AND = stack_op(operator.iand)
    INPLACE_XOR = stack_op(operator.ixor)
    INPLACE_OR = stack_op(operator.ior)

    # 3.11 opcodes
    def RESUME(self, inst):
        if inst.arg == 0:
            self.append_prefix_inst(inst)
            self.accept_prefix_inst = False
        else:
            assert not self.accept_prefix_inst

    if sys.version_info >= (3, 11):

        def BINARY_OP(self, inst):
            return _binary_op_lookup[inst.arg](self, inst)

    def PRECALL(self, inst):
        pass

    def KW_NAMES(self, inst):
        kw_names = self.code_options["co_consts"][inst.arg]
        assert isinstance(kw_names, tuple)
        for name in kw_names:
            assert isinstance(name, str)
        assert self.kw_names is None
        self.kw_names = ConstantVariable.create(value=kw_names)  # type: ignore[assignment]

    def PUSH_NULL(self, inst):
        self.push(NullVariable())

    @break_graph_if_unsupported(push=1)
    def CALL(self, inst):
        # see https://docs.python.org/3.11/library/dis.html#opcode-CALL
        # for convention
        contents = self.popn(inst.arg + 2)
        if isinstance(contents[0], NullVariable):
            fn = contents[1]
            args = []
        else:
            fn = contents[0]
            args = [contents[1]]
        kw_names = self.kw_names.value if self.kw_names else ()
        if kw_names:
            args = args + contents[2 : -len(kw_names)]
            kwargs_list = contents[-len(kw_names) :]
            kwargs = dict(zip(kw_names, kwargs_list))
            assert len(kwargs) == len(kw_names)
        else:
            args = args + contents[2:]
            kwargs = {}
        self.call_function(fn, args, kwargs)
        self.kw_names = None

    def COPY(self, inst):
        self.push(self.stack[-inst.arg])

    def SWAP(self, inst):
        self.stack[-1], self.stack[-inst.arg] = self.stack[-inst.arg], self.stack[-1]

    JUMP_BACKWARD = jump
    JUMP_BACKWARD_NO_INTERRUPT = jump

    POP_JUMP_FORWARD_IF_TRUE = generic_jump(operator.truth, False)
    POP_JUMP_BACKWARD_IF_TRUE = generic_jump(operator.truth, False)
    POP_JUMP_FORWARD_IF_FALSE = generic_jump(operator.not_, False)
    POP_JUMP_BACKWARD_IF_FALSE = generic_jump(operator.not_, False)

    def CACHE(self, inst):
        pass

    def BEFORE_WITH(self, inst):
        self.setup_or_before_with(inst)

    def setup_or_before_with(self, inst):
        ctx = self.pop()
        if not isinstance(ctx, ContextWrappingVariable):
            unimplemented(f"{inst.opname} {ctx}")

        if isinstance(ctx, GenericContextWrappingVariable):
            self.generic_context_manager_depth += 1

        exit = WithExitFunctionVariable(
            ctx,
            inst.target,
        )
        if sys.version_info >= (3, 11):
            # see create_call_resume_at for block stack details
            target = self.next_instruction.exn_tab_entry.target
        else:
            target = inst.target
        if isinstance(self, InstructionTranslator):
            self.block_stack.append(BlockStackEntry(target, len(self.stack), ctx))
        else:
            self.block_stack.append(BlockStackEntry(target))

        self.push(exit)
        self.push(ctx.enter(self))

    def append_prefix_inst(self, inst):
        assert self.accept_prefix_inst
        self.prefix_insts.append(inst)

    def MAKE_CELL(self, inst):
        self.append_prefix_inst(inst)

    def COPY_FREE_VARS(self, inst):
        self.append_prefix_inst(inst)

    def RETURN_GENERATOR(self, inst):
        self.append_prefix_inst(inst)

    def is_non_empty_graph(self):
        if self.output.count_calls() > 1:
            # perf optimization only
            self.is_non_empty_graph = lambda: True  # type: ignore[method-assign]
            return True
        return False

    def format_frame_summary(self, additional_stack_frames=None):
        if additional_stack_frames is None:
            additional_stack_frames = []
        return "".join(
            traceback.format_list(
                [self.frame_summary()] + list(reversed(additional_stack_frames))
            )
        )

    def frame_summary(self):
        return traceback.FrameSummary(
            getattr(self.f_code, "co_filename", "<unknown>"),
            self.lineno,
            getattr(self.f_code, "co_name", "<unknown>"),
            lookup_line=False,
        )

    def store_global_weakref_by_id(self, prefix, value):
        global_name = self.output.install_global_by_id(prefix, weakref.ref(value))
        install_guard(
            GlobalWeakRefSource(global_name).make_guard(GuardBuilder.WEAKREF_ALIVE)
        )
        return global_name

    @property
    def fake_mode(self):
        return self.output.tracing_context.fake_mode

    def find_symbolic_locals_name(self, tensor_variable):
        for key, value in self.symbolic_locals.items():
            if value is tensor_variable:
                return key
        return None

    @contextlib.contextmanager
    def strict_translation_mode(self):
        self.strict_checks_enabled = True
        try:
            yield
        finally:
            self.strict_checks_enabled = False

    def speculate(self) -> SpeculationEntry:
        return self.speculation_log.next(
            self.f_code.co_filename, self.lineno, self.instruction_pointer
        )

    def __init__(
        self,
        output: OutputGraph,
        instructions: List[Instruction],
        f_locals: Dict[str, Any],
        f_globals: Dict[str, Any],
        f_builtins: Dict[str, Any],
        code_options: Dict[str, Any],
        symbolic_locals: Dict[str, VariableTracker],
        symbolic_globals: Dict[str, VariableTracker],
        f_code: types.CodeType,
        export: bool,
        inline_depth: int,
        speculation_log: SpeculationLog,
    ):
        super().__init__()
        self.speculation_log = speculation_log

        # Mutable state checkpointed by copy_graphstate()
        self.output = output
        self.symbolic_locals = symbolic_locals
        self.symbolic_globals = symbolic_globals
        self.stack = []
        self.instruction_pointer = 0
        self.current_instruction = create_instruction("NOP")
        self.block_stack = []
        # states before SETUP_WITH for checkpointing and fallback
        self.generic_context_manager_depth = 0
        self.lineno = -1
        self.kw_names = None
        self.accept_prefix_inst = True
        self.prefix_insts = []

        # Properties of the input/output code
        self.instructions: List[Instruction] = instructions
        self.indexof: Dict[Instruction, int] = get_indexof(self.instructions)
        self.f_locals: Dict[
            str, Any
        ] = f_locals  # needed for recording accessed locals for replay
        self.f_globals: Dict[str, Any] = f_globals
        self.f_builtins: Dict[str, Any] = f_builtins
        self.code_options: Dict[str, Any] = code_options
        self.f_code: types.CodeType = f_code

        # Execution record for replaying errors
        if config.replay_record_enabled:
            self.exec_recorder = ExecutionRecorder(
                code=f_code, code_options=code_options
            )
        else:
            self.exec_recorder = None
        # Stack of module being parsed, current nn.module is at the end of ordered dict.
        # The first field of tuple is the fully qualified name of current module
        # in original hierarchy.  The second field is the type of current nn.module
        self.nn_module_stack: Dict[str, Tuple[str, Type[Any]]] = {}
        # Flag to indicate whether tracing is used for export.
        self.export = export

        self.current_speculation = None

        self.strict_checks_enabled = False

        if sys.version_info >= (3, 10):
            from .resume_execution import (
                CO_ASYNC_GENERATOR,
                CO_COROUTINE,
                CO_GENERATOR,
                CO_ITERABLE_COROUTINE,
            )

            if f_code.co_flags & (
                CO_GENERATOR | CO_COROUTINE | CO_ITERABLE_COROUTINE | CO_ASYNC_GENERATOR
            ):
                self.push(BuiltinVariable(None))

        self.inline_depth = inline_depth
        self.inconsistent_side_effects = False
        self._constants_cache: List[Optional[VariableTracker]] = [None] * len(
            f_code.co_consts
        )
        linecache.lazycache(f_code.co_filename, f_globals)


class InstructionTranslator(InstructionTranslatorBase):
    mutated_closure_cell_contents: Set[str]

    @staticmethod
    def current_tx() -> "InstructionTranslator":
        return tls.current_tx

    @contextlib.contextmanager
    def set_current_tx(self):
        prior = getattr(tls, "current_tx", None)
        tls.current_tx = self
        try:
            yield
        finally:
            tls.current_tx = prior

    def __init__(
        self,
        instructions: List[Instruction],
        f_code,
        f_locals,
        f_globals,
        f_builtins,
        code_options,
        compiler_fn,
        one_graph,
        export,
        export_constraints,
        mutated_closure_cell_contents: Set[str],
        frame_state,
        speculation_log: SpeculationLog,
    ):
        _step_logger()(
            logging.INFO,
            f"torchdynamo start tracing {f_code.co_name} {code_options['co_filename']}:{code_options['co_firstlineno']}",
        )
        super().__init__(
            output=OutputGraph(
                code_options,
                compiler_fn,
                self,
                export,
                export_constraints,
                frame_state,
                local_scope=f_locals,
                global_scope=f_globals,
                f_code=f_code,
            ),
            instructions=instructions,
            f_locals=f_locals,
            f_globals=f_globals,
            f_builtins=f_builtins,
            code_options=code_options,
            symbolic_locals={},  # set below
            # A global var is inserted only after a STORE_GLOBAL happens to it
            symbolic_globals={},
            f_code=f_code,
            export=export,
            inline_depth=0,
            speculation_log=speculation_log,
        )

        self._throw_if_in_functorch()

        # as soon as we create the tracing context we should keep it active, so any calls
        # into dynamo apis can rely on finding it
        with tracing(self.output.tracing_context), self.set_current_tx():
            self.one_graph: bool = one_graph
            self.export = export
            self.mutated_closure_cell_contents = mutated_closure_cell_contents
            if self.export:
                assert (
                    self.one_graph
                ), "Export without one graph - something has gone wrong."

            vars = list(code_options["co_varnames"])
            cells_and_freevars = [x for x in self.cell_and_freevars() if x not in vars]
            vars.extend(cells_and_freevars)
            cells_and_freevars_set = set(cells_and_freevars)

            self.symbolic_locals = {
                k: variables.LazyVariableTracker.create(
                    f_locals[k],
                    source=LocalSource(k, cell_or_freevar=k in cells_and_freevars_set),
                )
                for k in vars
                if k in f_locals
            }

            self._throw_if_unsupported_optimizer_step()

            self.debug_locals: List[Tuple[VariableTracker, List[VariableTracker]]] = []
            if export:
                # export gets confused if we never realize unused inputs
                # in export mode just eagerly realize everything
                self.symbolic_locals = variables.LazyVariableTracker.realize_all(
                    self.symbolic_locals
                )

            self._freevars_ids = dict()
            for name in self.code_options["co_freevars"]:
                if name in f_locals:
                    self._freevars_ids[name] = id(f_locals[name])

    def _throw_if_unsupported_optimizer_step(self):
        from .variables import OptimizerVariable

        OptimizerVariable.throw_if_unsupported_step(
            self.symbolic_locals, self.code_options["co_name"]
        )

    def _throw_if_in_functorch(self):
        # Fallback to eager in case of a graph break inside vmap
        eager = torch._dynamo.lookup_backend("eager")
        compiler_fn = inspect.getattr_static(
            self.output.compiler_fn, "compiler_fn", self.output.compiler_fn
        )
        ci = torch._C._functorch.peek_interpreter_stack()
        forbidden_keys = (
            torch._C._functorch.TransformType.Vmap,
            torch._C._functorch.TransformType.Grad,
            torch._C._functorch.TransformType.Jvp,
        )
        if ci is not None and ci.key() in forbidden_keys and compiler_fn is not eager:
            # if it reaches here, it means Dynamo failed to inline a functorch function
            name = ci.key().name.lower()
            msg = f"torch.func.{name}(fn) requires the function to be inlined by dynamo"
            unimplemented(msg)

    def get_example_value(self, source: Source):
        if isinstance(source, LocalSource):
            return self.f_locals[source.local_name]
        if isinstance(source, GlobalSource):
            return self.f_globals[source.global_name]
        raise KeyError()

    def run(self):
        super().run()

    def match_nested_cell(self, name, cell):
        """Match a cell in this method to one in a function we are inlining"""
        try:
            value = cell.cell_contents
        except ValueError:
            return None
        # TODO(jansel): check the id of the cell rather than the contents
        if id(value) != self._freevars_ids.get(name):
            return None
        return self.symbolic_locals[name]

    def should_compile_partial_graph(self):
        return (
            all(b.can_restore() for b in self.block_stack)
            and not self.one_graph
            and self.generic_context_manager_depth == 0
        )

    def create_call_resume_at(self, inst):
        self.instruction_pointer = None

        if inst.opname == "RETURN_VALUE":
            return [create_instruction("RETURN_VALUE")]

        reads = livevars_analysis(self.instructions, inst)
        argnames = tuple(
            k
            for k in self.symbolic_locals.keys()
            if k in reads and k not in self.cell_and_freevars()
        )

        cg = PyCodegen(self)

        # Python does not allow null to be an arg to a function, so
        # we remove nulls from the stack and restore them in the
        # prologue of the resume function

        # sorted list of indices of nulls on the stack
        null_idxes: List[int] = []
        if sys.version_info >= (3, 11):
            # find indices of NullVariables
            for i, var in enumerate(self.stack):
                if isinstance(var, NullVariable):
                    null_idxes.append(i)
            # generate bytecode to pop the nulls
            null_cnt = 0
            for i, var in enumerate(reversed(self.stack)):
                if isinstance(var, NullVariable):
                    for j in range(2, i + 2 - null_cnt):
                        cg.append_output(create_instruction("SWAP", arg=j))
                    cg.extend_output(cg.pop_null())
                    null_cnt += 1

        # we popped all nulls from the stack at runtime,
        # so we should not count NullVariables
        stack_len = len(self.stack) - len(null_idxes)
        nargs = stack_len + len(argnames)

        name = unique_id(f"__resume_at_{inst.offset}")

        new_code: types.CodeType = ContinueExecutionCache.lookup(
            self.f_code,
            self.lineno,
            inst.offset,
            tuple(b.target.offset for b in self.block_stack),
            stack_len,
            argnames,
            tuple(b.resume_fn() for b in self.block_stack),
            tuple(null_idxes),
        )

        # Add original GraphModule context to the resume function to handle
        # the case of a graph break while tracing a GraphModule
        orig_graphmodule_maybe = code_context.get_context(self.f_code).get(
            "orig_graphmodule", lambda: None
        )()
        if orig_graphmodule_maybe is not None:
            code_context.get_context(new_code)["orig_graphmodule"] = weakref.ref(
                orig_graphmodule_maybe
            )

        if new_code.co_freevars:
            cg.make_function_with_closure(name, new_code, True, stack_len)
        else:
            # This is safe: we pre-generate a unique name
            self.output.install_global_unsafe(
                name, types.FunctionType(new_code, self.f_globals, name)
            )
            cg.extend_output(cg.load_function_name(name, True, stack_len))

        cg.extend_output([cg.create_load(k) for k in argnames])
        cg.extend_output(create_call_function(nargs, False))
        cg.append_output(create_instruction("RETURN_VALUE"))
        return cg.get_instructions()

    def symbolic_locals_contain_module_class(self):
        for v in self.symbolic_locals.values():
            if isinstance(v, UserDefinedClassVariable) and issubclass(
                v.as_python_constant(), torch.nn.Module
            ):
                return True
        return False

    def RETURN_VALUE(self, inst):
        if (
            self.output.count_calls() == 0
            and not self.inconsistent_side_effects
            and not self.symbolic_locals_contain_module_class()
            and not self.export
        ):
            raise exc.SkipFrame("because no content in function call")
        self.instruction_pointer = None
        _step_logger()(
            logging.INFO,
            f"torchdynamo done tracing {self.f_code.co_name} (RETURN_VALUE)",
        )
        log.debug("RETURN_VALUE triggered compile")
        self.output.compile_subgraph(
            self,
            reason=GraphCompileReason(
                "return_value", [self.frame_summary()], graph_break=False
            ),
        )
        self.output.add_output_instructions([create_instruction("RETURN_VALUE")])
        raise ReturnValueOp()


if sys.version_info >= (3, 11):
    _binary_op_lookup = [
        getattr(
            InstructionTranslator,
            opname[3:] if "INPLACE" in opname else f"BINARY_{opname[3:]}",
        )
        for opname, _ in dis._nb_ops  # type: ignore[attr-defined]
    ]


class InliningInstructionTranslator(InstructionTranslatorBase):
    """Trace and inline a called method"""

    symbolic_result: Optional[TensorVariable]

    @classmethod
    def inline_call(cls, parent, func, args, kwargs):
        with patch.dict(counters, {"unimplemented": counters["inline_call"]}):
            return cls.inline_call_(parent, func, args, kwargs)

    @staticmethod
    def check_inlineable(func):
        if func.has_self():
            unimplemented("inline with __self__")

        result = trace_rules.check_verbose(func, is_inlined_call=True)
        if result.skipped:
            from torch._dynamo.variables.misc import produce_trampoline_autograd_apply

            # _origin marks this as coming from an internal dynamo known function that is safe to
            # trace through.
            if hasattr(getattr(func, "fn", None), "_origin") and func.fn._origin in [
                produce_trampoline_autograd_apply,
            ]:
                # Known sound
                return trace_rules.SkipResult(
                    False, "allowlist in dynamo known function"
                )
            fn_qualname = func.fn.__qualname__ if hasattr(func, "fn") else ""
            unimplemented(
                f"'inline in skipfiles: {fn_qualname} | {func.get_name()} {func.get_filename()}, {result.reason}'"
            )

        if isinstance(func, UserFunctionVariable) and inspect.getattr_static(
            func.get_function(), "_torchdynamo_disable", False
        ):
            unimplemented(
                f"call torch._dynamo.disable() wrapped function {func.get_function()}"
            )
        else:
            return result

    @staticmethod
    def inline_call_(
        parent, func: VariableTracker, args: List[VariableTracker], kwargs
    ):
        if isinstance(func, SkipFunctionVariable):
            unimplemented("inline with functions in skip files")
        assert isinstance(
            func,
            (UserFunctionVariable, NestedUserFunctionVariable),
        )
        result = InliningInstructionTranslator.check_inlineable(func)
        assert result.skipped is False
        try:
            sub_locals, closure_cells = func.bind_args(parent, args, kwargs)
        except TypeError as e:
            # Wrap the general TypeError during bind_args() to the internal ArgsMismatchError with detailed info
            raise ArgsMismatchError(  # noqa: TRY200
                "{reason}.\n  func = {func}, args = {args}, kwargs = {kwargs}".format(
                    reason=str(e),
                    func=f"'{func.get_name()}' {func.get_filename()}:{func.get_code().co_firstlineno}",
                    args=[arg.python_type() for arg in args],
                    kwargs=kwargs,
                ),
            )

        for v in itertools.chain(sub_locals.values(), closure_cells.values()):
            if not isinstance(v, VariableTracker):
                unimplemented(f"unconverted arg {v}")

        code: types.CodeType = func.get_code()
        if code.co_name in ("__setitem__", "__setattr__") and not (
            args is not None
            and len(args) > 0
            and isinstance(args[0], variables.CustomizedDictVariable)
        ):
            unimplemented(f"inline {code.co_name}")

        suffix = ""
        # TODO: mlazos, add support for enabling multiple artifact logs
        # with a single alias
        if torch._logging._internal.log_state.is_artifact_enabled("output_code"):
            suffix = f"\n{dis.Bytecode(code).dis()}"
        if sys.version_info >= (3, 11):
            cur_inst = parent.current_instruction
            parent_code = parent.f_code
            header = parent.get_line_of_code_header(lineno=cur_inst.positions.lineno)

            def get_trace_call_log_str():
                line = get_instruction_source_311(parent_code, cur_inst).rstrip()
                return f"TRACE inlined call {code.co_name} from {header}\n{line}"

            trace_call_log.debug("%s", LazyString(get_trace_call_log_str))
        log.debug("INLINING %s%s, %s", code, suffix, result.reason)

        # Detect inline GraphModule calls in order to propagate node metadata,
        # by checking if the first argument (self) is a variable tracking a GraphModule.
        if args and isinstance(args[0], NNModuleVariable):
            module = parent.output.get_submodule(args[0].module_key)
            if isinstance(module, torch.fx.GraphModule):
                # The inline call might not actually be a call to `forward`,
                # but it is enough to add a context for `forward` in case it is called.
                code_context.get_context(module.forward.__code__)[
                    "orig_graphmodule"
                ] = weakref.ref(module)

        tracer: InliningInstructionTranslator
        if is_generator(code):
            tracer = InliningGeneratorInstructionTranslator(
                parent, code, sub_locals, parent.symbolic_globals, closure_cells, func
            )
        else:
            tracer = InliningInstructionTranslator(
                parent, code, sub_locals, parent.symbolic_globals, closure_cells, func
            )

        strict_ctx: Any = contextlib.nullcontext()
        if parent.strict_checks_enabled:
            strict_ctx = tracer.strict_translation_mode()
        try:
            with strict_ctx:
                tracer.run()
        except exc.SkipFrame as e:
            msg = f"SKIPPED INLINING {code}: {e}"
            log.debug(msg)
            raise Unsupported(msg) from e
        except Exception as e:
            log.debug("FAILED INLINING %s", code)
            raise
        assert tracer.symbolic_result is not None
        func.export_freevars(parent, tracer)

        if tracer.f_globals is parent.f_globals:
            # Merge symbolic_globals back if parent and child are in the same namespace
            parent.symbolic_globals.update(tracer.symbolic_globals)

        parent.inconsistent_side_effects |= tracer.inconsistent_side_effects

        log.debug("DONE INLINING %s", code)

        if is_generator(code):
            assert isinstance(tracer, InliningGeneratorInstructionTranslator)
            assert tracer.symbolic_result.as_python_constant() is None
            return ListIteratorVariable(
                tracer.generated_items,
                mutable_local=MutableLocal(),
            )
        else:
            return tracer.symbolic_result

    def __init__(
        self,
        parent: InstructionTranslatorBase,
        code: types.CodeType,
        symbolic_locals: Dict[str, VariableTracker],
        symbolic_globals: Dict[str, VariableTracker],
        closure_cells: Dict[str, VariableTracker],
        funcvar: BaseUserFunctionVariable,
    ):
        f_globals = funcvar.get_globals()  # type: ignore[attr-defined]
        f_builtins = f_globals["__builtins__"]
        if not isinstance(f_builtins, dict):
            f_builtins = f_builtins.__dict__
        instructions = cleaned_instructions(code)
        propagate_line_nums(instructions)
        super().__init__(
            output=parent.output,
            f_locals={},
            f_globals=f_globals,
            f_builtins=f_builtins,
            symbolic_locals=symbolic_locals,
            symbolic_globals=symbolic_globals,
            instructions=instructions,
            code_options={k: getattr(code, k) for k in dir(code)},
            f_code=code,
            export=parent.export,
            inline_depth=parent.inline_depth + 1,
            speculation_log=parent.speculation_log,
        )
        self.parent = parent
        self.symbolic_result = None
        self.closure_cells = closure_cells
        self.nn_module_stack = parent.nn_module_stack.copy()

    @property
    def fake_mode(self):
        return self.parent.fake_mode

    def run_ctx_mgr(self):
        return TracingContext.current_frame(self.parent.frame_summary())

    def STORE_DEREF(self, inst):
        if inst.argval in self.closure_cells:
            cell = self.closure_cells[inst.argval]
            val = self.pop()
            if isinstance(cell, ClosureVariable):
                if not self.output.is_root_tracer():
                    unimplemented(
                        "HigherOrderOperator: Mutating a variable not in the current scope (ClosureVariable)"
                    )
                self.output.root_tx.symbolic_locals[cell.name] = val
            else:
                self.output.side_effects.store_cell(cell, val)
        else:
            maybe_cell = self.symbolic_locals.get(inst.argval)
            if isinstance(
                maybe_cell,
                variables.NewCellVariable,
            ):
                self.output.side_effects.store_cell(
                    self.symbolic_locals[inst.argval], self.pop()
                )
            else:
                if (
                    maybe_cell is not None
                    and maybe_cell.source.name()
                    not in self.output.root_tx.mutated_closure_cell_contents
                ):
                    # Why is the source name here unique?
                    # mutated_closure_cell_contents is a per-frame
                    # concept, and sources identify, e.g., particular
                    # locals from the frame.  If you had two locals,
                    # they'll get different source names, and therefore
                    # differ here.
                    self.output.root_tx.mutated_closure_cell_contents.add(
                        maybe_cell.source.name()
                    )
                    raise exc.UnspecializeRestartAnalysis()
                unimplemented("write to __closure__ while inlining")

    def LOAD_DEREF(self, inst):
        if inst.argval in self.closure_cells:
            cell = self.closure_cells[inst.argval]
            if isinstance(cell, ClosureVariable):
                self.push(self.output.root_tx.symbolic_locals[cell.name])
            else:
                self.push(self.output.side_effects.load_cell(cell))
        else:
            maybe_sym_local = self.symbolic_locals.get(inst.argval, None)
            if isinstance(maybe_sym_local, variables.NewCellVariable):
                self.push(self.output.side_effects.load_cell(maybe_sym_local))
            else:
                super().LOAD_DEREF(inst)

    def LOAD_CLOSURE(self, inst):
        assert inst.argval in self.cell_and_freevars()
        if inst.argval in self.closure_cells:
            self.push(self.closure_cells[inst.argval])
        else:
            self.push(InlinedClosureVariable(name=inst.argval))

    def check_replace_is_safe(self, oldvar):
        if not is_side_effect_safe(oldvar.mutable_local):
            unimplemented(
                "HigherOrderOperator: Mutating a variable not in the current scope (replace_all)"
            )

    def should_compile_partial_graph(self):
        return False  # inlining functions is all-or-nothing

    def create_call_resume_at(self, offset):
        unimplemented("cant resume while inlining")

    def RETURN_VALUE(self, inst):
        self.symbolic_result = self.pop()  # type: ignore[assignment]
        self.instruction_pointer = None
        raise ReturnValueOp()


class InliningGeneratorInstructionTranslator(InliningInstructionTranslator):
    generated_items: List[VariableTracker]

    def __init__(self, *args, **kwargs):
        super().__init__(*args, **kwargs)
        self.generated_items = []

    def YIELD_VALUE(self, inst: Instruction):
        self.generated_items.append(self.pop())
        # TODO(jansel): figure out why this is needed, it isn't in the docs for YIELD_VALUE
        self.push(ConstantVariable.create(None))

    def GET_YIELD_FROM_ITER(self, inst):
        tos = self.stack[-1]
        if not isinstance(tos, ListIteratorVariable):
            self.pop()
            res = BuiltinVariable(iter).call_function(self, [tos], {})
            self.push(res)
        return self.YIELD_FROM(inst)

    def YIELD_FROM(self, inst):
        while True:
            tos = self.stack[-1].realize()
            if isinstance(tos, ConstantVariable) and tos.value is None:
                self.pop()
                return
            if isinstance(
                tos, (variables.ListIteratorVariable, variables.IteratorVariable)
            ):
                try:
                    val, next_iter = tos.next_variables(self)
                    self.push(val)
                    # TODO(voz): Unclear if we need the push None in YIELD_VALUE?
                    self.YIELD_VALUE(inst)
                    self.pop()
                    self.push(next_iter)
                except StopIteration:
                    return
            else:
                unimplemented(f"YIELD_FROM {typestr(tos)}")

    def SEND(self, inst):
        assert len(self.stack) >= 2
        val = self.pop()
        tos = self.stack[-1]
        if isinstance(tos, ListIteratorVariable):
            if isinstance(val, ConstantVariable) and val.value is None:
                self.push(val)
                self.instruction_pointer = self.indexof[inst.target]
            else:
                # invoke send
                # Unreachable code - if you hit this, you are implementing generator support and have
                # lifted the `unimplemented("generator")` in frame conversion. This codepath handles
                # subgenerator and lines up with this line in Python 3.11
                # https://github.com/python/cpython/blob/3.11/Python/ceval.c#L2597
                unimplemented("Unreachable sub-generator code")
        else:
            unimplemented(f"SEND {typestr(tos)}")<|MERGE_RESOLUTION|>--- conflicted
+++ resolved
@@ -588,9 +588,6 @@
     return decorator
 
 
-<<<<<<< HEAD
-class InstructionTranslatorBase(Checkpointable[InstructionTranslatorGraphState]):
-=======
 class BytecodeDistpatchTableMeta(type):
     """Installs a `cls.dispatch_table` on every subclass to speed up calls to self.OPCODE()"""
 
@@ -610,7 +607,6 @@
 class InstructionTranslatorBase(
     metaclass=BytecodeDistpatchTableMeta,
 ):
->>>>>>> 19d27a13
     output: OutputGraph
     symbolic_locals: Dict[str, VariableTracker]
     symbolic_globals: Dict[str, VariableTracker]
@@ -625,11 +621,8 @@
     inline_depth: int
     inconsistent_side_effects: bool
     current_speculation: Optional[SpeculationEntry]
-<<<<<<< HEAD
-=======
     dispatch_table: List[Any]
     exec_recorder: Optional[ExecutionRecorder]
->>>>>>> 19d27a13
 
     def mark_inconsistent_side_effects(self):
         """
