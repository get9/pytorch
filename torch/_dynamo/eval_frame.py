from __future__ import annotations

import contextlib
import functools
import inspect
import logging
import os
import sys
import textwrap
import threading
import traceback
import types
import warnings
from enum import Enum
from typing import Any, Callable, Dict, List, Optional, Set, Tuple, TYPE_CHECKING, Union
from unittest.mock import patch

import torch
import torch.fx
import torch.utils._pytree as pytree
from torch import _guards
from torch.fx.experimental.proxy_tensor import make_fx
from torch.fx.graph import _PyTreeCodeGen, _PyTreeInfo
from torch.nn.parallel.distributed import DistributedDataParallel
from .backends.registry import CompilerFn, lookup_backend

from .hooks import Hooks

if TYPE_CHECKING:
    from torch._C._dynamo.eval_frame import (  # noqa: F401
        reset_code,
        set_eval_frame,
        set_guard_error_hook,
        set_guard_fail_hook,
        skip_code,
        unsupported,
    )
else:
    for name in dir(torch._C._dynamo.eval_frame):
        if name.startswith("__"):
            continue
        globals()[name] = getattr(torch._C._dynamo.eval_frame, name)

from . import config, convert_frame, skipfiles, utils
from .exc import ResetRequired
from .mutation_guard import install_generation_tagging_init
from .types import DynamoCallback
from .utils import compile_times

log = logging.getLogger(__name__)

from torch.fx.experimental import proxy_tensor

always_optimize_code_objects = utils.ExactWeakKeyDictionary()
null_context = contextlib.nullcontext


import sympy

from torch.fx.experimental.symbolic_shapes import StrictMinMaxConstraint
from torch.utils._sympy.value_ranges import ValueRanges


# See https://github.com/python/typing/pull/240
class Unset(Enum):
    token = 0


unset = Unset.token

compile_lock = threading.RLock()
most_recent_backend: Optional[CompilerFn] = None


class OptimizedModule(torch.nn.Module):
    """
    Wraps the original nn.Module object and later patches its
    forward method to optimized self.forward method.
    """

    def __init__(self, mod, dynamo_ctx):
        super().__init__()
        # Installs the params/buffer
        self._orig_mod = mod
        self.dynamo_ctx = dynamo_ctx

    def __getattr__(self, name):
        if name == "_orig_mod":
            return self._modules["_orig_mod"]
        return getattr(self._orig_mod, name)

    def __setattr__(self, name, value):
        if name == "forward":
            log.warning(
                "Modifying OptimizedModule.forward may not do what you expect. "
                "Most usage of OptimizedModule routes through __call__, which will never call OptimizedModule.forward. "
                "Instead, OptimizedModule.__call__ will invoke a compiled version of the wrapped module's __call__. "
                "OptimizedModule.forward is provided only as an escape hatch for invoking the compiled wrapped module "
                "forward method without __call__ (and thus bypassing module hooks). "
                "To alter the behavior of the wrapped module, modify its forward before compilation. "
            )
        super().__setattr__(name, value)

    def __call__(self, *args, **kwargs):
        return self.dynamo_ctx(self._orig_mod.__call__)(*args, **kwargs)

    def forward(self, *args, **kwargs):
        log.warning(
            "Calling OptimizedModule.forward will compile/execute wrapped model forward without running module hooks. "
            "Usually, you should invoke OptimizedModule.__call__ instead, which follows pytorch module behavior."
        )
        return self.dynamo_ctx(self._orig_mod.forward)(*args, **kwargs)


def remove_from_cache(f):
    """
    Make sure f.__code__ is not cached to force a recompile
    """
    if isinstance(f, types.CodeType):
        reset_code(f)
    elif hasattr(f, "__code__"):
        reset_code(f.__code__)
    elif hasattr(getattr(f, "forward", None), "__code__"):
        reset_code(f.forward.__code__)
    else:
        from . import reset

        reset()
        log.warning("could not determine __code__ for %s", f)


def nothing():
    pass


def innermost_fn(fn):
    """
    In case of nesting of _TorchDynamoContext calls, find the innermost
    function. TorchDynamo caches on fn.__code__ object, so its necessary to find
    the innermost function to pass on the optimize, run, disable etc.
    """
    unaltered_fn = fn
    while hasattr(unaltered_fn, "_torchdynamo_orig_callable"):
        unaltered_fn = unaltered_fn._torchdynamo_orig_callable
        assert callable(unaltered_fn)
    return unaltered_fn


@contextlib.contextmanager
def enable_dynamic(enable: bool = True, export: bool = False):
    if not enable:
        yield
        return
    with config.patch(dynamic_shapes=True):
        yield


class _TorchDynamoContext:
    def __init__(
        self,
        callback: DynamoCallback,
        on_enter=nothing,
        backend_ctx_ctor=null_context,
        patch_fn=nothing,
        first_ctx=False,
        *,
        export=False,
        dynamic=False,
    ):
        super().__init__()
        assert callable(callback) or callback is False or callback is None
        self.callback: DynamoCallback = callback
        self.prior: Union[Unset, DynamoCallback] = unset
        self.on_enter = on_enter
        self.extra_ctx_ctor = backend_ctx_ctor
        self.first_ctx = first_ctx
        self.export = export
        self.dynamic = dynamic
        patch_fn()

    def __enter__(self):
        if config.raise_on_ctx_manager_usage:
            raise RuntimeError(
                "torch._dynamo.optimize(...) is used with a context manager. "
                "Please refer to https://github.com/pytorch/torchdynamo#usage-example "
                "to use torch._dynamo.optimize(...) as an annotation/decorator. "
            )
        self.on_enter()
        self.prior = set_eval_frame(self.callback)
        self.backend_ctx = self.extra_ctx_ctor()
        self.backend_ctx.__enter__()
        self.dynamic_ctx = enable_dynamic(self.dynamic, self.export)
        self.dynamic_ctx.__enter__()

    def __exit__(self, exc_type, exc_val, exc_tb):
        assert self.prior is not unset
        set_eval_frame(self.prior)
        self.prior = unset
        # TODO: This is totally not the right way to chain contexts manually
        self.dynamic_ctx.__exit__(exc_type, exc_val, exc_tb)
        self.backend_ctx.__exit__(exc_type, exc_val, exc_tb)

    def __call__(self, fn):
        fn = innermost_fn(fn)
        # Optimize the forward method of torch.nn.Module object
        if isinstance(fn, torch.nn.Module):
            mod = fn
            new_mod = OptimizedModule(mod, self)
            # Save the function pointer to find the original callable while nesting
            # of decorators.
            new_mod._torchdynamo_orig_callable = mod.forward
            return new_mod

        assert callable(fn)

        callback = self.callback
        on_enter = self.on_enter
        backend_ctx_ctor = self.extra_ctx_ctor

        @functools.wraps(fn)
        def _fn(*args, **kwargs):
            if (
                not isinstance(self, DisableContext)
                and torch.fx._symbolic_trace.is_fx_tracing()
            ):
                if config.error_on_nested_fx_trace:
                    raise RuntimeError(
                        "Detected that you are using FX to symbolically trace "
                        "a dynamo-optimized function. This is not supported at the moment."
                    )
                else:
                    return fn(*args, **kwargs)

            on_enter()
            prior = set_eval_frame(callback)
            backend_ctx = backend_ctx_ctor()
            backend_ctx.__enter__()
            dynamic_ctx = enable_dynamic(self.dynamic, self.export)
            dynamic_ctx.__enter__()
            try:
                return fn(*args, **kwargs)
            finally:
                set_eval_frame(prior)
                dynamic_ctx.__exit__(None, None, None)
                backend_ctx.__exit__(None, None, None)

        # hooks to properly handle inlining
        if isinstance(self, DisableContext):
            _fn._torchdynamo_disable = True  # type: ignore[attr-defined]
        else:
            _fn._torchdynamo_inline = fn  # type: ignore[attr-defined]

        # Save the function pointer to find the original callable while nesting
        # of decorators.
        _fn._torchdynamo_orig_callable = fn  # type: ignore[attr-defined]

        # If the function is called using torch._dynamo.optimize decorator, we
        # should prevent any type of skipping.
        if callback not in (None, False):
            if not hasattr(fn, "__code__"):
                raise RuntimeError(
                    textwrap.dedent(
                        """

                        torch._dynamo.optimize is called on a non function object.
                        If this is a callable class, please wrap the relevant code into a function and optimize the
                        wrapper function.

                        >> class CallableClass:
                        >>     def __init__(self):
                        >>         super().__init__()
                        >>         self.relu = torch.nn.ReLU()
                        >>
                        >>     def __call__(self, x):
                        >>         return self.relu(torch.sin(x))
                        >>
                        >>     def print_hello(self):
                        >>         print("Hello world")
                        >>
                        >> mod = CallableClass()

                        If you want to optimize the __call__ function and other code, wrap that up in a function

                        >> def wrapper_fn(x):
                        >>     y = mod(x)
                        >>     return y.sum()

                        and then optimize the wrapper_fn

                        >> opt_wrapper_fn = torch._dynamo.optimize(wrapper_fn)
                        """
                    )
                )
            always_optimize_code_objects[fn.__code__] = True

        return _fn


class OptimizeContext(_TorchDynamoContext):
    @staticmethod
    def _different_backend(old, new):
        return not (old == new or old is None)

    def __init__(
        self,
        callback,
        backend_ctx_ctor,
        first_ctx=False,
        *,
        export=False,
        dynamic=False,
    ):
        def on_enter():
            global most_recent_backend
            if OptimizeContext._different_backend(most_recent_backend, compiler_fn):
                if config.raise_on_backend_change:
                    raise ResetRequired()
                else:
                    warnings.warn(
                        "changing options to `torch.compile()` may require "
                        "calling `torch._dynamo.reset()` to take effect"
                    )
            most_recent_backend = compiler_fn
            install_generation_tagging_init()

        compiler_fn = innermost_fn(callback)
        super().__init__(
            callback=callback,
            on_enter=on_enter,
            backend_ctx_ctor=backend_ctx_ctor,
            patch_fn=TorchPatcher.patch,
            first_ctx=first_ctx,
            export=export,
            dynamic=dynamic,
        )


class RunOnlyContext(_TorchDynamoContext):
    def __init__(self):
        super().__init__(callback=False)


class DisableContext(_TorchDynamoContext):
    def __init__(self):
        super().__init__(callback=None)


def catch_errors_wrapper(callback, hooks: Hooks):
    @functools.wraps(callback)
    def catch_errors(frame, cache_size):
        if (
            frame.f_lasti >= 0
            or skipfiles.check(frame.f_code.co_filename)
            or config.disable
        ):
            log.debug("skipping %s %s", frame.f_code.co_name, frame.f_code.co_filename)
            return None
        if frame.f_code.co_filename == "<string>" and frame.f_code.co_name == "__new__":
            # nametuple constructor
            return None
        if config.optimize_ddp:
            ddp_module = DistributedDataParallel._get_active_ddp_module()
            if ddp_module:
                with compile_lock:
                    from torch._dynamo.backends.distributed import DDPOptimizer

                    ddp_optimizer = DDPOptimizer(
                        bucket_bytes_cap=ddp_module.bucket_bytes_cap,
                        backend_compile_fn=callback._torchdynamo_orig_callable,
                    )
                    hijacked_callback = convert_frame.convert_frame(
                        ddp_optimizer.compile_fn,
                        hooks=hooks,
                    )
                    return hijacked_callback(frame, cache_size, hooks)

        with compile_lock:
            return callback(frame, cache_size, hooks)

    catch_errors._torchdynamo_orig_callable = callback  # type: ignore[attr-defined]
    return catch_errors


def _optimize_catch_errors(
    compile_fn, hooks: Hooks, backend_ctx_ctor=null_context, export=False, dynamic=False
):
    return OptimizeContext(
        catch_errors_wrapper(compile_fn, hooks),
        backend_ctx_ctor=backend_ctx_ctor,
        first_ctx=True,
        export=export,
        dynamic=dynamic,
    )


def get_compiler_fn(compiler_fn):
    from .debug_utils import wrap_backend_debug

    if hasattr(compiler_fn, "compiler_name"):
        compiler_str = compiler_fn.compiler_name
    elif isinstance(compiler_fn, str):
        compiler_str = compiler_fn
    else:
        compiler_str = None
    compiler_fn = lookup_backend(compiler_fn)
    return wrap_backend_debug(compiler_fn, compiler_str)


class _NullDecorator(contextlib.nullcontext):  # type: ignore[type-arg]
    def __call__(self, fn):
        assert callable(fn)
        return fn


def check_if_dynamo_supported():
    if sys.platform == "win32":
        raise RuntimeError("Windows not yet supported for torch.compile")
    if sys.version_info >= (3, 12):
        raise RuntimeError("Python 3.12+ not yet supported for torch.compile")
    elif sys.version_info >= (3, 11):
        warnings.warn(
            "torch.compile support of Python 3.11 is experimental. "
            "Program may generate incorrect results or segfault."
        )


def is_dynamo_supported():
    try:
        check_if_dynamo_supported()
        return True
    except Exception:
        return False


def optimize(
    backend="inductor",
    *,
    nopython=False,
    guard_export_fn=None,
    guard_fail_fn=None,
    disable=False,
    dynamic=False,
):
    """
    The main entrypoint of TorchDynamo.  Do graph capture and call
    backend() to optimize extracted graphs.

    Args:
        backend: One of the two things:
            - Either, a function/callable taking a torch.fx.GraphModule and
            example_inputs and returning a python callable that runs the
            graph faster.
            One can also provide additional context for the backend, like
            torch.jit.fuser("fuser2"), by setting the backend_ctx_ctor attribute.
            See AOTAutogradMemoryEfficientFusionWithContext for the usage.
            - Or, a string backend name in `torch._dynamo.list_backends()`
        nopython: If True, graph breaks will be errors and there will
            be a single whole-program graph.
        disable: If True, turn this decorator into a no-op
        dynamic: If True, turn on dynamic shapes support

    Example Usage::

        @torch._dynamo.optimize()
        def toy_example(a, b):
            ...
    """
    check_if_dynamo_supported()
    # Note: The hooks object could be global instead of passed around, *however* that would make
    # for a confusing API usage and plumbing story wherein we nest multiple .optimize calls.
    # There is some prior art around this, w/r/t nesting backend calls are enforced to be the same
    # compiler, however, this feels onerous for callback and hooks, and it feels better to give our users an
    # easier to understand UX at the cost of a little more plumbing on our end.
    hooks = Hooks(guard_export_fn=guard_export_fn, guard_fail_fn=guard_fail_fn)
    torch._C._log_api_usage_once("torch._dynamo.optimize")
    if disable or os.environ.get("TORCHDYNAMO_DISABLE", "") == "1":
        return _NullDecorator()

    backend = get_compiler_fn(backend)

    # Find if backend has any extra context manager
    backend_ctx_ctor = getattr(backend, "backend_ctx_ctor", null_context)

    if nopython:
        return optimize_assert(
            backend,
            dynamic=dynamic,
            hooks=hooks,
        )
    return _optimize_catch_errors(
        convert_frame.convert_frame(backend, hooks=hooks),
        hooks,
        backend_ctx_ctor,
        dynamic=dynamic,
    )


# TODO(voz): Consider making "explain" output alongside a run / part of a run
@patch("torch._dynamo.symbolic_convert.explain", True)
def explain(f, *args, **kwargs):
    # TODO(voz): Do we want a decorator for this?
    from . import reset

    reset()

    out_guards = []
    graphs = []
    ops_per_graph = []
    op_count = 0
    break_reasons = []

    def dynamo_graph_accumulating_compiler(gm: torch.fx.GraphModule, example_inputs):
        nonlocal graphs
        nonlocal op_count
        nonlocal ops_per_graph

        graphs.append(gm)
        ops = []
        for node in gm.graph.nodes:
            if node.op == "call_function":
                ops.append(node.target)

        op_count += len(ops)
        ops_per_graph.append(ops)
        if gm.compile_subgraph_reason.graph_break:
            break_reasons.append(gm.compile_subgraph_reason)
        return gm.forward

    def guard_export_print(guards):
        nonlocal out_guards
        out_guards.append(guards)

    with patch(f"{__name__}.most_recent_backend", None):
        opt_f = optimize(
            dynamo_graph_accumulating_compiler,
            nopython=False,
            guard_export_fn=guard_export_print,
        )(f)
        # TODO(voz): We may have instances of `f` that mutate inputs, we should track sideffects and reject.
        opt_f(*args, **kwargs)

    graph_count = len(graphs)

    # For the explanation summary, dedupe reasons by the innermost stack frame and dedupe by it.
    deduped_reasons = {}
    for reason in break_reasons:
        innermost_frame = reason.user_stack[-1]
        # __repr__ uniquely identifies a FrameSummary so we can use it for deduping
        deduped_reasons[repr(innermost_frame)] = reason

    formatted_list = ""
    for idx, break_reason in enumerate(deduped_reasons.values()):
        formatted_stack = "".join(traceback.format_list(break_reason.user_stack))
        msg = f"{break_reason.reason}\n{formatted_stack}"
        formatted_list += f"{idx + 1}. {msg} \n"

    explanation = f"Dynamo produced {graph_count} graphs "
    explanation += f"with {graph_count - 1} graph break and {op_count} ops"
    explanation_verbose = explanation
    explanation_verbose += f"\n Break reasons: \n\n{formatted_list}"

    explanation_verbose += compile_times()

    # TODO(voz): Do we want a decorator for this?
    reset()
    return (
        explanation,
        out_guards,
        graphs,
        ops_per_graph,
        break_reasons,
        explanation_verbose,
    )


<<<<<<< HEAD
=======
@dataclasses.dataclass
class Constraint:
    """
    This represents constraints on input tensor dimensions, e.g., requiring
    them to be fully polymorphic or within some range.  Don't create this
    class directly; instead, use :func:`torch._export.dynamic_dim`.
    """

    w_tensor: weakref.ReferenceType[torch.Tensor]
    # TODO: We don't need t_id; we can get it off of w_tensor
    t_id: int
    dim: int
    # NOTE(avik): In the future, this could be Union[StrictMinMaxConstraint, <other kinds>]
    constraint_range: StrictMinMaxConstraint

    def _clone_with_range(self, lower=2, upper=sympy.oo):
        constraint_range = StrictMinMaxConstraint(
            self.constraint_range.vr & ValueRanges(lower=lower, upper=upper)
        )
        return Constraint(self.w_tensor, self.t_id, self.dim, constraint_range)

    def __ge__(self, lower):
        return self._clone_with_range(lower=lower)

    def __gt__(self, lower):
        return self._clone_with_range(lower=lower + 1)

    def __le__(self, upper):
        return self._clone_with_range(upper=upper)

    def __lt__(self, upper):
        return self._clone_with_range(upper=upper - 1)

    def __bool__(self):
        # NOTE(avik): We do not support compound expressions like a <= x <= b.
        # This is because Python implicitly desugars them into bool(a <= x) and bool(x <= b),
        # and moreover, enforces that any overload of __bool__ must return True or False.
        # FWIW, sympy also raises TypeError in this case.
        raise TypeError(
            "Cannot determine truth value of Constraint. "
            "If you are trying to combine Constraints with logical connectives, "
            "you can specify them separately instead."
        )


>>>>>>> 28621208
def export(
    f: Callable[..., Any],
    *args,
    aten_graph: bool = False,
    decomposition_table: Optional[
        Dict[torch._ops.OpOverload, Callable[..., Any]]
    ] = None,
    tracing_mode: str = "real",
    **kwargs,
) -> Tuple[torch.fx.GraphModule, Set[_guards.Guard]]:
    """
    Export an input function f to a format that can be executed outside of PyTorch using the FX graph.

    Args:
        f (callable): A PyTorch function to be exported.

        *args: Variable length argument list to be passed to the function f.

        aten_graph (bool): If True, exports a graph with ATen operators.
        If False, exports a graph with Python operators. Default is False.

        decomposition_table (dict): A dictionary that maps operators to their decomposition functions.
        Required if aten_graph or tracing_mode is specified. Default is None.

        tracing_mode (str): Specifies the tracing mode. Must be set to "real" if decomposition_table is not specified.
        If decomposition_table is specified, the options are "symbolic" or "fake". Default is "real".

        **kwargs: Arbitrary keyword arguments to be passed to the function f.

    Returns:
        A tuple of (graph, guards)
        Graph: An FX graph representing the execution of the input PyTorch function with the provided arguments and options.
        Guards: The guards we accumulated during tracing f above

    Raises:
        AssertionError: If decomposition_table or tracing_mode is specified without setting aten_graph=True,
        or if graph breaks during tracing in export.

        AssertionError: If Dynamo input and output is not consistent with traced input/output.

    Note - this headerdoc was authored by ChatGPT, with slight modifications by the author.
    """
    check_if_dynamo_supported()
    torch._C._log_api_usage_once("torch._dynamo.export")
    if decomposition_table is not None or tracing_mode != "real":
        assert (
            aten_graph
        ), "Specifying a decomposition_table table or tracing mode is illegal without setting aten_graph=True"
    f = innermost_fn(f)

    graph = None
    out_guards = None
    graph_captured_input = None
    graph_captured_result: Optional[Tuple[torch.Tensor, ...]] = None

    def produce_matching(source_args, candidate_args):
        matched_elements_positions = []
        dict_of_source_args = dict()
        for i in range(0, len(source_args)):
            element_id = id(source_args[i])
            dict_of_source_args[element_id] = i

        for i in range(0, len(candidate_args)):
            arg = candidate_args[i]
            # 1-element tensor arg can be unspec int/float
            if isinstance(arg, torch.Tensor) and torch.numel(arg) == 1:
                if id(arg) in dict_of_source_args:
                    matched_elements_positions.append(dict_of_source_args[id(arg)])
                elif id(arg.item()) in dict_of_source_args:
                    matched_elements_positions.append(
                        dict_of_source_args[id(arg.item())]
                    )
                else:
                    raise AssertionError(
                        "Dynamo input/output is not consistent with traced input/output"
                    )
            else:
                assert (
                    id(arg) in dict_of_source_args
                ), "Dynamo input and output is a strict subset of traced input/output"
                matched_elements_positions.append(dict_of_source_args[id(arg)])

        return matched_elements_positions

    def guard_export_print(guards: Set[_guards.Guard]):
        nonlocal out_guards
        assert out_guards is None, "whole graph export entails exactly one guard export"
        out_guards = guards

    def dynamo_normalization_capturing_compiler(
        gm: torch.fx.GraphModule, example_inputs
    ):
        nonlocal graph
        assert (
            graph is None
        ), "Tried to emit a second graph during export. Tracing through 'f' must produce a single graph."
        graph = gm

        def result_capturing_wrapper(*graph_inputs):
            nonlocal graph_captured_result
            nonlocal graph_captured_input

            graph_captured_input = graph_inputs
            assert graph is not None
            graph_captured_result = graph(*graph_inputs)
            return graph_captured_result

        return result_capturing_wrapper

    flat_args, in_spec = pytree.tree_flatten((args, kwargs))

    remove_from_cache(f)
    with patch(f"{__name__}.most_recent_backend", None), config.patch(
        specialize_int=True
    ):
        opt_f = optimize_assert(
            dynamo_normalization_capturing_compiler,
            hooks=Hooks(guard_export_fn=guard_export_print, guard_fail_fn=None),
            export=True,
            dynamic=(tracing_mode == "symbolic"),
        )(f)
        # TODO(voz): We may have instances of `f` that mutate inputs, we should track sideffects and reject.
        result_traced = opt_f(*args, **kwargs)
    remove_from_cache(f)

    assert (
        graph is not None
    ), "Failed to produce a graph during tracing. Tracing through 'f' must produce a single graph."
    assert out_guards is not None, "Failed to produce guards during tracing"

    matched_input_elements_positions = produce_matching(flat_args, graph_captured_input)

    flat_results_traced, out_spec_traced = pytree.tree_flatten(result_traced)

    assert graph_captured_result is not None
    flat_both = list(graph_captured_result) + flat_args
    matched_output_elements_positions = produce_matching(flat_both, flat_results_traced)

    class ChangeInputOutputSignature(torch.fx.interpreter.Transformer):
        def __init__(
            self,
            m,
        ):
            super().__init__(m)
            arg_len = len(flat_args)
            self.new_args = [
                super(ChangeInputOutputSignature, self).placeholder(f"arg{i}", (), {})
                for i in range(0, arg_len)
            ]
            self.old_args_gen = (
                self.new_args[i] for i in matched_input_elements_positions
            )

        def placeholder(self, target, args, kwargs):
            arg = next(self.old_args_gen)
            if "val" in self.current_node.meta:
                arg.node.meta["val"] = self.current_node.meta["val"]
            if "tensor_dict" in self.current_node.meta:
                arg.node.meta["tensor_dict"] = self.current_node.meta["tensor_dict"]
            return arg

        def output(self, target, args, kwargs):
            dynamo_result_flat = args[0]
            lookup = [*dynamo_result_flat, *self.new_args]
            new_result_flat = [lookup[i] for i in matched_output_elements_positions]
            return super().output(target, (new_result_flat,), {})

        def run_node(self, n):
            self.current_node = n
            r = super().run_node(n)
            if "val" in self.current_node.meta:
                r.node.meta["val"] = self.current_node.meta["val"]
            return r

    if aten_graph:
        # Running graph with interpreter is needed for propagating the stack_trace
        def graph_with_interpreter(*args):
            with torch.fx.traceback.preserve_node_meta():
                return torch.fx.Interpreter(graph).run(*args)

        graph = make_fx(
            graph_with_interpreter,
            decomposition_table=decomposition_table,
            tracing_mode=tracing_mode,
            _allow_non_fake_inputs=True,
        )(*graph_captured_input)

    new_graph = ChangeInputOutputSignature(
        graph,
    ).transform()

    def signature_to_fullargspec(sig: inspect.Signature):
        # Get a list of Parameter objects from the Signature object
        params = list(sig.parameters.values())
        # Separate positional arguments, keyword-only arguments and varargs/varkw
        args = [
            p.name for p in params if p.kind == inspect.Parameter.POSITIONAL_OR_KEYWORD
        ]
        kwonlyargs = [
            p.name for p in params if p.kind == inspect.Parameter.KEYWORD_ONLY
        ]
        varargs = next(
            (p.name for p in params if p.kind == inspect.Parameter.VAR_POSITIONAL), None
        )
        varkw = next(
            (p.name for p in params if p.kind == inspect.Parameter.VAR_KEYWORD), None
        )
        # Get default values for positional arguments and keyword-only arguments
        defaults = tuple(
            p.default
            for p in params
            if p.kind == inspect.Parameter.POSITIONAL_OR_KEYWORD
            and p.default is not inspect.Parameter.empty
        )
        kwonlydefaults = {
            p.name: p.default
            for p in params
            if p.kind == inspect.Parameter.KEYWORD_ONLY
            and p.default is not inspect.Parameter.empty
        }
        # Get annotations for parameters and return value
        annotations = {}
        if sig.return_annotation:
            annotations = {"return": sig.return_annotation}
        for parameter in params:
            annotations[parameter.name] = parameter.annotation
        # Return a FullArgSpec object with the extracted attributes
        return inspect.FullArgSpec(
            args, varargs, varkw, defaults, kwonlyargs, kwonlydefaults, annotations
        )

    # Make dynamo graph to have same input/output spec as user code
    def argument_names(f: Callable[..., Any], *args, **kwargs) -> List[str]:
        call_to_inspect = f.forward if isinstance(f, torch.nn.Module) else f

        sig = inspect.signature(call_to_inspect)
        fullargspec = signature_to_fullargspec(sig)

        # 1. Map `args` 1-to-1 to positional arguments in original signature.
        input_strs = fullargspec.args[: len(args)]

        if len(args) > len(fullargspec.args):
            # 2. If there are more arguments left in `args`, they map to varargs in original
            # signature. Assign names as {varargs}_0, {varargs}_1, ...
            assert fullargspec.varargs is not None, "More arguments than expected"
            input_strs += [
                f"{fullargspec.varargs}_{i}"
                for i in range(0, len(args) - len(input_strs))
            ]
        elif len(args) < len(fullargspec.args):
            # 3. If there are fewer arguments in `args` than `fullargspec.args`,
            # it implies these are arguments either with default values, or provided in
            # `kwargs`. The former can be safely ignored. Because Dynamo.export does not
            # export them as part of the function signature. The latter will be handled
            # in the next step.
            for unprovided_arg in fullargspec.args[
                len(args) : -len(fullargspec.defaults or [])
            ]:
                assert unprovided_arg in kwargs, f"Missing argument {unprovided_arg}"

        # 4. Keyword arguments provided in `kwargs`.
        input_strs += list(kwargs.keys())

        # 5. Keyword-only arguments with default values if not provided are not exported
        # as part of the function signature.
        for kwonly_arg in fullargspec.kwonlyargs:
            kwonlydefaults = fullargspec.kwonlydefaults or {}
            assert (
                kwonly_arg in kwargs or kwonly_arg in kwonlydefaults
            ), f"Missing keyword only argument {kwonly_arg}"

        return input_strs

    new_graph.graph._codegen = _PyTreeCodeGen(
        _PyTreeInfo(
            argument_names(f, *args, **kwargs),
            in_spec,
            out_spec_traced,
        )
    )

    new_graph.recompile()

    return (new_graph, out_guards)


def assume_constant_result(fn):
    fn._dynamo_marked_constant = True
    return fn


def optimize_assert(backend, *, hooks=Hooks(None, None), export=False, dynamic=False):
    """
    The same as `torch._dynamo.optimize(backend, nopython=True)`
    """
    backend = get_compiler_fn(backend)

    # Find if backend has any extra context manager
    backend_ctx_ctor = getattr(backend, "backend_ctx_ctor", null_context)

    return _optimize_catch_errors(
        convert_frame.convert_frame_assert(backend, export=export),
        hooks,
        backend_ctx_ctor,
        export=export,
        dynamic=dynamic,
    )


def run(fn=None):
    """Don't do any dynamic compiles, just use prior optimizations"""
    if fn is not None:
        fn = innermost_fn(fn)
        assert callable(fn)
        return RunOnlyContext()(fn)
    return RunOnlyContext()


def disable(fn=None):
    """Decorator and context manager to disable TorchDynamo"""
    if fn is not None:
        fn = innermost_fn(fn)
        assert callable(fn)
        return DisableContext()(fn)
    return DisableContext()


def skip(fn=None):
    """
    Skip frames associated with the function code, but still process recursively
    invoked frames
    """
    if fn is None:
        return skip
    fn = innermost_fn(fn)
    assert callable(fn)
    skip_code(fn.__code__)
    fn._torchdynamo_disable = True
    return fn


class TorchPatcher:
    @staticmethod
    @functools.lru_cache(None)
    def patch():
        # Disable TorchDynamo on some torch.* compilers generated frames
        torch.jit.trace = disable(torch.jit.trace)
        torch.jit.trace_module = disable(torch.jit.trace_module)
        torch.jit._get_trace_graph = disable(torch.jit._get_trace_graph)

        # symbolic_trace creates new frames. We disable Dynamo on such frames
        torch.fx._symbolic_trace.Tracer.trace = disable(
            torch.fx._symbolic_trace.Tracer.trace
        )

        torch.onnx.export_to_pretty_string = disable(torch.onnx.export_to_pretty_string)
        torch.distributions.Distribution.set_default_validate_args(False)

        proxy_tensor.dispatch_trace = disable(proxy_tensor.dispatch_trace)

        optimizers = [
            opt
            for opt in torch.optim.__dict__.values()
            if inspect.isclass(opt) and issubclass(opt, torch.optim.Optimizer)
        ]

        # disable dynamo for the wrapper that helps give dynamo hints about entering DDP
        if hasattr(DistributedDataParallel, "_inside_ddp_forward"):
            DistributedDataParallel._inside_ddp_forward = skip(
                DistributedDataParallel._inside_ddp_forward
            )

        from ..optim import adagrad, adam, adamax, adamw, asgd, nadam, sgd

        for opt_mod in adagrad, adam, adamax, adamw, asgd, nadam, sgd:
            multi_tensor_fn_name = f"_multi_tensor_{opt_mod.__name__.split('.')[-1]}"
            if hasattr(opt_mod, multi_tensor_fn_name):
                setattr(
                    opt_mod,
                    multi_tensor_fn_name,
                    disable(getattr(opt_mod, multi_tensor_fn_name)),
                )

        excluded_opts = {torch.optim.SparseAdam, torch.optim.RAdam, torch.optim.LBFGS}
        for opt in optimizers:
            if opt in excluded_opts:
                opt.step = disable(opt.step)

            opt._cuda_graph_capture_health_check = disable(
                opt._cuda_graph_capture_health_check
            )
            opt.zero_grad = disable(opt.zero_grad)

            if hasattr(opt, "_init_group"):
                opt._init_group = disable(opt._init_group)

            # disable any currently set hooks
            # Note: we only want to disable the profiling hook
            # which is the *last* hook applied, we want to keep the no_grad hook
            hooked = getattr(opt.step, "hooked", False)
            if hooked:
                unwrapped_step = getattr(opt.step, "__wrapped__", None)
                if unwrapped_step:
                    opt.step = unwrapped_step

            # disable future hooking
            opt.step.hooked = True

    @staticmethod
    def suppress_torch_distributed_warnings(fn):
        def inner_fn(*args, **kwargs):
            warnings.filterwarnings(
                "ignore", category=UserWarning, module="torch.distributed"
            )
            return fn(*args, **kwargs)

        return inner_fn<|MERGE_RESOLUTION|>--- conflicted
+++ resolved
@@ -1,6 +1,8 @@
 from __future__ import annotations
 
 import contextlib
+import dataclasses
+import dis
 import functools
 import inspect
 import logging
@@ -11,6 +13,7 @@
 import traceback
 import types
 import warnings
+import weakref
 from enum import Enum
 from typing import Any, Callable, Dict, List, Optional, Set, Tuple, TYPE_CHECKING, Union
 from unittest.mock import patch
@@ -49,6 +52,8 @@
 
 log = logging.getLogger(__name__)
 
+from torch._dispatch.python import enable_python_dispatcher
+from torch._subclasses.fake_tensor import FakeTensor
 from torch.fx.experimental import proxy_tensor
 
 always_optimize_code_objects = utils.ExactWeakKeyDictionary()
@@ -102,6 +107,13 @@
         super().__setattr__(name, value)
 
     def __call__(self, *args, **kwargs):
+        if hasattr(self._orig_mod, "_initialize_hook"):
+            # In the case of a lazy module, we want to run
+            # the pre-hooks which initialize it.
+            # Afterwards, lazy module deletes its pre-hooks
+            # to avoid treating it as lazy on subsequent recompile.
+            assert len(kwargs) == 0
+            self._orig_mod._infer_parameters(self._orig_mod, args)
         return self.dynamo_ctx(self._orig_mod.__call__)(*args, **kwargs)
 
     def forward(self, *args, **kwargs):
@@ -345,11 +357,21 @@
         super().__init__(callback=None)
 
 
+def first_real_inst_idx(code):
+    if sys.version_info < (3, 11):
+        return 0
+    for inst in dis.get_instructions(code):
+        if inst.opname == "RESUME":
+            return inst.offset // 2
+    raise RuntimeError("RESUME instruction not found in code")
+
+
 def catch_errors_wrapper(callback, hooks: Hooks):
     @functools.wraps(callback)
     def catch_errors(frame, cache_size):
         if (
-            frame.f_lasti >= 0
+            # TODO: the first condition is not covered by any test
+            frame.f_lasti >= first_real_inst_idx(frame.f_code)
             or skipfiles.check(frame.f_code.co_filename)
             or config.disable
         ):
@@ -573,8 +595,6 @@
     )
 
 
-<<<<<<< HEAD
-=======
 @dataclasses.dataclass
 class Constraint:
     """
@@ -620,7 +640,6 @@
         )
 
 
->>>>>>> 28621208
 def export(
     f: Callable[..., Any],
     *args,
@@ -629,6 +648,7 @@
         Dict[torch._ops.OpOverload, Callable[..., Any]]
     ] = None,
     tracing_mode: str = "real",
+    constraints: List[Constraint] = None,
     **kwargs,
 ) -> Tuple[torch.fx.GraphModule, Set[_guards.Guard]]:
     """
@@ -674,6 +694,7 @@
     graph = None
     out_guards = None
     graph_captured_input = None
+    example_fake_inputs = []
     graph_captured_result: Optional[Tuple[torch.Tensor, ...]] = None
 
     def produce_matching(source_args, candidate_args):
@@ -719,6 +740,9 @@
         ), "Tried to emit a second graph during export. Tracing through 'f' must produce a single graph."
         graph = gm
 
+        nonlocal example_fake_inputs
+        example_fake_inputs = example_inputs
+
         def result_capturing_wrapper(*graph_inputs):
             nonlocal graph_captured_result
             nonlocal graph_captured_input
@@ -738,8 +762,12 @@
     ):
         opt_f = optimize_assert(
             dynamo_normalization_capturing_compiler,
-            hooks=Hooks(guard_export_fn=guard_export_print, guard_fail_fn=None),
+            hooks=Hooks(
+                guard_export_fn=guard_export_print,
+                guard_fail_fn=None,
+            ),
             export=True,
+            export_constraints=constraints,
             dynamic=(tracing_mode == "symbolic"),
         )(f)
         # TODO(voz): We may have instances of `f` that mutate inputs, we should track sideffects and reject.
@@ -801,12 +829,19 @@
             with torch.fx.traceback.preserve_node_meta():
                 return torch.fx.Interpreter(graph).run(*args)
 
-        graph = make_fx(
-            graph_with_interpreter,
-            decomposition_table=decomposition_table,
-            tracing_mode=tracing_mode,
-            _allow_non_fake_inputs=True,
-        )(*graph_captured_input)
+        fake_tensor_mode = null_context()
+        for val in example_fake_inputs:
+            if isinstance(val, FakeTensor):
+                fake_tensor_mode = val.fake_mode
+                break
+
+        with enable_python_dispatcher(), fake_tensor_mode:
+            graph = make_fx(
+                graph_with_interpreter,
+                decomposition_table=decomposition_table,
+                tracing_mode="real",
+                _allow_non_fake_inputs=True,
+            )(*example_fake_inputs)
 
     new_graph = ChangeInputOutputSignature(
         graph,
@@ -904,6 +939,10 @@
 
     new_graph.recompile()
 
+    # TODO remove this once Executorch uses proper functionalization
+    new_graph._example_fake_inputs = example_fake_inputs
+    new_graph._matched_input_elements_positions = matched_input_elements_positions
+
     return (new_graph, out_guards)
 
 
@@ -912,7 +951,14 @@
     return fn
 
 
-def optimize_assert(backend, *, hooks=Hooks(None, None), export=False, dynamic=False):
+def optimize_assert(
+    backend,
+    *,
+    hooks=Hooks(None, None),
+    export=False,
+    export_constraints=None,
+    dynamic=False,
+):
     """
     The same as `torch._dynamo.optimize(backend, nopython=True)`
     """
@@ -922,7 +968,9 @@
     backend_ctx_ctor = getattr(backend, "backend_ctx_ctor", null_context)
 
     return _optimize_catch_errors(
-        convert_frame.convert_frame_assert(backend, export=export),
+        convert_frame.convert_frame_assert(
+            backend, export=export, export_constraints=export_constraints
+        ),
         hooks,
         backend_ctx_ctor,
         export=export,
