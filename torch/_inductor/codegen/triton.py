--- conflicted
+++ resolved
@@ -23,8 +23,7 @@
 from ..dependencies import MemoryDep, StarDep
 from ..ir import ReductionHint
 from ..optimize_indexing import indexing_dtype_strength_reduction
-from ..scheduler import BaseScheduling
-from ..scheduler import FusedSchedulerNode
+from ..scheduler import BaseScheduling, FusedSchedulerNode
 from ..triton_heuristics import AutotuneHint
 from ..utils import (
     DeferredLineBase,
@@ -2421,25 +2420,7 @@
         return "tl.int64"
 
     def get_kernel_args(self, node_schedule, numel, reduction_numel):
-<<<<<<< HEAD
-        tiled_groups = self.select_tiling(node_schedule, numel, reduction_numel)
-=======
-        reductions = list(
-            filter(
-                lambda n: n not in (EnableReduction, DisableReduction)
-                and n.is_reduction(),
-                node_schedule,
-            )
-        )
-        if len(reductions) > 0:
-            hints = [self.reduction_hint(n) for n in reductions]
-            if hints.count(hints[0]) == len(hints):
-                reduction_hint_val = hints[0]
-            else:
-                reduction_hint_val = ReductionHint.DEFAULT
-        else:
-            reduction_hint_val = ReductionHint.DEFAULT
->>>>>>> b60bc60d
+        reduction_hint_val = self.combined_reduction_hint(node_schedule)
 
         mutations = set()
         for node in node_schedule:
@@ -2448,11 +2429,7 @@
 
         index_dtype = self.select_index_dtype(node_schedule, numel, reduction_numel)
 
-<<<<<<< HEAD
-        return tiled_groups, mutations, index_dtype
-=======
         return reduction_hint_val, mutations, index_dtype
->>>>>>> b60bc60d
 
     def codegen_comment(self, node_schedule):
         wrapper = V.graph.wrapper_code
@@ -2481,12 +2458,8 @@
                 )
 
     def codegen_node_schedule(self, node_schedule, numel, reduction_numel):
-<<<<<<< HEAD
-        tiled_groups, mutations, index_dtype = self.get_kernel_args(
-=======
         tiled_groups = self.select_tiling(node_schedule, numel, reduction_numel)
         reduction_hint_val, mutations, index_dtype = self.get_kernel_args(
->>>>>>> b60bc60d
             node_schedule, numel, reduction_numel
         )
 
@@ -2643,11 +2616,7 @@
             for nodes, tiled_groups, numel, rnumel in partitions_with_metadata:
                 node_schedule = self.generate_node_schedule(nodes, numel, rnumel)
                 (
-<<<<<<< HEAD
-                    tiled_groups,
-=======
                     reduction_hint_val,
->>>>>>> b60bc60d
                     mutations,
                     index_dtype,
                 ) = self.get_kernel_args(node_schedule, numel, rnumel)
@@ -2661,16 +2630,7 @@
 
                 self.codegen_node_schedule_with_kernel(
                     node_schedule,
-<<<<<<< HEAD
-                    kernel.create_sub_kernel(
-                        *tiled_groups,
-                        reduction_hint=self.combined_reduction_hint(node_schedule),
-                        mutations=mutations,
-                        index_dtype=index_dtype,
-                    ),
-=======
                     subkernel,
->>>>>>> b60bc60d
                 )
 
                 with V.set_kernel_handler(subkernel):
