import functools
import math
import os
import sys
from itertools import count
from typing import List, Optional, Tuple

import sympy
from sympy import Expr

import torch
import torch._ops
from .. import config, ir

from ..codecache import CudaKernelParamCache
from ..utils import cache_on_self, sympy_product
from ..virtualized import V
from .common import IndentedBuffer
from .wrapper import EnterSubgraphLine, ExitSubgraphLine, pexpr, WrapperCodeGen


class CppWrapperCpu(WrapperCodeGen):
    """
    Generates cpp wrapper for running on CPU and calls cpp kernels
    """

    def __init__(self):
        if not hasattr(self, "device"):
            self.device = "cpu"
        super().__init__()
        self.declare = "auto "
        self.declare_maybe_reference = "decltype(auto) "
        self.ending = ";"
        self.open_bracket = "{"
        self.closed_bracket = "}"
        self.comment = "//"
        self.namespace = "at::"
        self.none_str = "nullptr" if config.abi_compatible else "at::Tensor()"
        self.extern_call_ops = set()
        self.size = "sizes()"
        self.stride = "strides()"
        self.cuda = False
        self.supports_intermediate_hooks = False
        self.outputs_need_copy = set()
        self.kernel_callsite_id = count()
        self.int_array_id = count()  # for int array local variable declarations
        self.declared_int_array_vars = set()
        self.tmp_tensor_id = count()  # for tmp tensor local variable declarations
        self.arg_var_id = count()
        self.used_cached_devices = set()
        self.used_cached_dtypes = set()
        self.cached_output_id = count()
        self.scalar_to_tensor_id = count()

        from .cpp import cexpr, CppPrinter

        self.expr_printer = cexpr

        # CppPrinter sometimes calls at::native functions which causes problems in
        # the ABI-compatible mode. Currently we are hitting this problem when codegen
        # Grid computation expressions, but we my need to fix other size computation
        # as well.
        class GridExprCppPrinter(CppPrinter):
            def _print_FloorDiv(self, expr):
                x, div = expr.args
                x = self.paren(self.doprint(x))
                div = self.paren(self.doprint(div))
                assert expr.is_integer, "Expect integers in GridExprPrinter"
                return f"({x}/{div})"

        self.grid_expr_printer = GridExprCppPrinter().doprint

    def generate_kernel_call(
        self,
        name,
        call_args,
        grid=None,
        device_index=None,
        cuda=True,
        triton=True,
        arg_types=None,
        grid_fn: str = "grid",
        triton_meta=None,
    ):
        """
        Generates kernel call code.

        cuda: Defines whether the backend is GPU. Otherwise the backend is CPU.

        triton: Defines whether the GPU backend uses Triton for codegen.
                Otherwise it uses the CUDA language for codegen.
                Only valid when cuda == True.
        """
        if cuda:
            return super().generate_kernel_call(
                name,
                call_args,
                grid,
                device_index,
                cuda,
                triton,
                arg_types,
                grid_fn,
            )
        else:
            if config.abi_compatible:
                assert arg_types is not None and len(call_args) == len(
                    arg_types
                ), "Mismatch call_args and arg_types in generate_kernel_call"
                new_args = []
                for idx, arg in enumerate(call_args):
                    if "*" in arg_types[idx]:
                        var_name = f"var_{next(self.arg_var_id)}"
                        self.writeline(
                            f"auto* {var_name} = get_data_ptr_wrapper({arg});"
                        )
                        new_args.append(f"({arg_types[idx]})({var_name})")
                    else:
                        # arg is a scalar
                        new_args.append(arg)
                self.writeline(self.wrap_kernel_call(name, new_args))
            else:
                self.writeline(self.wrap_kernel_call(name, call_args))

    def write_constant(self, name, hashed):
        # include a hash so our code cache gives different constants different files
        self.header.writeline(f"// {name} {hashed}")

    def write_header(self):
        if V.graph.is_const_graph:
            # We do not write header for constant graph, it will be written by main module.
            return

        if V.graph.aot_mode:
            for header_cpp_file in ("interface.cpp", "implementation.cpp"):
                with open(
                    os.path.join(
                        os.path.dirname(__file__), "aoti_runtime", header_cpp_file
                    )
                ) as f:
                    self.header.splice(f.read())
        else:
            self.header.splice(
                """
                import torch
                from torch._inductor.codecache import CppWrapperCodeCache

                cpp_wrapper_src = (
                '''
                """
            )

        if config.abi_compatible:
            if config.c_shim_version == "1":
                self.header.splice("#include <torch/csrc/inductor/aoti_torch/c/shim.h>")
            else:
                self.header.splice(
                    f"#include <torch/csrc/inductor/aoti_torch/generated/c_shim_{self.device}.h>"
                )
            self.header.splice(
                """
                #include <torch/csrc/inductor/aoti_runtime/arrayref_tensor.h>
                #include <torch/csrc/inductor/aoti_runtime/thread_local.h>
                #include <torch/csrc/inductor/aoti_runtime/scalar_to_tensor.h>
                """
            )
            if V.graph.aot_mode:
                self.header.splice(
                    """
                    #include <torch/csrc/inductor/aoti_runtime/model.h>
                    """
                )
        else:
            self.header.splice(
                """
                #include <ATen/ATen.h>
                #include <ATen/core/dispatch/Dispatcher.h>
                #include <ATen/native/BinaryOps.h>
                #include <torch/csrc/inductor/aoti_runtime/utils.h>
                #include <torch/csrc/inductor/aoti_torch/tensor_converter.h>
                #include <torch/csrc/inductor/aoti_torch/utils.h>
                #include <torch/csrc/inductor/inductor_ops.h>
                #include <torch/types.h>
                #include <ATen/ops/bernoulli_native.h>

                #define reinterpret_tensor torch::inductor::_reinterpret_tensor
                #define alloc_from_pool torch::inductor::_alloc_from_pool
                """
            )

        self.header.splice("#include <c10/util/generic_math.h>")

        if not V.graph.aot_mode:
            self.header.splice(
                """
                #include <pybind11/pybind11.h>

                using namespace torch::aot_inductor;
                """
            )

        from .memory_planning import ALIGN_BYTES

        # Round up to the nearest multiple of ALIGN_BYTES
        # ALIGN_BYTES must be a power of 2
        self.header.splice(
            f"""
            [[maybe_unused]] static int64_t align(int64_t nbytes) {{
              return (nbytes + {ALIGN_BYTES} - 1) & -{ALIGN_BYTES};
            }}
            """
        )

    def mark_output_type(self):
        # mark output type to unwrap tensor back to python scalar
        from ..ir import ShapeAsConstantBuffer

        output_is_tensor = dict()
        for idx, x in enumerate(V.graph.graph_outputs):
            if isinstance(x, ShapeAsConstantBuffer):
                output_is_tensor[idx] = False
            else:
                output_is_tensor[idx] = True

        self.output_is_tensor = output_is_tensor

    def write_prefix(self):
        if V.graph.is_const_graph:
            # We do not write prefix for constant graph, it will be written by main module.
            return

        if V.graph.aot_mode:
            self.prefix.writeline("namespace torch {")
            self.prefix.writeline("namespace aot_inductor {")

    def write_input_output_info(
        self,
        info_kind: str,
        idx: int,
        name: str,
    ):
        self.prefix.writeline(f"""{info_kind}[{idx}].name = "{name}";""")

    @staticmethod
    def get_input_cpp_type(input):
        assert config.use_minimal_arrayref_interface
        from .cpp import DTYPE_TO_CPP

        if isinstance(input, sympy.Expr):
            from ..graph import may_get_constant_buffer_dtype

            dtype = may_get_constant_buffer_dtype(input)
            assert dtype is not None, f"Failed to get the dtype of sympy.Expr: {input}"
            return DTYPE_TO_CPP[dtype]
        return f"ArrayRefTensor<{DTYPE_TO_CPP[input.get_dtype()]}>"

    def generate_input_output_runtime_checks(self):
        from .cpp import DTYPE_TO_ATEN

        # In debug_compile mode, we generate checks to ensure the dtype/shape/stride of each
        # real input/output tensor match ones provided at compile time via sample
        # input/output.
        def gen_check(handle_kind, idx, name, tensor):
            self.prefix.writeline(f"auto {name} = {handle_kind}[{idx}];")
            self.codegen_tensor_dtype_var_decl(self.prefix, name)
            expected_dtype_name = DTYPE_TO_ATEN[tensor.dtype]
            dtype_str = str(tensor.dtype).split(".")[-1]
            self.prefix.splice(
                f"""
                    int32_t {name}_expected_dtype = aoti_torch_dtype_{dtype_str}();
                    if ({name}_expected_dtype != {name}_dtype) {{
                        std::stringstream ss;
                        ss << "{handle_kind}[{idx}]: unmatched dtype, "
                           << "expected: {name}_expected_dtype ({expected_dtype_name=}, "
                           << "but got: " << {name}_dtype << "\\n";
                        throw std::runtime_error(ss.str());
                    }}
                """
            )
            self.codegen_input_size_var_decl(self.prefix, name)
            for dim_idx, d in enumerate(tensor.get_size()):
                if isinstance(d, (int, sympy.Integer)):
                    self.prefix.splice(
                        f"""
                            if ({d} != {name}_size[{dim_idx}]) {{
                                std::stringstream ss;
                                ss << "{handle_kind}[{idx}]: unmatched dim value at {dim_idx}, "
                                   << "expected: {d}, " << "but got: " << {name}_size[{dim_idx}]
                                   << "\\n";
                                throw std::runtime_error(ss.str());
                            }}
                        """
                    )
                else:
                    assert isinstance(
                        d, sympy.Symbol
                    ), f"dimention at {dim_idx=} for tensor {name=} must be a sympy.Symbol"
                    sym_range = V.graph.sizevars.shape_env.var_to_range.get(d, None)
                    if sym_range is None:
                        continue
                    if not math.isinf(sym_range.lower):
                        self.prefix.splice(
                            f"""
                                if ({name}_size[{dim_idx}] < {sym_range.lower}) {{
                                    std::stringstream ss;
                                    ss << "{handle_kind}[{idx}]: dim value is too small at {dim_idx}, "
                                       << "expected it to be >= {sym_range.lower}, " << "but got: "
                                       << {name}_size[{dim_idx}] << "\\n";
                                    throw std::runtime_error(ss.str());
                                }}
                            """
                        )
                    if not math.isinf(sym_range.upper):
                        self.prefix.splice(
                            f"""
                                if ({name}_size[{dim_idx}] > {sym_range.upper}) {{
                                    std::stringstream ss;
                                    ss << "{handle_kind}[{idx}]: dim value is too large at {dim_idx}, "
                                       << "expected to be <= {sym_range.upper}, " << "but got: "
                                       << {name}_size[{dim_idx}] << "\\n";
                                    throw std::runtime_error(ss.str());
                                }}
                            """
                        )

            self.codegen_input_stride_var_decl(self.prefix, name)
            for stride_idx, s in enumerate(tensor.get_stride()):
                if not isinstance(s, (int, sympy.Integer)):
                    continue
                self.prefix.splice(
                    f"""
                        if ({s} != {name}_stride[{stride_idx}]) {{
                            std::stringstream ss;
                            ss << "{handle_kind}[{idx}]: unmatched stride value at {stride_idx}, "
                               << "expected: {s}, " << "but got: " << {name}_stride[{stride_idx}]
                               << "\\n";
                            throw std::runtime_error(ss.str());
                        }}
                    """
                )

        # force noinline to avoid any potential compilation slowdown due to aggressive
        # inline done by the host compiler
        self.prefix.splice(
            """
            AOTI_NOINLINE static void __check_inputs_outputs(
                AtenTensorHandle* input_handles,
                AtenTensorHandle* output_handles) {
            """
        )
        with self.prefix.indent():
            for idx, (name, tensor) in enumerate(V.graph.graph_inputs.items()):
                gen_check("input_handles", idx, name, tensor)
        self.prefix.writeline("}")

    def write_wrapper_decl(self):
        inputs_len = len(V.graph.graph_inputs.keys())
        if V.graph.aot_mode:
            if config.use_minimal_arrayref_interface and not V.graph.is_const_graph:
                from .cpp import DTYPE_TO_CPP

                input_cpp_types = ", ".join(
                    f"{CppWrapperCpu.get_input_cpp_type(x)}"
                    for x in V.graph.graph_inputs.values()
                )

                output_arrayref_types = ", ".join(
                    f"ArrayRefTensor<{DTYPE_TO_CPP[x.get_dtype()]}>"
                    for x in V.graph.graph_outputs
                )

                self.prefix.splice(
                    f"""
                    using AOTInductorModelInputs = std::tuple<{input_cpp_types}>;
                    using AOTInductorModelOutputs = std::tuple<{output_arrayref_types}>;
                    """
                )

            if V.graph.const_module:
                self.header.splice(V.graph.const_module.wrapper_code.header)
                self.prefix.splice(V.graph.const_code)

            if V.graph.is_const_graph:
                self.prefix.splice(
                    """
                    void AOTInductorModel::_const_run_impl(
                        std::vector<AtenTensorHandle>& output_handles,
                        DeviceStreamType stream,
                        AOTIProxyExecutorHandle proxy_executor
                    ) {
                    """
                )
            else:
                if not config.aot_inductor.use_runtime_constant_folding:
                    # If we do not split the constant graph, we'll just create
                    # an empty implementation when wrapping the main module.
                    self.prefix.splice(
                        """
                        void AOTInductorModel::_const_run_impl(
                            std::vector<AtenTensorHandle>& output_handles,
                            DeviceStreamType stream,
                            AOTIProxyExecutorHandle proxy_executor
                        ) {}

                        """
                    )

                run_impl_proto = """
                    void AOTInductorModel::run_impl(
                        AtenTensorHandle*
                            input_handles, // array of input AtenTensorHandle; handles
                                            // are stolen; the array itself is borrowed
                        AtenTensorHandle*
                            output_handles, // array for writing output AtenTensorHandle; handles
                                            // will be stolen by the caller; the array itself is
                                            // borrowed
                        DeviceStreamType stream,
                        AOTIProxyExecutorHandle proxy_executor
                    ) {
                    """
                # Since we are removing non-abi-compatible mode, let's generate
                # runtime checks only for abi_compatible mode to avoid extra branches.
                if config.aot_inductor.debug_compile and config.abi_compatible:
                    self.generate_input_output_runtime_checks()
                    run_impl_proto += """
                        __check_inputs_outputs(input_handles, output_handles);
                    """
                if config.use_minimal_arrayref_interface:
                    self.prefix.splice(
                        """
                        template <>
                        AOTInductorModelOutputs AOTInductorModel::run_impl_minimal_arrayref_interface<
                          AOTInductorModelInputs, AOTInductorModelOutputs>(
                            const AOTInductorModelInputs& inputs,
                            DeviceStreamType stream,
                            AOTIProxyExecutorHandle proxy_executor
                        ) {
                        """
                    )
                    self.suffix.splice(run_impl_proto)
                    self.suffix.splice(
                        """
                            AOTInductorModelInputs inputs;
                            convert_handles_to_inputs(input_handles, inputs);
                            auto outputs = run_impl_minimal_arrayref_interface<AOTInductorModelInputs, AOTInductorModelOutputs>(
                                inputs, stream, proxy_executor);
                            // NOTE: outputs is full of ArrayRef to thread_local storage. If in the future we need this
                            // interface to perform well for a DSO using the minimal arrayref interface, all we need
                            // to do is provide ThreadLocalCachedTensor for each one!
                            convert_outputs_to_handles(outputs, output_handles);
                        }
                    """
                    )

                    self.suffix.splice(
                        """
                        extern "C" AOTIRuntimeError AOTInductorModelRunMinimalArrayrefInterface(
                            AOTInductorModelHandle model_handle,
                            const AOTInductorModelInputs& inputs,
                            AOTInductorModelOutputs& outputs) {
                          auto model = reinterpret_cast<torch::aot_inductor::AOTInductorModel*>(model_handle);
                          CONVERT_EXCEPTION_TO_ERROR_CODE({
                              outputs = model->run_impl_minimal_arrayref_interface<AOTInductorModelInputs, AOTInductorModelOutputs>(
                                  inputs,
                                  (torch::aot_inductor::DeviceStreamType)nullptr,
                                  nullptr);
                          })
                        }
                    """
                    )
                else:
                    self.prefix.splice(run_impl_proto)
        else:
            # cpp entry function for JIT with cpp wrapper
            self.prefix.splice(
                """
                void inductor_entry_impl(
                    AtenTensorHandle*
                        input_handles, // array of input AtenTensorHandle; handles
                                        // are stolen; the array itself is borrowed
                    AtenTensorHandle*
                        output_handles  // array for writing output AtenTensorHandle; handles
                                        // will be stolen by the caller; the array itself is
                                        // borrowed)
                ) {
                """
            )
        with self.prefix.indent():
            # assign inputs and outputs in both cases so the later codegen can be simplified
            if not config.use_minimal_arrayref_interface:
                if not V.graph.is_const_graph:
                    if V.graph.aot_mode:
                        num_args = len(V.graph.graph_inputs)
                    else:
                        # Weights are promoted in the JIT mode
                        num_args = len(V.graph.graph_inputs) + len(V.graph.constants)
<<<<<<< HEAD
                        self.prefix.splice(
                            """
                                pybind11::gil_scoped_release release;
                            """
                        )
=======
                        self.prefix.splice("pybind11::gil_scoped_release release;")
>>>>>>> 19d27a13

                    if config.abi_compatible:
                        self.prefix.splice(
                            f"""
                                auto inputs = steal_from_raw_handles_to_raii_handles(input_handles, {num_args});
                            """
                        )
                    else:
                        # This looks dumb, but can avoid creating two versions of code in the AOTInductor runtime.
                        self.prefix.splice(
                            f"""
                                auto inputs = alloc_tensors_by_stealing_from_handles(input_handles, {num_args});
                            """
                        )

            if inputs_len != 0:
                for idx, input_key in enumerate(V.graph.graph_inputs.keys()):
                    if config.use_minimal_arrayref_interface:
                        self.prefix.writeline(
                            f"auto {input_key} = std::get<{idx}>(inputs);"
                        )
                        continue
                    # unwrap input tensor back to scalar
                    if isinstance(V.graph.graph_inputs[input_key], sympy.Expr):
                        from ..graph import may_get_constant_buffer_dtype
                        from .cpp import DTYPE_TO_CPP

                        dtype = may_get_constant_buffer_dtype(
                            V.graph.graph_inputs[input_key]
                        )
                        assert (
                            dtype is not None
                        ), "Fails to get the dtype of the sympy.Expr"
                        cpp_dtype = DTYPE_TO_CPP[dtype]
                        if config.abi_compatible:
                            self.prefix.writeline(f"{cpp_dtype} {input_key};")
                            dtype_str = str(dtype).split(".")[-1]
                            self.prefix.writeline(
                                f"aoti_torch_item_{dtype_str}(inputs[{idx}], &{input_key});"
                            )
                        else:
                            self.prefix.writeline(
                                f"{cpp_dtype} {input_key} = inputs[{idx}].item<{cpp_dtype}>();"
                            )
                    else:
                        self.prefix.writeline(
                            f"auto {input_key} = std::move(inputs[{idx}]);"
                        )

            assert all(
                isinstance(v, torch.Tensor) for v in list(V.graph.constants.values())
            ), "Expect all constants to be Tensor"
            for idx, constants_key in enumerate(V.graph.constants.keys()):
                if V.graph.aot_mode:
                    # Weights are stored in constants_ and owned by RAIIAtenTensorHandle there.
                    # Don't call std::move here because it will cause constants_ to lose the ownership.
                    if config.abi_compatible:
                        self.prefix.writeline(
                            f"""auto {constants_key} = constants_->at({idx});"""
                        )
                    else:
                        self.prefix.writeline(
                            f"auto {constants_key} = *tensor_handle_to_tensor_pointer("
                            + f"""constants_->at({idx}));"""
                        )
                else:
                    # Append constants as inputs to the graph
                    constants_idx = inputs_len + idx
                    self.prefix.writeline(
                        f"auto {constants_key} = inputs[{constants_idx}];"
                    )

            self.codegen_inputs(self.prefix, V.graph.graph_inputs)

            if V.graph.aot_mode:
                if not V.graph.is_const_graph:
                    if config.use_minimal_arrayref_interface:
                        # TODO: input shape checking for regular tensor interface as well?
                        self.codegen_input_numel_asserts()
                    else:
                        self.prefix.writeline("inputs.clear();")
                self.prefix.writeline(
                    "auto& kernels = static_cast<AOTInductorModelKernels&>(*this->kernels_.get());"
                )

    def codegen_input_numel_asserts(self):
        for name, buf in V.graph.graph_inputs.items():
            if isinstance(buf, sympy.Expr):
                continue

            # comparing strides for 0 size tensor is tricky. Ignore them for now.
            if sympy_product(buf.get_size()) == 0:
                continue
            numel = buf.get_numel()
            self.prefix.writeline(f"assert_numel({name}, {numel});")

    def codegen_tensor_dtype_var_decl(self, code: IndentedBuffer, name):
        if config.abi_compatible:
            code.writeline(f"int32_t {name}_dtype;")
            code.writeline(
                "AOTI_TORCH_ERROR_CODE_CHECK(aoti_torch_get_dtype"
                f"({name}, &{name}_dtype));"
            )
        else:
            # Note that we don't have a corresponding class method from
            # the WrapperCodeGen since this method is used for asserting AOTI
            # cpp wrapper code.
            code.writeline(f"auto {name}_dtype = {name}.dtype();")

    def codegen_input_size_var_decl(self, code: IndentedBuffer, name):
        if config.abi_compatible:
            code.writeline(f"int64_t* {name}_size;")
            code.writeline(
                f"AOTI_TORCH_ERROR_CODE_CHECK(aoti_torch_get_sizes({name}, &{name}_size));"
            )
        else:
            super().codegen_input_size_var_decl(code, name)

    def codegen_input_stride_var_decl(self, code: IndentedBuffer, name):
        if config.abi_compatible:
            code.writeline(f"int64_t* {name}_stride;")
            code.writeline(
                f"AOTI_TORCH_ERROR_CODE_CHECK(aoti_torch_get_strides({name}, &{name}_stride));"
            )
        else:
            super().codegen_input_stride_var_decl(code, name)

    def codegen_model_kernels(self):
        self.prefix.writeline("namespace {")
        self.prefix.writeline(
            "class AOTInductorModelKernels : public AOTInductorModelKernelsBase {"
        )
        self.prefix.writeline("  public:")
        declare_kernel = set(self.src_to_kernel.values())
        declare_kernel.update(
            entry[0] for entry in self.user_defined_kernel_cache.values()
        )
        if V.graph.const_module:
            declare_kernel.update(
                V.graph.const_module.wrapper_code.src_to_kernel.values()
            )
        for kernel in declare_kernel:
            self.prefix.writeline(f"    CUfunction {kernel}{{nullptr}};")
        self.prefix.writeline("};")
        self.prefix.writeline("}  // namespace")

    def codegen_model_constructor(self):
        """
        // Generated code example
        AOTInductorModel::AOTInductorModel()
            : AOTInductorModelBase(4, 1) {
        inputs_info_[0].name = "input0";
        inputs_info_[0].dtype = "torch.float16";
        ...
        constants_info_[0].name = "L__self___weight";
        constants_info_[0].dtype = at::kFloat;
        constants_info_[0].offset = 0;
        constants_info_[0].data_size = 8192;
        constants_info_[0].shape = {64, 32};
        constants_info_[0].stride = {32, 1};
        ...
        outputs_info_[0].name = "output0";
        outputs_info_[0].dtype = "torch.float16";
        }
        """

        num_inputs = len(V.graph.graph_inputs)
        num_outputs = len(V.graph.graph_outputs)
        num_constants = len(V.graph.constants)
        self.prefix.splice(
            f"""
            AOTInductorModel::AOTInductorModel(std::shared_ptr<ConstantMap> constants_map,
                                               std::shared_ptr<std::vector<ConstantHandle>> constants_array,
                                               const std::string& device_str,
                                               std::optional<std::string> cubin_dir)
                : AOTInductorModelBase({num_inputs}, {num_outputs}, {num_constants}, device_str, cubin_dir) {{
            """
        )

        with self.prefix.indent():
            for idx, (name, inp) in enumerate(V.graph.graph_inputs.items()):
                assert not isinstance(
                    inp, sympy.Expr
                ), f"input {name=} cannot be symbolic"
                self.write_input_output_info("inputs_info_", idx, name)

            for idx, (name, tensor) in enumerate(V.graph.constants.items()):
                assert isinstance(tensor, torch.Tensor)
                self.prefix.writeline(f"""constants_info_[{idx}].name = "{name}";""")
                self.prefix.writeline(
                    f"constants_info_[{idx}].dtype = static_cast<int32_t>({self.codegen_dtype(tensor.dtype)});"
                )
                self.prefix.writeline(
                    f"constants_info_[{idx}].offset = {tensor.storage_offset()};"
                )
                self.prefix.writeline(
                    f"constants_info_[{idx}].data_size = {tensor.untyped_storage().nbytes()};"
                )
                from_folded = "true" if name in V.graph.folded_constants else "false"
                self.prefix.writeline(
                    f"constants_info_[{idx}].from_folded = {from_folded};"
                )

                size_str = ", ".join([str(s) for s in tensor.size()])
                self.prefix.writeline(f"constants_info_[{idx}].shape = {{{size_str}}};")

                stride_str = ", ".join([str(s) for s in tensor.stride()])
                self.prefix.writeline(
                    f"constants_info_[{idx}].stride = {{{stride_str}}};"
                )
                if name in V.graph.dynamo_flat_name_to_original_fqn:
                    original_fqn = V.graph.dynamo_flat_name_to_original_fqn.get(
                        name, name
                    )
                elif name in V.graph.allocated_constant_name:
                    original_fqn = V.graph.allocated_constant_name[name]
                else:
                    raise AssertionError("original_fqn must be set for constant")
                self.prefix.writeline(
                    f"""constants_info_[{idx}].original_fqn = "{original_fqn}";"""
                )
            self.prefix.writeline("update_constants_map(std::move(constants_map));")
            self.prefix.writeline("update_constants_array(std::move(constants_array));")

            def escape_string(x):
                return (
                    x.replace("\\", "\\\\")
                    .replace('"', '\\"')
                    .replace("\n", "\\n")
                    .replace("\t", "\\t")
                )

            self.prefix.writeline(
                f'in_spec_ = "{escape_string(config.aot_inductor.serialized_in_spec)}";'
            )
            self.prefix.writeline(
                f'out_spec_ = "{escape_string(config.aot_inductor.serialized_out_spec)}";'
            )

            for idx, output in enumerate(V.graph.graph_outputs):
                assert not isinstance(
                    output, sympy.Expr
                ), f"output {name=} cannot be symbolic"
                name = f"output{idx}"
                self.write_input_output_info("outputs_info_", idx, name)

            self.prefix.writeline(
                "this->kernels_ = std::make_unique<AOTInductorModelKernels>();"
            )

        self.prefix.writeline("}")

    def codegen_const_run_driver(self):
        """
        // Generated code example
        std::unordered_map<std::string, AtenTensorHandle> AOTInductorModel::const_run_impl(
            DeviceStreamType stream,
            AOTIProxyExecutorHandle proxy_executor,
            bool initialization
        ) {
            std::unordered_map<std::string, AtenTensorHandle> folded_constants_map;
            std::vector<AtenTensorHandle> output_handles;
            // build up output_handles over here.
            _const_run_impl(output_handles, stream, proxy_executor);
            // build up folded_constants_map
            return folded_constants_map;
        }
        """

        self.prefix.splice(
            """
            std::unordered_map<std::string, AtenTensorHandle> AOTInductorModel::const_run_impl(
                DeviceStreamType stream,
                AOTIProxyExecutorHandle proxy_executor,
                bool initialization
            ) {
            """
        )
        if not config.aot_inductor.use_runtime_constant_folding:
            self.prefix.splice(
                """
                    if (!initialization) {
                        std::cerr << "[WARNING] Calling constant_folding in model, but compiled with config: "
                                  << "aot_inductor.use_runtime_constant_folding=False\\n";
                    }
                    return {};
                }
                """
            )
            return

        with self.prefix.indent():
            # This is a mapping to the index of constant folding graph's output
            const_index_mapping: List[Optional[Tuple[int, str]]] = [None] * len(
                V.graph.const_output_index
            )
            for idx, (name, _) in enumerate(V.graph.constants.items()):
                if name in V.graph.const_output_index:
                    const_index_mapping[V.graph.const_output_index[name]] = (idx, name)  # type: ignore[call-overload]
            assert (
                None not in const_index_mapping
            ), "Not all constant gets mapped for constant folding graph."

            self.prefix.writeline(
                f"""
                std::unordered_map<std::string, AtenTensorHandle> folded_constants_map;
                folded_constants_map.reserve({len(const_index_mapping)});
                std::vector<AtenTensorHandle> output_handles({len(const_index_mapping)});
                """
            )

            self.prefix.splice(
                """
                // The below assignment of output_handles to constants is not used directly.
                // It's only used to memo the correspondence of handle and constants.
                """
            )

            for output_idx, (const_idx, _) in enumerate(const_index_mapping):  # type: ignore[misc]
                self.prefix.writeline(
                    f"output_handles[{output_idx}] = constants_->at({const_idx});"
                )

            self.prefix.writeline(
                "_const_run_impl(output_handles, stream, proxy_executor);"
            )

            for output_idx, (_, const_name) in enumerate(const_index_mapping):  # type: ignore[misc]
                self.prefix.writeline(
                    f'folded_constants_map["{const_name}"] = output_handles[{output_idx}];'
                )
            self.prefix.writeline("return folded_constants_map;")

        self.prefix.writeline("}")

    def generate(self, is_inference):
        if V.graph.aot_mode and not V.graph.is_const_graph:
            self.codegen_model_kernels()
            self.codegen_model_constructor()
            self.codegen_const_run_driver()
        self.write_wrapper_decl()
        return super().generate(is_inference)

    def finalize_prefix(self):
        cached_dtypes_buffer = IndentedBuffer()
        if config.abi_compatible:
            for dtype in self.used_cached_dtypes:
                cached_dtypes_buffer.writeline(f"CACHE_TORCH_DTYPE({dtype});")
            for device in self.used_cached_devices:
                cached_dtypes_buffer.writeline(f"CACHE_TORCH_DEVICE({device});")
        cached_dtypes_buffer.splice(self.prefix)
        self.prefix = cached_dtypes_buffer

    def define_kernel(
        self, name: str, kernel: str, metadata: Optional[str] = None, cuda=False
    ):
        self.header.splice(f"\n{kernel}\n")

    def codegen_scalar_to_tensor(self, output: str):
        name = f"scalar_to_tensor_{next(self.scalar_to_tensor_id)}"
        self.wrapper_call.writeline(
            f"RAIIAtenTensorHandle {name} = scalar_to_tensor_handle({output});"
        )
        return name

    @cache_on_self
    def get_output_refs(self):
        return [
            f"at::scalar_tensor({x.codegen_reference(self.wrapper_call)})"
            if isinstance(x, ir.ShapeAsConstantBuffer) and not config.abi_compatible
            else x.codegen_reference(self.wrapper_call)
            for x in V.graph.graph_outputs
        ]

    def generate_return(self, output_refs):
        cst_names = V.graph.constants.keys()
        arr_iface = (
            not V.graph.is_const_graph and config.use_minimal_arrayref_interface
        )  # For brevity.

        def use_thread_local_cached_output_tensor(idx, output):
            cached_output_name = f"cached_output_{next(self.cached_output_id)}"
            cache_type = "Array" if arr_iface else "Tensor"
            self.wrapper_call.writeline(
                f"thread_local ThreadLocalCachedOutput{cache_type}<std::decay_t<decltype({output})>> "
                f"{cached_output_name}({output});"
            )
            if arr_iface:
                self.wrapper_call.writeline(
                    f"{cached_output_name}.copy_data_from({output});"
                )
                output_entry = f"std::get<{idx}>(output_arrayref_tensors)"
                element_type = f"std::decay_t<decltype({output_entry}.data()[0])>"
                self.wrapper_call.writeline(
                    f"{output_entry} = {cached_output_name}.arrayref_tensor<{element_type}>();"
                )
            else:
                self.wrapper_call.writeline(
                    f"{cached_output_name}.copy_data_from({output});"
                )
                self.wrapper_call.writeline(
                    f"AOTI_TORCH_ERROR_CODE_CHECK(aoti_torch_new_uninitialized_tensor(&output_handles[{idx}]));"
                )
                self.wrapper_call.writeline(
                    f"AOTI_TORCH_ERROR_CODE_CHECK(aoti_torch_assign_tensors({cached_output_name}.tensor(), "
                    f"output_handles[{idx}]));"
                )

        if arr_iface:
            self.wrapper_call.writeline(
                "AOTInductorModelOutputs output_arrayref_tensors;"
            )
        for idx, output in enumerate(output_refs):
            if config.abi_compatible:
                output_buffer = V.graph.graph_outputs[idx]
                if isinstance(output_buffer, ir.ShapeAsConstantBuffer):
                    # Need to wrap scalar into tensor as the main function returns a vector of tensors
                    output_tensor = self.codegen_scalar_to_tensor(output)
                    self.wrapper_call.writeline(
                        f"output_handles[{idx}] = {output_tensor}.release();"
                    )
                    continue

                output_is_tensor_handle_expr = (
                    f"std::is_same_v<std::decay_t<decltype({output})>,"
                    "RAIIAtenTensorHandle> || "
                    f"std::is_same_v<std::decay_t<decltype({output})>,"
                    "AtenTensorHandle> || "
                    f"std::is_same_v<std::decay_t<decltype({output})>,"
                    "ConstantHandle>"
                )
                self.wrapper_call.writeline(
                    f"if constexpr ({output_is_tensor_handle_expr}) {{"
                )
                with self.wrapper_call.indent():
                    if arr_iface:
                        cached_output_name = (
                            f"cached_output_{next(self.cached_output_id)}"
                        )
                        output_value_type = f"std::decay_t<decltype(std::get<{idx}>(output_arrayref_tensors).data()[0])>"
                        self.wrapper_call.writeline(
                            f"thread_local RAIIAtenTensorHandle {cached_output_name};"
                        )
                        if output in cst_names:
                            # NOTE(return_constant): In some rare cases where we return
                            # a constant, we have to return a copy of this constant,
                            # because (1) constants are not owned by the Model instance
                            # (2) constants remain the same cross inference runs,
                            # assuming they are not updated at runtime Basically, we
                            # cannot release or transfer the ownership of any original
                            # constant to the user.
                            self.wrapper_call.writeline(
                                f"AtenTensorHandle {cached_output_name}_tmp;"
                            )
                            self.wrapper_call.writeline(
                                f"aoti_torch_clone({output}, &{cached_output_name}_tmp);"
                            )
                            self.wrapper_call.writeline(
                                f"{cached_output_name} = {cached_output_name}_tmp;"
                            )
                        else:
                            self.wrapper_call.writeline(
                                f"{cached_output_name} = {output}.release();"
                            )
                        self.wrapper_call.writeline(
                            f"convert_handle_to_arrayref_tensor({cached_output_name}, "
                            f"std::get<{idx}>(output_arrayref_tensors));"
                        )
                    else:
                        if output in cst_names:
                            # See NOTE(return_constant) above.
                            self.wrapper_call.writeline(
                                f"aoti_torch_clone({output}, &output_handles[{idx}]);"
                            )
                        else:
                            self.wrapper_call.writeline(
                                f"output_handles[{idx}] = {output}.release();"
                            )
                self.wrapper_call.writeline("} else {")
                with self.wrapper_call.indent():
                    use_thread_local_cached_output_tensor(idx, output)
                self.wrapper_call.writeline("}")

            else:
                assert (
                    not arr_iface
                ), "minimal ArrayRef interface is only supported in ABI-compatible mode"
                if output in cst_names:
                    output_expr = f"{output}.clone()"
                    # See NOTE(return_constant) above.
                else:
                    output_expr = output
                self.wrapper_call.writeline(
                    f"output_handles[{idx}] = reinterpret_cast<AtenTensorHandle>("
                    + f"new at::Tensor({output_expr}));"
                )
        if arr_iface:
            self.wrapper_call.writeline("return output_arrayref_tensors;")

    def generate_before_suffix(self, result):
        if not V.graph.is_const_graph:
            if V.graph.aot_mode:
                result.writeline("} // AOTInductorModel::run_impl")
            else:
                result.writeline("} // inductor_entry_impl")

    def generate_end(self, result):
        if V.graph.aot_mode:
            if V.graph.is_const_graph:
                result.writeline("} // AOTInductorModel::_const_run_impl")
            else:
                result.writeline("} // namespace aot_inductor")
                result.writeline("} // namespace torch")
            return

        result.writeline("'''\n)")
        result.splice(
            f"""
            inductor_entry = CppWrapperCodeCache.load_pybinding(
                ["std::vector<AtenTensorHandle>"], cpp_wrapper_src, {self.cuda}, {len(V.graph.graph_outputs)})
            """
        )

        wrapper_body = "input_tensors = [arg if isinstance(arg, torch.Tensor) else torch.tensor(arg) for arg in args]"
        if V.graph.constants:
            # Append constants to the input args for cpp wrapper.
            # Python wrapper directly gets the value inside the wrapper call
            # as a global variable passed when calling exec(code, mod.__dict__, mod.__dict__).
            # For cpp wrapper, we need to pass this python value to the inductor_entry_impl function explicitly.
            assert all(
                isinstance(v, torch.Tensor) for v in list(V.graph.constants.values())
            ), "Expect all constants to be Tensor"
            constants_str = f"[{', '.join(V.graph.constants.keys())}]"
            wrapper_body += f"""
                    constants_tensor = {constants_str}
                    input_tensors.extend(constants_tensor)
            """
        # Convert vector of at::Tensor to vector of AtenTensorHandle.
        # If we pass at::Tensor, the compilation will be too slow.
        wrapper_body += """
                    input_handles = torch._C._aoti.unsafe_alloc_void_ptr_from_tensors(input_tensors)
        """

        # unwrap output tensor back to python scalar
        if all(x for x in self.output_is_tensor.values()):
            # If no ShapeAsConstantBuffer in the output, directly return the output as tensors
            outputs_str = "output_tensors"
        else:
            outputs = [
                f"output_tensors[{i}]"
                if self.output_is_tensor[i]
                else f"output_tensors[{i}].item()"
                for i in range(len(V.graph.graph_outputs))
            ]
            outputs_str = f"[{', '.join(outputs)}]"
        wrapper_body += f"""
                    output_handles = f(input_handles)
                    output_tensors = torch._C._aoti.alloc_tensors_by_stealing_from_void_ptr(output_handles)
                    return {outputs_str}
        """

        # Wrap the func to support setting result._boxed_call = True
        result.splice(
            f"""
            def _wrap_func(f):
                def g(args):
                    {wrapper_body}
                return g

            call = _wrap_func(inductor_entry)
            """
        )

    def get_c_shim_func_name(self, kernel):
        if not config.abi_compatible:
            return kernel

        assert "::" in kernel, "Cpp kernel name: " + kernel + " does not contain '::'"
        kernel_tokens = kernel.split("::")
        kernel_suffix = kernel_tokens[-1]
        if kernel_suffix == "call":
            kernel_suffix = kernel_tokens[-2]
        if config.c_shim_version == "1":
<<<<<<< HEAD
            shim_fn = f"aoti_torch_{kernel_suffix}"
        else:
            shim_fn = f"aoti_torch_{self.device}_{kernel_suffix}"

=======
            # For sdpa, we need the v2 version since v1 didn't consider optional arg
            # FIXME: no need to do this after we switch to the torchgen-ed C shim
            shim_fn = (
                f"aoti_torch_{kernel_suffix}_v2"
                if kernel_suffix == "_scaled_dot_product_flash_attention"
                else f"aoti_torch_{kernel_suffix}"
            )
        else:
            shim_fn = f"aoti_torch_{self.device}_{kernel_suffix}"
        return shim_fn

    def generate_c_shim_extern_kernel_call(self, kernel, args):
        # In the abi_compatible mode, we call fallback aten ops through a C shim layer
        self.allow_stack_allocation = False
        shim_fn = self.get_c_shim_func_name(kernel)
>>>>>>> 19d27a13
        # HACK: val_to_arg_str jams multiple arguments together using a comma. If that
        # ever breaks, it needs to be reworked to be able to return multiple arguments,
        # and the split-on-comma code here needs to be removed.
        wrapped_args = []
        for x in args:
            pieces = x.split(", ")
            for piece in pieces:
                # We only really *need* convert_arrayref_tensor_to_tensor for
                # ArrayRefTensors. The code flowing into here uses `0` for nullptr,
                # which convert_arrayref_tensor_to_tensor would blindly coerce to int,
                # so just avoid wrapping integers.
                if not piece.isdigit():
                    piece = f"convert_arrayref_tensor_to_tensor({piece})"
                wrapped_args.append(piece)
        self.writeline(
            f"AOTI_TORCH_ERROR_CODE_CHECK({shim_fn}({', '.join(wrapped_args)}));"
        )

    def generate_c_shim_extern_kernel_alloc(self, extern_kernel, args):
        # registered output buffer name
        name = extern_kernel.name
        output_handle_name = f"{name}_handle"
        self.writeline(f"AtenTensorHandle {output_handle_name};")
        output_arg = f"&{output_handle_name}"
        self.generate_c_shim_extern_kernel_call(
            extern_kernel.get_kernel_name(), args + [output_arg]
        )
        self.writeline(f"RAIIAtenTensorHandle {name}({output_handle_name});")

    def generate_extern_kernel_alloc(self, extern_kernel, args):
        if config.abi_compatible:
            self.generate_c_shim_extern_kernel_alloc(extern_kernel, args)
        else:
            super().generate_extern_kernel_alloc(extern_kernel, args)

    def generate_c_shim_fallback_kernel(self, fallback_kernel, args):
        output_args = []
        output_raii_handles = []
        output_name_base = fallback_kernel.get_name()
        for idx, output in enumerate(fallback_kernel.outputs):
            if isinstance(output, ir.MultiOutput):
                name = f"{output.get_name()}"
                output_handle_name = f"{name}_handle"
                if output.indices:
                    assert (
                        output.indices[0][1] == idx
                    ), f"expected {output.indices[0][1]=} == {idx=} for {output_name_base=}"
                self.writeline(f"AtenTensorHandle {output_handle_name};")
                output_args.append(f"&{output_handle_name}")
                output_raii_handles.append(
                    f"RAIIAtenTensorHandle {name}({output_handle_name});"
                )
            elif isinstance(output, int):
                output_name = f"{output_name_base}_{idx}"
                self.writeline(f"int64_t {output_name} = {output};")
                output_args.append(f"&{output_name}")
            elif output is None:
                output_args.append("nullptr")
            else:
                raise NotImplementedError("unsupported type of {output=}")
        args = args + output_args
        self.generate_c_shim_extern_kernel_call(fallback_kernel.cpp_kernel_name, args)
        for raii_handle in output_raii_handles:
            self.writeline(raii_handle)

    def generate_fallback_kernel(self, fallback_kernel, args):
        if config.abi_compatible:
            self.generate_c_shim_fallback_kernel(fallback_kernel, args)
        else:
            super().generate_fallback_kernel(fallback_kernel, args)

    def generate_extern_kernel_out(self, output_view, codegen_reference, args, kernel):
        if output_view:
            output_as_strided = f"{output_view.codegen_reference()}"
            output_name = f"{output_view.get_name()}_as_strided"
            self.writeline(f"auto {output_name} = {output_as_strided};")

            args.insert(0, output_name)
        else:
            args.insert(0, f"{codegen_reference}")

        if config.abi_compatible:
            self.generate_c_shim_extern_kernel_call(kernel, args)
        else:
            self.writeline(self.wrap_kernel_call(kernel, args))

    def generate_user_defined_triton_kernel(
        self, kernel_name, grid, configs, args, triton_meta
    ):
        assert len(grid) != 0
        if len(grid) == 1:
            grid_decision = grid[0]
        else:
            meta = CudaKernelParamCache.get(kernel_name)
            assert meta is not None
            grid_decision = None
            for i, c in enumerate(configs):
                if all(arg == meta["meta"][key] for key, arg in c.kwargs.items()):
                    grid_decision = grid[i]
                    break
            assert grid_decision is not None

        self.generate_kernel_call(
            kernel_name,
            args,
            grid=grid_decision,
            device_index=V.graph.scheduler.current_device.index,
            cuda=True,
            triton=True,
            triton_meta=triton_meta,
        )

    def generate_scatter_fallback(
        self, output, inputs, kernel, python_kernel_name, src_is_tensor, reduce, kwargs
    ):
        # TODO: needs updates to use C shim v2
        # TODO: support other overload for cpp wrapper and remove the below assertions
        if config.abi_compatible:
            # call the ABI shim function instead of the ATen one
            kernel = kernel.replace("at::", "aoti_torch_")
        line = f"{kernel}({output}, {','.join(map(str, inputs))}"
        if python_kernel_name == "aten.scatter_":
            if src_is_tensor:
                if reduce:
                    line += f", {V.graph.wrapper_code.val_to_arg_str(reduce)}"
            else:
                assert (
                    reduce is None
                ), "Expect reduce to be None for aten.scatter_ with scalar src"
        else:
            line += f", {','.join(kwargs)}"
        line += f"){self.ending}"
        self.writeline(line)

    def generate_index_put_fallback(self, kernel, x, indices, values, accumulate):
        # TODO: needs updates to use C shim v2
        if config.abi_compatible:
            # See the comment in codegen_reinterpret_view about why having something like
            # RAIIAtenTensorHandle(tmp_tensor_handle_2) in a tmp array can cause the correponding
            # tensor prematurely deallocated, thus this std::vector().data() trick here.
            indices_str = (
                f"std::vector<AtenTensorHandle>{{{', '.join(indices)}}}.data()"
            )
            args = [x, indices_str, str(len(indices)), values, accumulate]
        else:
            indices_str = (
                f"{self.open_bracket}{', '.join(indices)}{self.closed_bracket}"
            )
            args = [x, indices_str, values, accumulate]

        args.insert(0, x)  # set x as the output tensor, this fallback mutates x.
        self.writeline(self.wrap_kernel_call(kernel, args))

    def add_benchmark_harness(self, output):
        if V.graph.aot_mode:
            return
        super().add_benchmark_harness(output)

    def codegen_sizevar(self, x: Expr) -> str:
        return self.expr_printer(V.graph.sizevars.simplify(x))

    def codegen_tuple_access(self, basename: str, name: str, index: str) -> str:
        if config.abi_compatible:
            # in the abi_compatible mode, outputs are returned via arguments
            return name
        else:
            return f"std::get<{index}>({basename})"

    def codegen_shape_tuple(self, shape: Tuple[Expr, ...]) -> str:
        parts = list(map(self.codegen_sizevar, shape))
        if len(parts) == 0:
            return "{}"
        if len(parts) == 1:
            return f"{{{parts[0]}, }}"
        return f"{{{', '.join(parts)}}}"

    def codegen_dynamic_scalar(self, node):
        from .cpp import DTYPE_TO_ATEN, DTYPE_TO_CPP

        (data,) = (t.codegen_reference() for t in node.inputs)
        if config.abi_compatible:
            dtype = node.inputs[0].get_dtype()
            dtype_str = str(dtype).split(".")[-1]
            self.writeline(f"{DTYPE_TO_CPP[dtype]} {node.sym};")
            self.writeline(f"aoti_torch_item_{dtype_str}({data}, &{node.sym});")
            # record in unbacked_symbol_decls so we won't generate a declaration of the symbol again
            self.unbacked_symbol_decls.add(str(node.sym))
        else:
            if node.is_bool:
                self.writeline(f"bool {node.sym} = {data}.item() ? 1 : 0;")
            else:
                convert_type = DTYPE_TO_ATEN[node.inputs[0].get_dtype()].replace(
                    "at::k", "to"
                )
                self.writeline(f"auto {node.sym} = {data}.item().{convert_type}();")

    def can_stack_allocate_buffer(self, buffer):
        return (
            self.allow_stack_allocation
            and buffer.get_device().type == "cpu"
            and self.can_prove_buffer_has_static_shape(buffer)
            and ir.is_contiguous_strides_for_shape(
                buffer.get_stride(), buffer.get_size()
            )
        )

    def make_buffer_free(self, buffer):
        return (
            ""
            if isinstance(buffer.get_layout(), ir.MultiOutputLayout)
            or (V.graph.aot_mode and buffer.get_name() in self.stack_allocated_buffers)
            or (
                config.use_minimal_arrayref_interface
                and V.graph.aot_mode
                and buffer.get_name() in V.graph.graph_inputs
            )
            else f"{buffer.get_name()}.reset();"
        )

    def make_free_by_names(self, names_to_del: List[str]):
        return " ".join(f"{name}.reset();" for name in names_to_del)

    def codegen_exact_buffer_reuse(self, old_name: str, new_name: str, del_line: str):
        if config.abi_compatible:
            return f"auto {new_name} = std::move({old_name});  // reuse"
        else:
            return super().codegen_exact_buffer_reuse(old_name, new_name, del_line)

    def generate_profiler_mark_wrapper_call(self, stack):
        self.wrapper_call.writeline(
            'RECORD_FUNCTION("inductor_wrapper_call", c10::ArrayRef<c10::IValue>());'
        )

    def write_triton_header_once(self):
        pass

    def generate_start_graph(self):
        pass

    def generate_end_graph(self):
        pass

    def generate_inf_and_nan_checker(self, nodes):
        for buf in nodes.get_names():
            # TODO: Add buf name directly into check_inf_and_nan.
            self.writeline(
                f"AOTI_TORCH_ERROR_CODE_CHECK(aoti_check_inf_and_nan({buf}));"
            )

    def codegen_device(self, device):
        if config.abi_compatible:
            self.used_cached_devices.add(device.type)
            return f"cached_torch_device_type_{device.type},{device.index if device.index else 0}"
        else:
            from .cpp import DEVICE_TO_ATEN

            return (
                f"c10::Device({DEVICE_TO_ATEN[device.type]}, {device.index})"
                if device.index is not None
                else f"{DEVICE_TO_ATEN[device.type]}"
            )

    def codegen_dtype(self, dtype):
        if config.abi_compatible:
            dtype_str = str(dtype).split(".")[-1]
            self.used_cached_dtypes.add(dtype_str)
            return f"cached_torch_dtype_{dtype_str}"
        else:
            from .cpp import DTYPE_TO_ATEN

            return DTYPE_TO_ATEN[dtype]

    @functools.lru_cache(None)
    def codegen_int_array_var(
        self,
        int_array: str,
        writer=None,
        known_statically=False,
        graph=None,  # for per-graph caching
    ):
        # Because the memory planning is done in two passes (see the implementation
        # of self.generate), the writeline behavior is different in the two passes.
        # As a result, the emitted int array declarations may appear in a later
        # position of the generated code, so the second pass codegen should not
        # reuse int array declarations generated in the first pass
        if writer is None:
            # The first pass codegen uses `self` as the writer
            writer = self

        var = f"int_array_{next(self.int_array_id)}"
        if var not in self.declared_int_array_vars:
            self.declared_int_array_vars.add(var)
            if known_statically:
                writer.writeline(f"static constexpr int64_t {var}[] = {int_array};")
            else:
                writer.writeline(f"int64_t {var}[] = {int_array};")
        return var

    def make_buffer_allocation(self, buffer):
        return self.make_allocation(
            buffer.get_name(),
            buffer.get_device(),
            buffer.get_dtype(),
            buffer.get_size(),
            buffer.get_stride(),
            buffer if self.can_stack_allocate_buffer(buffer) else None,
        )

    def make_allocation(
        self, name, device, dtype, shape, stride, buffer_if_can_stack_allocate=None
    ):
        orig_stride = stride
        device_str = self.codegen_device(device)
        dtype_code = self.codegen_dtype(dtype)
        size = self.codegen_shape_tuple(shape)
        stride = self.codegen_shape_tuple(orig_stride)
        if config.abi_compatible:
            size_array_var = self.codegen_int_array_var(
                size,
                self.wrapper_call,
                known_statically=self.is_statically_known_list_of_ints(shape),
                graph=self.get_codegened_graph(),
            )
            stride_array_var = self.codegen_int_array_var(
                stride,
                self.wrapper_call,
                known_statically=self.is_statically_known_list_of_ints(orig_stride),
                graph=self.get_codegened_graph(),
            )
            device_type, device_id = device_str.split(",")
            device_idx = "this->device_idx_" if V.graph.aot_mode else device_id
            if buffer_if_can_stack_allocate is not None:
                from .cpp import DTYPE_TO_CPP

                self.stack_allocated_buffers[name] = buffer_if_can_stack_allocate
                cpp_type = DTYPE_TO_CPP[dtype]
                numel = buffer_if_can_stack_allocate.get_numel()
                # Note: we don't zero storage because empty_strided doesn't zero either.
                self.wrapper_call.writeline(f"{cpp_type} {name}_storage[{numel}];")
                args = [
                    f"{name}_storage",
                    size_array_var,
                    stride_array_var,
                    device_type,
                    device_idx,
                ]
                return f"ArrayRefTensor<{cpp_type}> {name}({', '.join(args)});"

            args = [
                str(len(shape)),
                size_array_var,
                stride_array_var,
                dtype_code,
                device_type,
                device_idx,
                f"&{name}_handle",
            ]

            self.wrapper_call.writeline(f"AtenTensorHandle {name}_handle;")
            self.wrapper_call.writeline(
                f"AOTI_TORCH_ERROR_CODE_CHECK(aoti_torch_empty_strided({', '.join(args)}));"
            )

            return f"RAIIAtenTensorHandle {name}({name}_handle);"

        if V.graph.aot_mode and device_str.startswith("c10::Device("):
            tensor_device = f"{device_str.split(',')[0]}, this->device_idx_)"
        else:
            tensor_device = device_str

        if device.type == "cpu":
            return f"at::Tensor {name} = at::detail::empty_strided_cpu({size}, {stride}, {dtype_code});"
        if device.type == "cuda":
            return (
                f"at::Tensor {name} = at::detail::empty_strided_cuda("
                f"{size}, {stride}, {dtype_code}, c10::DeviceType::CUDA);"
            )
        return (
            f"{self.declare}{name} = {self.namespace}empty_strided("
            f"{size}, {stride}, at::TensorOptions({tensor_device}).dtype({dtype_code})){self.ending}"
        )

    def codegen_alloc_from_pool(self, name, offset, dtype, shape, stride) -> str:
        if config.abi_compatible:
            size = self.codegen_shape_tuple(shape)
            stride = self.codegen_shape_tuple(stride)
            tmp_name = f"tmp_tensor_handle_{next(self.tmp_tensor_id)}"
            args = [
                name,
                pexpr(offset),  # bytes not numel
                self.codegen_dtype(dtype),
                str(len(shape)),
                self.codegen_int_array_var(
                    size, self.wrapper_call, graph=self.get_codegened_graph()
                ),
                self.codegen_int_array_var(
                    stride, self.wrapper_call, graph=self.get_codegened_graph()
                ),
                f"&{tmp_name}",
            ]
            self.wrapper_call.writeline(f"AtenTensorHandle {tmp_name};")
            self.wrapper_call.writeline(
                f"AOTI_TORCH_ERROR_CODE_CHECK(aoti_torch__alloc_from_pool({', '.join(args)}));"
            )
            return f"RAIIAtenTensorHandle({tmp_name})"

        return "alloc_from_pool({})".format(
            ", ".join(
                [
                    name,
                    pexpr(offset),  # bytes not numel
                    self.codegen_dtype(dtype),
                    self.codegen_shape_tuple(shape),
                    self.codegen_shape_tuple(stride),
                ]
            )
        )

    def codegen_reinterpret_view(
        self, data, size_list, stride_list, offset, writer
    ) -> str:
        dim = str(len(size_list))
        size = self.codegen_shape_tuple(size_list)
        stride = self.codegen_shape_tuple(stride_list)
        offset = self.codegen_sizevar(offset)

        if config.abi_compatible:
            tmp_name = f"tmp_tensor_handle_{next(self.tmp_tensor_id)}"
            # Because the memory planning is done in two passes (see the implementation
            # of self.generate), the writeline behavior is different in the two passes.
            if writer is None:
                writer = self

            args = [
                f"{data.get_name()}",
                dim,
                self.codegen_int_array_var(
                    size,
                    writer,
                    known_statically=self.is_statically_known_list_of_ints(size_list),
                    graph=self.get_codegened_graph(),
                ),
                self.codegen_int_array_var(
                    stride,
                    writer,
                    known_statically=self.is_statically_known_list_of_ints(stride_list),
                    graph=self.get_codegened_graph(),
                ),
                offset,
            ]

            def gen_reinterpret_call(writer, args):
                writer.writeline(
                    f"auto {tmp_name} = reinterpret_tensor_wrapper({', '.join(args)});"
                )

            if (
                self.can_stack_allocate_buffer(data)
                and self.is_statically_known_list_of_ints(size_list)
                and self.is_statically_known_list_of_ints(stride_list)
                and ir.is_contiguous_strides_for_shape(stride_list, size_list)
            ):
                gen_reinterpret_call(writer, args)
                return tmp_name

            gen_reinterpret_call(writer, args)

            # NB, the return handle here represents a temporary tensor, which will be automatically
            # released.
            # Here's a sample usage in the cpp wrapper code:
            # ```
            # aoti_torch_addmm_out(
            #     buf1,
            #     arg1_1,
            #     RAIIAtenTensorHandle(tmp_tensor_handle_0),
            #     buf0,
            #     1L,
            #     1L));
            # ```
            # RAIIAtenTensorHandle(tmp_tensor_handle_0) will be released after the call to addmm_out.
            # This could be problematic when it's used in a different pattern, for example:
            # ````
            # AtenTensorHandle tensor_args[] = {RAIIAtenTensorHandle(tmp_tensor_handle_2), buf5, buf6};
            # aoti_torch_proxy_executor_call_function(..., tensor_args);
            # ````
            # RAIIAtenTensorHandle(tmp_tensor_handle_2) will be invalid when it's used in the latter
            # kernel call.
            #
            # This is solved by updating the proxy_executor invocation to
            # ```
            # aoti_torch_proxy_executor_call_function(...,
            #     std::vector<AtenTensorHandle>{
            #         RAIIAtenTensorHandle(tmp_tensor_handle_2), buf5, buf6
            #     }.data()
            # );
            # ```
            return f"wrap_with_raii_handle_if_needed({tmp_name})"
        else:
            args = [data.get_name(), size, stride, offset]
            return f"reinterpret_tensor({', '.join(args)})"

    def codegen_device_copy(self, src, dst):
        if config.abi_compatible:
            self.writeline(
                f"AOTI_TORCH_ERROR_CODE_CHECK(aoti_torch_tensor_copy_(expensive_copy_to_tensor_if_needed({src}), {dst}));"
            )
        else:
            self.writeline(f"{dst}.copy_({src});")

    def codegen_multi_output(self, name, value):
        # in the abi_compatible mode, outputs are retrieved by passing
        # output pointers, so we skip its codegen here.
        if not config.abi_compatible:
            super().codegen_multi_output(name, value)

    def codegen_subgraph_prefix(self, subgraph, outer_inputs, outer_outputs):
        for inner_input, outer_input in zip(subgraph.graph.graph_inputs, outer_inputs):
            if config.abi_compatible:
                # in ABI-compatible mode, we copy the underlying at::Tensor of the conditional
                # input (outer_input) into another at::Tensor to be used as a subgraph input
                # (inner_input) in the nested scope. we can't std::move here, as the codegened
                # outer input may be an expression / rvalue (e.g., reinterpret_view(x)), so we
                # can't necessarily std::move it back to the origin (x).
                self.writeline(f"AtenTensorHandle {inner_input}_handle;")
                self.writeline(
                    f"AOTI_TORCH_ERROR_CODE_CHECK(aoti_torch_assign_tensors_out({outer_input}, &{inner_input}_handle));"
                )
                self.writeline(
                    f"RAIIAtenTensorHandle {inner_input}({inner_input}_handle);"
                )
            else:
                self.writeline(
                    f"{self.declare}{inner_input} = {outer_input}{self.ending}"
                )

    def codegen_subgraph_suffix(self, subgraph, outer_inputs, outer_outputs):
        for inner_output, outer_output in zip(
            subgraph.graph.graph_outputs, outer_outputs
        ):
            src = inner_output.codegen_reference()
            if config.abi_compatible:
                # in ABI-compatible mode, we need to std::move subgraph output (inner_output)
                # to the conditional output (outer_output), as RAIIAtenTensorHandle's copy
                # constructor is deleted.
                src = f"std::move({src})"
            self.writeline(f"{outer_output} = {src}{self.ending}")

    def codegen_conditional(self, conditional):
        name = conditional.get_name()
        outer_inputs = [f"{buf.codegen_reference()}" for buf in conditional.operands]
        if config.abi_compatible:
            outer_outputs = []
            for out in conditional.outputs:
                # in ABI-compatible mode, ir.MultiOutput is not codegened,
                # hence pre-declare output variables directly and separately
                self.writeline(f"RAIIAtenTensorHandle {out.get_name()};")
                outer_outputs.append(out.get_name())
<<<<<<< HEAD
            predicate = f"{conditional.predicate.get_name()}_scalar"
            self.writeline(f"bool {predicate};")
            # in ABI-compatible mode, we need to use the ABI shim function
            # to extract a C++ bool from the unrelying scalar bool Tensor
            self.writeline(
                f"AOTI_TORCH_ERROR_CODE_CHECK(aoti_torch_item_bool({conditional.predicate.codegen_reference()}, &{predicate}));"
            )
=======

            if not isinstance(conditional.predicate, ir.ShapeAsConstantBuffer):
                predicate = f"{conditional.predicate.get_name()}_scalar"
                self.writeline(f"bool {predicate};")
                # in ABI-compatible mode, we need to use the ABI shim function
                # to extract a C++ bool from the unrelying scalar bool Tensor
                self.writeline(
                    f"AOTI_TORCH_ERROR_CODE_CHECK(aoti_torch_item_bool({conditional.predicate.codegen_reference()}, &{predicate}));"
                )
            else:
                # the predicate is not a Tensor: SymBool or Python bool
                predicate = conditional.predicate.codegen_reference()
>>>>>>> 19d27a13
        else:
            # in non-ABI-compatible mode, we can codegen the conditional outputs
            # as array of at::Tensor instances, as the ir.MultiOutput is codegened
            outer_outputs = [f"{name}[{i}]" for i in range(len(conditional.outputs))]
            self.writeline(f"at::Tensor {name}[{len(conditional.outputs)}];")
<<<<<<< HEAD
            predicate = f"{conditional.predicate.codegen_reference()}.item<bool>()"
=======
            predicate = f"{conditional.predicate.codegen_reference()}"
            if not isinstance(conditional.predicate, ir.ShapeAsConstantBuffer):
                # move the Tensor predicate to host
                predicate = f"{predicate}.item<bool>()"
>>>>>>> 19d27a13

        self.writeline(f"if ({predicate}) {{")
        self.writeline(EnterSubgraphLine(self, conditional.true_subgraph.graph))
        self.codegen_subgraph(conditional.true_subgraph, outer_inputs, outer_outputs)
        self.writeline(ExitSubgraphLine(self))
        self.writeline("} else {")
        self.writeline(EnterSubgraphLine(self, conditional.false_subgraph.graph))
        self.codegen_subgraph(conditional.false_subgraph, outer_inputs, outer_outputs)
        self.writeline(ExitSubgraphLine(self))
        self.writeline("}")

    def generate_extern_kernel_args_decl_if_needed(
        self, op_overload, raw_args, output_args
    ):
        arg_types = [x.real_type for x in op_overload._schema.arguments]
        return_types = [x.type for x in op_overload._schema.returns]

        new_tensor_args = []
        new_int_args = []

        def fill_args(arg, arg_type):
            static_arg_types = (
                torch.FloatType,
                torch.BoolType,
                torch.StringType,
                torch.Type,
                torch.DeviceObjType,
            )
            inductor_tensor_buffers = (
                ir.Buffer,
                ir.ReinterpretView,
            )

            if isinstance(arg_type, torch.TensorType):
                assert isinstance(arg, inductor_tensor_buffers), f"got {type(arg)}"
                new_tensor_args.append(f"{arg.codegen_reference()}")
            elif isinstance(arg_type, torch.IntType):
                # int
                new_int_args.append(str(arg))
            elif isinstance(arg_type, torch.SymIntType):
                # SymInt
                expr = arg.node.expr if isinstance(arg, torch.SymInt) else arg
                new_int_args.append(self.expr_printer(expr))
            elif isinstance(arg_type, torch.NumberType):
                # Scalar of type int
                assert isinstance(arg, (int, float, bool))
                # Only treat int Scalar as dynamic
                if isinstance(arg, int):
                    new_int_args.append(str(arg))
            elif isinstance(arg_type, torch.ListType):
                assert isinstance(arg, (list, tuple))

                # List[Tensor]
                if isinstance(arg_type.getElementType(), torch.TensorType):
                    new_tensor_args.extend([f"{a.codegen_reference()}" for a in arg])
                # List[Optional[Tensor]]
                elif isinstance(
                    arg_type.getElementType(), torch.OptionalType
                ) and isinstance(
                    arg_type.getElementType().getElementType(), torch.TensorType
                ):
                    new_tensor_args.extend(
                        [f"{a.codegen_reference()}" for a in arg if a is not None]
                    )
                # List[int]
                elif isinstance(arg_type.getElementType(), torch.IntType):
                    new_int_args.extend([str(a) for a in arg])
                # List[SymInt]
                elif isinstance(arg_type.getElementType(), torch.SymIntType):
                    expressions = [
                        a.node.expr if isinstance(a, torch.SymInt) else a for a in arg
                    ]
                    new_int_args.extend(
                        [self.expr_printer(expr) for expr in expressions]
                    )
                # List[Scalar]
                elif isinstance(arg_type.getElementType(), torch.NumberType):
                    # Only treat int Scalar as dynamic
                    is_int_type = [isinstance(a, int) for a in arg]
                    if any(is_int_type):
                        assert all(
                            is_int_type
                        ), "AOTInductor only supports int scalars of the same type"
                        new_int_args.extend([str(a) for a in arg])
                else:
                    assert isinstance(
                        arg_type.getElementType(), static_arg_types  # type: ignore[arg-type]
                    ), f"Fall through arguments must be one of static_arg_types, got {type(arg_type)}"
            else:
                assert isinstance(
                    arg_type, static_arg_types  # type: ignore[arg-type]
                ), f"Fall through arguments must be one of static_arg_types, got {type(arg_type)}"

        for arg, arg_type in zip(raw_args, arg_types):
            if arg is not None:
                if isinstance(arg_type, torch.OptionalType):
                    fill_args(arg, arg_type.getElementType())
                else:
                    fill_args(arg, arg_type)

        def fill_output_arg(arg, return_type):
            if isinstance(return_type, torch.TensorType):
                self.writeline(f"AtenTensorHandle {arg}_handle;  // output buffer")
                self.writeline(
                    f"AOTI_TORCH_ERROR_CODE_CHECK(aoti_torch_new_uninitialized_tensor(&{arg}_handle));"
                )
                self.writeline(f"RAIIAtenTensorHandle {arg}({arg}_handle);")
                new_tensor_args.append(f"{arg}")
            elif isinstance(return_type, torch.SymIntType):
                raise NotImplementedError("NYI support for return type: SymInt")
            elif isinstance(return_type, torch.ListType) and isinstance(
                return_type.getElementType(), torch.SymIntType
            ):
                raise NotImplementedError("NYI support for return type: List[SymInt]")
            else:
                raise AssertionError(f"Unsupported return type found: {return_type}")

        # TODO: Only support tensor(s) returns for now, SymInt is not implemented yet
        for return_type in return_types:
            if isinstance(return_type, (torch.TensorType)):
                pass
            elif isinstance(return_type, torch.OptionalType):
                assert isinstance(return_type.getElementType(), torch.TensorType)
            elif isinstance(return_type, torch.ListType):
                assert isinstance(return_type.getElementType(), torch.TensorType)
            else:
                raise NotImplementedError(
                    f"return type {return_type} is not yet supported."
                )

        for output_arg in output_args:
            assert output_arg is not None, "Optional return types are not yet supported"
            if isinstance(output_arg, (list, tuple)):
                for out in output_arg:
                    fill_output_arg(out, torch.TensorType.get())
            else:
                fill_output_arg(output_arg, torch.TensorType.get())

        return new_tensor_args, new_int_args

    def generate_extern_kernel_alloc_and_find_schema_if_needed(
        self,
        name,
        kernel,
        codegen_args,
        cpp_op_schema,
        cpp_kernel_key,
        cpp_kernel_overload_name="",
        op_overload=None,
        raw_args=None,
        outputs=None,
    ):
        # No stack allocation when there is a fallback op
        self.allow_stack_allocation = False
        if config.is_fbcode():
            assert op_overload is not None
            assert raw_args is not None
            assert outputs is not None

            return self.generate_extern_kernel_alloc_and_find_schema_if_needed_fbcode(
                name,
                cpp_kernel_key,
                op_overload,
                raw_args,
                outputs,
            )
        else:
            return self.generate_extern_kernel_alloc_and_find_schema_if_needed_oss(
                name,
                kernel,
                codegen_args,
                cpp_op_schema,
                cpp_kernel_key,
                cpp_kernel_overload_name,
            )

    def generate_extern_kernel_alloc_and_find_schema_if_needed_oss(
        self,
        name,
        kernel,
        codegen_args,
        cpp_op_schema,
        cpp_kernel_key,
        cpp_kernel_overload_name="",
    ):
        if cpp_kernel_key not in self.extern_call_ops:
            self.writeline(
                f"static auto op_{cpp_kernel_key} = c10::Dispatcher::singleton()"
            )
            self.writeline(
                f'\t.findSchemaOrThrow("{kernel}", "{cpp_kernel_overload_name}")'
            )
            self.writeline(f"\t.typed<{cpp_op_schema}>();")
            self.extern_call_ops.add(cpp_kernel_key)

        self.writeline(
            f"auto {name} = op_{cpp_kernel_key}.call({', '.join(codegen_args)});"
        )

    def generate_extern_kernel_alloc_and_find_schema_if_needed_fbcode(
        self,
        name,
        cpp_kernel_key,
        op_overload,
        raw_args,  # contains both args and flatten kwargs
        outputs,
    ):
        def extract_output_name(out):
            assert out is not None, "None, i.e. optional output is not supported"
            if isinstance(out, ir.MultiOutput):
                return out.get_name()
            elif isinstance(out, (list, tuple)):
                return type(out)(extract_output_name(o) for o in out)
            else:
                raise AssertionError(f"Unexpected output: {type(out)}")

        # output_args has the same pytree structure as outputs
        output_args = extract_output_name(outputs)
        if isinstance(output_args, str):
            output_args = [output_args]

        (
            tensor_call_args,
            int_call_args,
        ) = self.generate_extern_kernel_args_decl_if_needed(
            op_overload, raw_args, output_args
        )

        tensor_call_args_str = ", ".join(tensor_call_args)
        int_call_args_str = ", ".join(int_call_args)

        extern_kernel_node_index = len(V.graph.extern_kernel_nodes) - 1

        self.writeline(
            f"aoti_torch_proxy_executor_call_function(proxy_executor, "
            f"{extern_kernel_node_index}, "
            f"{len(int_call_args)}, "
            f"std::vector<int64_t>{{{int_call_args_str}}}.data(), "
            f"{len(tensor_call_args)}, "
            f"std::vector<AtenTensorHandle>{{{tensor_call_args_str}}}.data());"
        )

        self.extern_call_ops.add(cpp_kernel_key)

    def generate_reset_kernel_saved_flags(self):
        pass

    def generate_save_uncompiled_kernels(self):
        pass

<<<<<<< HEAD
    def val_to_cpp_arg_str(self, type_, val, is_legacy_abi) -> str:
        if (
            config.abi_compatible
            and not is_legacy_abi
            and isinstance(type_, torch.OptionalType)
        ):
=======
    def val_to_cpp_arg_str(self, type_, val) -> str:
        if config.abi_compatible and isinstance(type_, torch.OptionalType):
>>>>>>> 19d27a13
            if val is None:
                return "0"  # nullptr is not available in C
            if not isinstance(type_.getElementType(), torch.TensorType):
                var_name = f"var_{next(self.arg_var_id)}"
                self.writeline(f"auto {var_name} = {self.val_to_arg_str(val)};")
                return f"&{var_name}"
            elif config.c_shim_version == "2":
                # Similar to other data type, use pointer to denote optional tensor arg in v2 C shim
                base_handle = self.val_to_arg_str(val)
                if "wrap_with_raii_handle_if_needed" in base_handle:
                    # wrap_with_raii_handle_if_needed creates a temp RAIIAtenTensorHandle, so we need to
                    # explicitly store it. Otherwise, it will be destroyed before the fallback kernel call.
                    tmp_var_name = f"var_{next(self.arg_var_id)}"
                    self.writeline(
                        f"RAIIAtenTensorHandle {tmp_var_name} = {base_handle};"
                    )
                    base_handle = tmp_var_name
                var_name = f"var_{next(self.arg_var_id)}"
                self.writeline(f"AtenTensorHandle {var_name} = {base_handle}.get();")
                return f"&{var_name}"

        return self.val_to_arg_str(val)

    def val_to_arg_str(self, val) -> str:
        if val is None:
            # When None is passed as an argument, it represents an optional that does not contain a value.
            if config.abi_compatible:
                return "0"  # nullptr is not available in C
            return "c10::nullopt"
        elif isinstance(val, bool):
            if config.abi_compatible:
                return "1" if val else "0"
            else:
                return "true" if val else "false"
        elif isinstance(val, int):
            # uint64_t is long on Linux, but long long on MacOS
            return f"{val}LL" if sys.platform == "darwin" else f"{val}L"
        elif isinstance(val, str):
            return f'"{val}"'
        elif isinstance(
            val, (ir.Buffer, ir.ReinterpretView, ir.StorageBox, ir.TensorBox)
        ):
            return val.codegen_reference()
        elif isinstance(val, torch.device):
            return self.codegen_device(val)
        elif isinstance(val, torch.dtype):
            return self.codegen_dtype(val)
        elif isinstance(val, float) and val in [float("inf"), float("-inf")]:
            if val == float("inf"):
                return "std::numeric_limits<float>::infinity()"
            else:
                return "-std::numeric_limits<float>::infinity()"
        elif isinstance(val, (list, tuple)):
            # FIXME handle embedded optional types?
            result = f"{{{', '.join(self.val_to_arg_str(x) for x in val)}}}"
            if config.abi_compatible:
                static = self.is_statically_known_list_of_ints(val)
                # Need to pass the array length because we can't use std::vector
                int_var_array = self.codegen_int_array_var(
                    result,
                    known_statically=static,
                    graph=self.get_codegened_graph(),
                )
                return f"{int_var_array}, {len(val)}"
            else:
                return result
        else:
            return repr(val)<|MERGE_RESOLUTION|>--- conflicted
+++ resolved
@@ -494,15 +494,7 @@
                     else:
                         # Weights are promoted in the JIT mode
                         num_args = len(V.graph.graph_inputs) + len(V.graph.constants)
-<<<<<<< HEAD
-                        self.prefix.splice(
-                            """
-                                pybind11::gil_scoped_release release;
-                            """
-                        )
-=======
                         self.prefix.splice("pybind11::gil_scoped_release release;")
->>>>>>> 19d27a13
 
                     if config.abi_compatible:
                         self.prefix.splice(
@@ -1086,12 +1078,6 @@
         if kernel_suffix == "call":
             kernel_suffix = kernel_tokens[-2]
         if config.c_shim_version == "1":
-<<<<<<< HEAD
-            shim_fn = f"aoti_torch_{kernel_suffix}"
-        else:
-            shim_fn = f"aoti_torch_{self.device}_{kernel_suffix}"
-
-=======
             # For sdpa, we need the v2 version since v1 didn't consider optional arg
             # FIXME: no need to do this after we switch to the torchgen-ed C shim
             shim_fn = (
@@ -1107,7 +1093,6 @@
         # In the abi_compatible mode, we call fallback aten ops through a C shim layer
         self.allow_stack_allocation = False
         shim_fn = self.get_c_shim_func_name(kernel)
->>>>>>> 19d27a13
         # HACK: val_to_arg_str jams multiple arguments together using a comma. If that
         # ever breaks, it needs to be reworked to be able to return multiple arguments,
         # and the split-on-comma code here needs to be removed.
@@ -1665,15 +1650,6 @@
                 # hence pre-declare output variables directly and separately
                 self.writeline(f"RAIIAtenTensorHandle {out.get_name()};")
                 outer_outputs.append(out.get_name())
-<<<<<<< HEAD
-            predicate = f"{conditional.predicate.get_name()}_scalar"
-            self.writeline(f"bool {predicate};")
-            # in ABI-compatible mode, we need to use the ABI shim function
-            # to extract a C++ bool from the unrelying scalar bool Tensor
-            self.writeline(
-                f"AOTI_TORCH_ERROR_CODE_CHECK(aoti_torch_item_bool({conditional.predicate.codegen_reference()}, &{predicate}));"
-            )
-=======
 
             if not isinstance(conditional.predicate, ir.ShapeAsConstantBuffer):
                 predicate = f"{conditional.predicate.get_name()}_scalar"
@@ -1686,20 +1662,15 @@
             else:
                 # the predicate is not a Tensor: SymBool or Python bool
                 predicate = conditional.predicate.codegen_reference()
->>>>>>> 19d27a13
         else:
             # in non-ABI-compatible mode, we can codegen the conditional outputs
             # as array of at::Tensor instances, as the ir.MultiOutput is codegened
             outer_outputs = [f"{name}[{i}]" for i in range(len(conditional.outputs))]
             self.writeline(f"at::Tensor {name}[{len(conditional.outputs)}];")
-<<<<<<< HEAD
-            predicate = f"{conditional.predicate.codegen_reference()}.item<bool>()"
-=======
             predicate = f"{conditional.predicate.codegen_reference()}"
             if not isinstance(conditional.predicate, ir.ShapeAsConstantBuffer):
                 # move the Tensor predicate to host
                 predicate = f"{predicate}.item<bool>()"
->>>>>>> 19d27a13
 
         self.writeline(f"if ({predicate}) {{")
         self.writeline(EnterSubgraphLine(self, conditional.true_subgraph.graph))
@@ -1950,17 +1921,8 @@
     def generate_save_uncompiled_kernels(self):
         pass
 
-<<<<<<< HEAD
-    def val_to_cpp_arg_str(self, type_, val, is_legacy_abi) -> str:
-        if (
-            config.abi_compatible
-            and not is_legacy_abi
-            and isinstance(type_, torch.OptionalType)
-        ):
-=======
     def val_to_cpp_arg_str(self, type_, val) -> str:
         if config.abi_compatible and isinstance(type_, torch.OptionalType):
->>>>>>> 19d27a13
             if val is None:
                 return "0"  # nullptr is not available in C
             if not isinstance(type_.getElementType(), torch.TensorType):
