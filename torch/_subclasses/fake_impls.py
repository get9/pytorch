# mypy: ignore-errors

import functools
import itertools
import math
import sys
from typing import Callable, Union

import torch
import torch._custom_op
import torch._logging

from torch._ops import OpOverload
from torch._prims_common import (
    elementwise_dtypes,
    ELEMENTWISE_TYPE_PROMOTION_KIND,
    is_boolean_dtype,
    is_float_dtype,
    is_integer_dtype,
)

from torch._subclasses.fake_tensor import (
    DataDependentOutputException,
    DynamicOutputShapeException,
    FakeTensor,
    in_kernel_invocation_manager,
    run_fallback_kernel,
    UnsupportedOperatorException,
)
from torch.fx.operator_schemas import normalize_function

from torch.utils._stats import count_label

pytree = torch.utils._pytree

__all__ = [
    "op_implementations_checks",
    "get_fast_op_impls",
    "stride_incorrect_op",
    "has_meta",
]

op_implementations_dict = {}
op_implementations_checks = []


aten = torch._ops.ops.aten


def ordered_set(*items):
    return dict.fromkeys(items, True)


# This function indicates if the backend device
# supports non-contiguous tensors
def is_noncontiguous_supported(device):
    if device.type == "hpu":
        return False
    return True


_like_tensor_constructors = ordered_set(
    aten.empty_like.default,
    aten.empty_like.out,
    aten.full_like.default,
    aten.full_like.out,
    aten.ones_like.default,
    aten.ones_like.out,
    aten.rand_like.default,
    aten.rand_like.out,
    aten.randn_like.default,
    aten.randn_like.out,
    aten.randint_like.default,
    aten.randint_like.out,
    aten.randint_like.low_dtype,
    aten.randint_like.low_dtype_out,
    aten.zeros_like.default,
    aten.zeros_like.out,
    aten.new_empty.default,
    aten.new_empty.out,
    aten.new_empty_strided.default,
    aten.new_empty_strided.out,
    aten.new_full.default,
    aten.new_full.out,
    aten.new_zeros.default,
    aten.new_zeros.out,
    aten.new_ones.default,
    aten.new_ones.out,
)


_device_not_kwarg_ops = ordered_set(
    aten._resize_output_.default,
    aten._nested_tensor_from_tensor_list.default,
    aten._nested_tensor_from_tensor_list.out,
    aten.pin_memory.default,
    aten.is_pinned.default,
    aten.to.device,
    aten.to.prim_Device,
    aten._pin_memory.default,
    aten._pin_memory.out,
    aten._resize_output.default,
    aten._resize_output.out,
)

# this op is never actually used
_non_kwarg_device_constructors = (aten._list_to_tensor,)


def contains_tensor_types(type):
    tensor_type = torch._C.TensorType.get()
    return type.isSubtypeOf(tensor_type) or any(
        contains_tensor_types(e) for e in type.containedTypes()
    )


@functools.lru_cache(None)
def _is_tensor_constructor(func: OpOverload):
    assert isinstance(func, OpOverload)
    schema = func._schema
    if any(contains_tensor_types(arg.type) for arg in schema.arguments):
        return False
    # TODO: no real reason to restrict multiple outputs
    return (
        len(schema.returns) == 1 and schema.returns[0].type is torch._C.TensorType.get()
    )


def register_op_impl(run_impl_check: Union[Callable[[OpOverload], bool], OpOverload]):
    def impl_decorator(op_impl):
        if isinstance(run_impl_check, OpOverload):
            assert (
                run_impl_check not in op_implementations_dict
            ), f"duplicate registration: {run_impl_check}"
            op_implementations_dict[run_impl_check] = op_impl
        elif isinstance(run_impl_check, (list, tuple)):
            for op in run_impl_check:
                register_op_impl(op)(op_impl)
        else:
            assert callable(run_impl_check)
            op_implementations_checks.append((run_impl_check, op_impl))

        return op_impl

    return impl_decorator


@register_op_impl(op_implementations_dict.__contains__)
def dispatch_to_op_implementations_dict(fake_mode, func, *args, **kwargs):
    return op_implementations_dict[func](fake_mode, func, *args, **kwargs)


@register_op_impl(_is_tensor_constructor)
@register_op_impl([*_like_tensor_constructors])
def constructors(fake_mode, func, *args, **kwargs):
    assert func not in _non_kwarg_device_constructors
    _, new_kwargs = normalize_function(
        func, args=args, kwargs=kwargs, normalize_to_only_use_kwargs=True
    )
    if "names" in kwargs:
        raise UnsupportedOperatorException(
            "torch.compile doesn't support named tensors"
        )

    if func in _like_tensor_constructors:
        default_device = new_kwargs["input"].device
        # TODO: file issue
        args = (new_kwargs.pop("input"),)
    else:
        # cpu is default device if none is specified
        default_device = torch.device("cpu")
        args = ()
    out_device = new_kwargs.pop("device", None)
    out_device = out_device if out_device is not None else default_device
    new_kwargs["device"] = torch.device("meta")
    # _like constructors have fake tensor inputs (maybe this causes the non-like
    # to fail? hmmm)
    with in_kernel_invocation_manager(fake_mode):
        r = func(*args, **new_kwargs)
    return FakeTensor(fake_mode, r, out_device)


@register_op_impl(aten.to.prim_Device)
@register_op_impl(aten.to.device)
def non_kwarg_to(fake_mode, func, *args, **kwargs):
    _, new_kwargs = normalize_function(
        func, args, kwargs, normalize_to_only_use_kwargs=True
    )
    input_device = new_kwargs["device"]
    out_device = input_device if input_device else new_kwargs["input"].device
    new_kwargs["device"] = torch.device("meta")
    inp = new_kwargs.pop("input")
    with in_kernel_invocation_manager(fake_mode):
        r = func(inp, **new_kwargs)
    # TODO: I think this does the wrong thing if r is inp
    return fake_mode.fake_tensor_converter.from_meta_and_device(
        fake_mode, r, out_device
    )


def stride_incorrect_op(op):
    if op.namespace not in ("aten", "prims"):
        return False
    if op is aten._fft_c2c.default:
        return False

    op_name = op.name()
    if "fft" in op_name:
        return True
    return False


# These operators have meta implementations with incorrect strides
@register_op_impl(stride_incorrect_op)
def wordaround_stride_incorrect_op(fake_mode, func, *args, **kwargs):
    # This is a workaround for meta implmentations with incorrect strides

    def is_symbolic(x):
        if isinstance(x, FakeTensor):
            return x._has_symbolic_sizes_strides
        if isinstance(x, (torch.SymInt, torch.SymFloat, torch.SymBool)):
            return True
        return False

    # For static shapes, we can fall back to eager for the real strides
    if fake_mode.allow_fallback_kernels:
        require_dynamic = any(
            is_symbolic(x) for x in itertools.chain(args, kwargs.values())
        )
        if not require_dynamic:
            flat_args, args_spec = pytree.tree_flatten((args, kwargs))
            return run_fallback_kernel(fake_mode, func, flat_args, args_spec, None)

    raise UnsupportedOperatorException(func)


# Dont default to default device handling,
# since the device of `the_template` is ignored
@register_op_impl(aten.resize_as_.default)
def resize_as_(fake_mode, func, *args, **kwargs):
    with in_kernel_invocation_manager(fake_mode):
        return func(*args, **kwargs)


@register_op_impl(aten._sparse_coo_tensor_with_dims_and_tensors.default)
def _sparse_coo_tensor_with_dims_and_tensors(fake_mode, func, *args, **kwargs):
    # TODO: remove me
    return constructors(fake_mode, func, *args, **kwargs)


# index.Tensor data-dependent in only some conditions
@register_op_impl(
    lambda func: torch.Tag.dynamic_output_shape in func.tags
    and func
    not in [aten.index.Tensor, aten.nonzero.default, aten.repeat_interleave.Tensor]
)
def dyn_shape(fake_mode, func, *args, **kwargs):
    raise DynamicOutputShapeException(func)


@register_op_impl(aten.repeat_interleave.Tensor)
def repeat_interleave_tensor(fake_mode, func, repeats, output_size=None):
    if output_size is None:
        if (
            fake_mode.shape_env is None
            or not fake_mode.shape_env.allow_dynamic_output_shape_ops
        ):
            raise DynamicOutputShapeException(func)

        output_size = fake_mode.shape_env.create_unbacked_symint()

        # Avoid importing sympy at a module level
        from torch.fx.experimental.symbolic_shapes import _constrain_range_for_size

        _constrain_range_for_size(output_size)
        # TODO: consider a memo
    return repeats.new_empty(output_size)


@register_op_impl(torch.ops.aten._local_scalar_dense.default)
def local_scalar_dense(fake_mode, func, arg):
    if fake_mode.shape_env is None or not fake_mode.shape_env.allow_scalar_outputs:
        # Without symints/symfloats, cannot handle this
        raise DataDependentOutputException(func)
    if is_float_dtype(arg.dtype):
        return fake_mode.shape_env.create_unbacked_symfloat()
    elif is_integer_dtype(arg.dtype):
        return fake_mode.shape_env.create_unbacked_symint()
    elif is_boolean_dtype(arg.dtype):
        return fake_mode.shape_env.create_unbacked_symbool()
    else:
        raise NotImplementedError(f"local_scalar_dense/item NYI for {arg.dtype}")


@register_op_impl(torch.ops.aten.nonzero.default)
def nonzero(fake_mode, func, arg):
    if (
        fake_mode.shape_env is None
        or not fake_mode.shape_env.allow_dynamic_output_shape_ops
    ):
        # Without symints/symfloats, cannot handle this
        raise DynamicOutputShapeException(func)

    if arg.nonzero_memo is None:
        nnz = fake_mode.shape_env.create_unbacked_symint()

        # This is unsound, but it works well in practice
        # See https://docs.google.com/document/d/1lFRYAJo5nrfxRhwIzGnfi2pbLpU6T4ytSRSuLJ5qebI/edit#
        # TODO: Add a config knob to turn off this unsound behavior
        #
        # NB: If numel < 2, the bounds here might be COMPLETELY
        # disjoint with what can actually occur.  But this is fine:
        # remember, the hypothesis is that if your later code works
        # with N >= 2, it will work with N = 1 and N = 0.
        maxval = sys.maxsize - 1

        # Avoid importing sympy at a module level
        from torch.fx.experimental.symbolic_shapes import (
            _constrain_range_for_size,
            has_free_symbols,
        )

        if not has_free_symbols(arg.numel()):
            # Don't upgrade the range if numel is less than two, since we then
            # have an empty range which makes things go explodey.  We also
            # don't allow for 2 because that would specialize the unbacked
            # SymInt to 2, which is also likely to be buggy.
            if arg.numel() > 2:
                maxval = int(arg.numel())

        _constrain_range_for_size(nnz, max=maxval)

        arg._nonzero_memo = nnz
        arg._nonzero_memo_vc = arg._version

    return arg.new_empty((arg.nonzero_memo, arg.dim()), dtype=torch.int64)


@register_op_impl(torch.ops.aten.masked_select.default)
def masked_select(fake_mode, func, self, mask):
    if (
        fake_mode.shape_env is None
        or not fake_mode.shape_env.allow_dynamic_output_shape_ops
    ):
        # Without symints/symfloats, cannot handle this
        raise DynamicOutputShapeException(func)

    nnz = fake_mode.shape_env.create_unbacked_symint()

    # see nonzero for commentary
    maxval = sys.maxsize - 1

    # Avoid importing sympy at a module level
    from torch.fx.experimental.symbolic_shapes import (
        _constrain_range_for_size,
        has_free_symbols,
    )

    if not has_free_symbols(self.numel()):
        if self.numel() > 2:
            maxval = int(self.numel())

    _constrain_range_for_size(nnz, max=maxval)

    return self.new_empty((nnz,))


# NB: this must be ordered after local_scalar_dense
@register_op_impl(lambda func: torch.Tag.data_dependent_output in func.tags)
def data_dep(fake_mode, func, *args, **kwargs):
    raise DataDependentOutputException(func)


# Bool Indices get Expanded as Masks
# See: IndexingUtils.h:expandTensors
def check_no_bool_index_tensors(func, self, indices):
    for index in indices:
        if index is not None and index.dtype in (torch.bool, torch.uint8):
            raise DynamicOutputShapeException(func)


def run_and_return_new_tensor_of_input_device(fake_mode, func, args, kwargs):
    _, new_kwargs = normalize_function(
        func, args=args, kwargs=kwargs, normalize_to_only_use_kwargs=True
    )

    out_device = new_kwargs["input"].device
    with in_kernel_invocation_manager(fake_mode):
        out = func(*args, **kwargs)
        if not is_noncontiguous_supported(out_device):
            out = out.new_empty(out.shape)

    if out is new_kwargs["input"]:
        return out  # copy_
    return FakeTensor(fake_mode, out, out_device)


_is_builtin_namespaces = ordered_set("aten", "prims", "prim")


def is_builtin(op):
    return op.namespace in _is_builtin_namespaces


def has_meta(func):
    return torch._C._dispatch_has_computed_kernel_for_dispatch_key(func.name(), "Meta")


@register_op_impl(
    lambda func: is_builtin(func) and "foreach" in func.name() and has_meta(func)
)
def foreach_run_and_map_input_device(fake_mode, func, *args, **kwargs):
    tensor_lists = []
    for arg in itertools.chain(args, kwargs.values()):
        if (
            isinstance(arg, (list, tuple))
            and len(arg)
            and isinstance(arg[0], torch.Tensor)
        ):
            tensor_lists.append(arg)

    try:
        with in_kernel_invocation_manager(fake_mode):
            out_meta = func(*args, **kwargs)
    except NotImplementedError as not_implemented_error:
        return NotImplemented

    if not out_meta:
        return out_meta

    assert tensor_lists
    out_fake = []

    for i, meta_t in enumerate(out_meta):
        device, _ = FakeTensor._find_common_device(func, [tl[i] for tl in tensor_lists])
        out_fake.append(
            fake_mode.fake_tensor_converter.from_meta_and_device(
                fake_mode, meta_t, device
            )
        )

    return out_fake


# Dont default to default device handling,
# Since op can take in non-zero sized cpu
# index tensors with cuda self
@register_op_impl(aten.index.Tensor)
def index_tensor(fake_mode, func, *args, **kwargs):
    from torch._meta_registrations import meta_index_Tensor

    _, new_kwargs = normalize_function(
        func, args=args, kwargs=kwargs, normalize_to_only_use_kwargs=True
    )

    out_device = new_kwargs["input"].device
    # ensure nonzero call goes to fake tensor
    with fake_mode:
        out = meta_index_Tensor(*args, **kwargs)
        return out.to(out_device)


# Can take mixed meta/non-meta arguments; the meta registration
# will roughly do the right thing even when given real devices
@register_op_impl(aten._embedding_bag.default)
def embedding_bag(fake_mode, func, *args, **kwargs):
    from torch._meta_registrations import meta_embedding_bag

    with fake_mode:
        return meta_embedding_bag(*args, **kwargs)


# takes in multiple-devices, dont default to default device handling
@register_op_impl(aten._unsafe_index_put.default)
@register_op_impl(aten.copy.default)
@register_op_impl(aten.copy_.default)
@register_op_impl(aten.slice_scatter.default)
def multi_device_op_default(fake_mode, func, *args, **kwargs):
    return run_and_return_new_tensor_of_input_device(fake_mode, func, args, kwargs)


# same with multi_device_op_default, but return the input
@register_op_impl(aten.copy.out)
@register_op_impl(aten.slice_scatter.out)
def multi_device_op_out(fake_mode, func, *args, **kwargs):
    with in_kernel_invocation_manager(fake_mode):
        out = func(*args, **kwargs)

    _, new_kwargs = normalize_function(
        func, args=args, kwargs=kwargs, normalize_to_only_use_kwargs=True
    )

    return new_kwargs["input"]


@register_op_impl(aten.index_put.default)
@register_op_impl(aten.index_put_.default)
def index_put_impl(fake_mode, func, *args, **kwargs):
    _, new_kwargs = normalize_function(
        func, args=args, kwargs=kwargs, normalize_to_only_use_kwargs=True
    )

    values = new_kwargs["values"]
    self_device = new_kwargs["input"].fake_device
    torch._check(
        self_device == values.fake_device or (values.ndim == 0 and values.numel() == 1),
        lambda: f"Mismatching {func} device between self ({self_device}) and values ({values.device})",
    )

    out = run_and_return_new_tensor_of_input_device(fake_mode, func, args, kwargs)
    if func is aten.index_put_.default:
        return new_kwargs["input"]
    else:
        return out


@register_op_impl(aten._nested_tensor_from_tensor_list.default)
@register_op_impl(aten._nested_tensor_from_tensor_list.out)
def nested_tensors_unsupported(fake_mode, func, *args, **kwargs):
    raise UnsupportedOperatorException(
        "torch.compile does not support strided NestedTensor"
    )


@register_op_impl(
    [
        x
        for x in _device_not_kwarg_ops
        if x
        not in (
            # these are already registered elsewhere
            aten.to.device,
            aten.to.prim_Device,
            aten._nested_tensor_from_tensor_list.default,
            aten._nested_tensor_from_tensor_list.out,
        )
    ]
)
def nyi(fake_mode, func, *args, **kwargs):
    assert func not in _device_not_kwarg_ops, f"NYI: {func}"


@register_op_impl([aten.convolution.default, aten.convolution_backward.default])
def conv(fake_mode, func, *args, **kwargs):
    _, kwargs = normalize_function(
        func, args=args, kwargs=kwargs, normalize_to_only_use_kwargs=True
    )
    device = kwargs["input"].fake_device
    # need to re-enable mode so the tensors report fake device
    with fake_mode:
        # if the input is unsqueezed is done in Convolution.cpp we get segfault
        k = kwargs["weight"].ndim
        batch = kwargs["input"].shape[0]

        # Avoid importing sympy at a module level
        from torch.fx.experimental.symbolic_shapes import has_hint

        if not has_hint(batch):
            # TODO: We can make this a little more faithful with best effort
            # channels last detection (but only if it's statically obvious!)
            mem_fmt = None
        elif k == 3 and not kwargs["input"].is_mkldnn and not kwargs["input"].is_xpu:
            mem_fmt = None
        else:
            if func is aten.convolution.default:
                conv_backend = torch._C._select_conv_backend(**kwargs)
            else:
                conv_backend = torch._C._select_conv_backend(
                    kwargs["input"],
                    kwargs["weight"],
                    bias=None,
                    stride=kwargs["stride"],
                    padding=kwargs["padding"],
                    dilation=kwargs["dilation"],
                    transposed=kwargs["transposed"],
                    output_padding=kwargs["output_padding"],
                    groups=kwargs["groups"],
                    bias_sizes=kwargs["bias_sizes"],
                )
            mem_fmt = torch._C._conv_determine_backend_memory_format(
                kwargs["input"], kwargs["weight"], conv_backend
            )

    def convert(t, mem_fmt):
        if t is None:
            return t
        if mem_fmt is not None:
            t = t.to(memory_format=mem_fmt)
        return FakeTensor(fake_mode, t, device)

    with in_kernel_invocation_manager(fake_mode):
        out = func(**kwargs)

        if func is aten.convolution.default:
            return convert(out, mem_fmt)
        else:
            return (
                convert(out[0], mem_fmt),
                convert(out[1], mem_fmt),
                convert(out[2], None),
            )


@register_op_impl(aten._scaled_dot_product_flash_attention.default)
def meta__scaled_dot_product_flash(fake_mode, func, *args, **kwargs):
    _, kwargs = normalize_function(
        func, args=args, kwargs=kwargs, normalize_to_only_use_kwargs=True
    )

    query = kwargs["query"]
    key = kwargs["key"]
    return_debug_mask = kwargs["return_debug_mask"]
    # unused: value, dropout_p, is_causal, scale

    def convert_tensor(t, device):
        return FakeTensor(fake_mode, t, device)

    batch_size = query.size(0)
    num_heads = query.size(1)
    max_seqlen_batch_q = query.size(2)
    head_dim = query.size(3)
    max_seqlen_batch_k = key.size(2)

    query_t = query.transpose(1, 2)
    # empty_like already returns a fake tensor so we don't need to convert it
    attention = torch.empty_like(query_t).transpose(1, 2)
    logsumexp = convert_tensor(
        torch.empty(
            (batch_size, num_heads, max_seqlen_batch_q),
            dtype=torch.float,
            device="meta",
        ),
        device=query.device,
    )

    if return_debug_mask:
        blocksize_c = 128 if head_dim > 64 else 256
        max_seqlen_k = math.ceil(max_seqlen_batch_q / blocksize_c)
        if max_seqlen_batch_k <= 128:
            max_seqlen_k = 128
        elif max_seqlen_batch_k <= 256:
            max_seqlen_k = 256
        debug_mask = convert_tensor(
            torch.empty(
                (batch_size, num_heads, max_seqlen_batch_q, max_seqlen_k),
                dtype=query.dtype,
                device="meta",
            ),
            device=query.device,
        )
    else:
        debug_mask = convert_tensor(
            torch.empty(0, dtype=query.dtype, device="meta"),
            query.device,
        )

    # Note [Seed and Offset]: device for seed and offset below depends on whether we are
    # capturing or not, but at the time of tracing we don't know if we
    # are going to use cudagraphs or not, so we return meta tensors here
    # it's possible we'll need to have some special handling in inductor for sdpa

    return (
        attention,
        logsumexp,
        None,
        None,
        max_seqlen_batch_q,
        max_seqlen_batch_k,
<<<<<<< HEAD
        convert_tensor(torch.empty((), dtype=torch.long, device="meta"), query.device),
        convert_tensor(torch.empty((), dtype=torch.long, device="meta"), query.device),
=======
        convert_tensor(torch.empty((), dtype=torch.long, device="meta"), "cpu"),
        convert_tensor(torch.empty((), dtype=torch.long, device="meta"), "cpu"),
>>>>>>> c66d68ba
        debug_mask,
    )


@register_op_impl(aten._scaled_dot_product_efficient_attention.default)
def meta__scaled_dot_product_efficient(fake_mode, func, *args, **kwargs):
    _, kwargs = normalize_function(
        func, args=args, kwargs=kwargs, normalize_to_only_use_kwargs=True
    )

    query = kwargs["query"]
    key = kwargs["key"]
    value = kwargs["value"]
    compute_log_sumexp = kwargs["compute_log_sumexp"]
    # unused: attn_bias, dropout_p, is_causal, scale

    def convert_tensor(t, device):
        return FakeTensor(fake_mode, t, device)

    query = query.transpose(1, 2)
    key = key.transpose(1, 2)
    value = value.transpose(1, 2)

    B = query.size(0)
    M = query.size(1)
    N = key.size(1)
    num_heads = query.size(-2)
    K = query.size(-1)
    Kv = value.size(-1)

    res = convert_tensor(
        torch.empty(B, M, num_heads, Kv, dtype=query.dtype, device="meta"),
        query.device,
    )

    logsumexp_dim = math.ceil(M / 32) * 32 if compute_log_sumexp else 0
    logsum_exp = convert_tensor(
        torch.empty(
            (B, num_heads, logsumexp_dim),
            dtype=torch.float,
            device="meta",
        ),
        query.device,
    )

    res = res.transpose(1, 2)

    # See Note [Seed and Offset]:
<<<<<<< HEAD
    seed = convert_tensor(
        torch.empty((), dtype=torch.long, device="meta"), query.device
    )
    offset = convert_tensor(
        torch.empty((), dtype=torch.long, device="meta"), query.device
    )
=======
    seed = convert_tensor(torch.empty((), dtype=torch.long, device="meta"), "cpu")
    offset = convert_tensor(torch.empty((), dtype=torch.long, device="meta"), "cpu")
>>>>>>> c66d68ba

    return res, logsum_exp, seed, offset


@register_op_impl(aten._flash_attention_forward.default)
def meta__flash_attention_forward(fake_mode, func, *args, **kwargs):
    _, kwargs = normalize_function(
        func, args=args, kwargs=kwargs, normalize_to_only_use_kwargs=True
    )

    query = kwargs["query"]
    key = kwargs["key"]
    cum_seq_q = kwargs["cum_seq_q"]
    cum_seq_k = kwargs["cum_seq_k"]
    max_q = kwargs["max_q"]
    max_k = kwargs["max_k"]
    return_debug_mask = kwargs["return_debug_mask"]
    # unused: value, dropout_p, is_causal, scale

    def convert_tensor(t, device):
        return FakeTensor(fake_mode, t, device)

    # NB: there are two underlying paths:
    # 1. normal dense path; expect 4D inputs of shape (batch_size, seqlen, num_heads, head_dim)
    # 2. varseqlen path; expect 3D inputs of shape (total, num_heads, head_dim) where total
    #    includes all batch item sequences. cum_seq_q / cum_seq_k contain offsets into total
    batch_size = query.size(0) if cum_seq_q is None else cum_seq_q.numel() - 1
    max_seqlen_batch_q = query.size(1) if cum_seq_q is None else max_q
    max_seqlen_batch_k = key.size(1) if cum_seq_k is None else max_k
    num_heads = query.size(-2)
    head_dim = query.size(-1)

    # Cuda Path
    # note: empty_like already returns a fake tensor, we don't need to wrap it
    attention = torch.empty_like(query)
    logsumexp = convert_tensor(
        torch.empty(
            (batch_size, num_heads, max_seqlen_batch_q),
            dtype=torch.float,
            device="meta",
        ),
        device=query.device,
    )

    if return_debug_mask:
        blocksize_c = 128 if head_dim > 64 else 256
        max_seqlen_k = math.ceil(max_seqlen_batch_q / blocksize_c)
        if max_seqlen_batch_k <= 128:
            max_seqlen_k = 128
        elif max_seqlen_batch_k <= 256:
            max_seqlen_k = 256
        debug_mask = convert_tensor(
            torch.empty(
                (batch_size, num_heads, max_seqlen_batch_q, max_seqlen_k),
                dtype=query.dtype,
                device="meta",
            ),
            query.device,
        )
    else:
        debug_mask = convert_tensor(
            torch.empty(0, dtype=query.dtype, device="meta"),
            query.device,
        )

    # See Note [Seed and Offset]:
    return (
        attention,
        logsumexp,
<<<<<<< HEAD
        convert_tensor(torch.empty((), dtype=torch.long, device="meta"), query.device),
        convert_tensor(torch.empty((), dtype=torch.long, device="meta"), query.device),
=======
        convert_tensor(torch.empty((), dtype=torch.long, device="meta"), "cpu"),
        convert_tensor(torch.empty((), dtype=torch.long, device="meta"), "cpu"),
>>>>>>> c66d68ba
        debug_mask,
    )


@register_op_impl(aten._efficient_attention_forward.default)
def meta__efficient_attention_forward(fake_mode, func, *args, **kwargs):
    _, kwargs = normalize_function(
        func, args=args, kwargs=kwargs, normalize_to_only_use_kwargs=True
    )

    query = kwargs["query"]
    key = kwargs["key"]
    value = kwargs["value"]
    cu_seqlens_q = kwargs["cu_seqlens_q"]
    max_seqlen_q = kwargs["max_seqlen_q"]
    max_seqlen_k = kwargs["max_seqlen_k"]
    compute_log_sumexp = kwargs["compute_log_sumexp"]
    # unused: bias, cu_seqlens_k, dropout_p, custom_mask_type, scale, causal_diagonal, seqlen_k

    def convert_tensor(t, device):
        return FakeTensor(fake_mode, t, device)

    B = query.size(0)
    M = query.size(1)
    N = key.size(1)
    num_heads = query.size(-2)
    K = query.size(-1)
    Kv = value.size(-1)

    res = convert_tensor(
        torch.empty(B, M, num_heads, Kv, dtype=query.dtype, device="meta"),
        query.device,
    )

    logsumexp_batch_dim = cu_seqlens_q.size(0) - 1 if (cu_seqlens_q is not None) else B
    actual_max_seqlen_q = M
    if cu_seqlens_q is not None:
        assert max_seqlen_q is not None
        actual_max_seqlen_q = max_seqlen_q
    actual_max_seqlen_k = max_seqlen_k if max_seqlen_k is not None else N
    logsumexp_dim = (
        math.ceil(actual_max_seqlen_q / 32) * 32 if compute_log_sumexp else 0
    )
    logsum_exp = convert_tensor(
        torch.empty(
            (logsumexp_batch_dim, num_heads, logsumexp_dim),
            dtype=torch.float,
            device="meta",
        ),
        query.device,
    )

    # See Note [Seed and Offset]:
<<<<<<< HEAD
    seed = convert_tensor(
        torch.empty((), dtype=torch.long, device="meta"), query.device
    )
    offset = convert_tensor(
        torch.empty((), dtype=torch.long, device="meta"), query.device
    )
=======
    seed = convert_tensor(torch.empty((), dtype=torch.long, device="meta"), "cpu")
    offset = convert_tensor(torch.empty((), dtype=torch.long, device="meta"), "cpu")
>>>>>>> c66d68ba

    return res, logsum_exp, seed, offset, actual_max_seqlen_q, actual_max_seqlen_k


FAST_OP_IMPLEMENTATIONS = {}


# Unlike register_op_impl, these don't do the slow iteration for
# run_impl_check, and these run BEFORE decompositions
def register_fast_op_impl(func: OpOverload):
    def impl_decorator(op_impl):
        FAST_OP_IMPLEMENTATIONS[func] = op_impl
        return op_impl

    return impl_decorator


# infer_size_impl in ExpandUtils
def infer_size(a, b):
    from torch.fx.experimental.symbolic_shapes import guard_size_oblivious

    dimsA = len(a)
    dimsB = len(b)
    ndim = max(dimsA, dimsB)
    expandedSizes = [0] * ndim
    for i in range(ndim - 1, -1, -1):
        offset = ndim - 1 - i
        dimA = dimsA - 1 - offset
        dimB = dimsB - 1 - offset
        sizeA = a[dimA] if dimA >= 0 else 1
        sizeB = b[dimB] if dimB >= 0 else 1

        # NB: It is very important to test for broadcasting, before testing
        # sizeA == sizeB.  This is because the broadcasting tests are likely
        # to be statically known (in particular, if sizeA/sizeB is unbacked
        # but size-like, we will unsoundly assume they never equal 1), but
        # the sizeA == sizeB test may not be statically known.  However, once
        # we have established that no broadcasting is happening, the
        # sizeA == sizeB is now expect_true and we can defer it as a runtime
        # assert (this works because Python will return the terminal
        # expression of an or statement as-is, without bool()'ing it; if this
        # were not the case, we'd need to write this using torch.sym_or() or
        # something like that).
        torch._check(
            guard_size_oblivious(sizeA == 1)
            or guard_size_oblivious(sizeB == 1)
            or sizeA == sizeB,
            lambda: f"The size of tensor a ({sizeA}) "
            f"must match the size of tensor b ({sizeB}) "
            f"at non-singleton dimension {i})",
        )
        expandedSizes[i] = sizeB if guard_size_oblivious(sizeA == 1) else sizeA
    return tuple(expandedSizes)


def make_fast_binary_impl(slow_ref):
    def fast_binary_impl(mode, *args, **kwargs):
        def slow(msg):
            count_label(f"slow {msg}")
            with mode:
                return slow_ref(*args, **kwargs)

        count_label("attempt fast")

        # Fast path (based off of TensorIterator fast path).
        # Unfortunately, there is no way to easily deduplicate
        # this with either the TensorIterator C++ implementation
        # (which we don't want to SymIntify, and also the algorithm
        # here is slightly different from TensorIterator to allow
        # for broadcasting), nor the PrimTorch implementation
        # (which does not actually implement a fast path.)

        operands = args

        # compute_shape
        has_scalars = False
        has_tensors = False
        final_shape = None
        for op in operands:
            shape = op.shape if isinstance(op, torch.Tensor) else ()
            if len(shape) == 0:
                has_scalars = True
            else:
                has_tensors = True
            if final_shape is None:
                final_shape = shape
            # TODO: Minor optimization: track if the shapes
            # were equal so you can skip the equality check
            # below if unnecessary
            final_shape = infer_size(final_shape, shape)
        assert final_shape is not None

        # Do some extra safety checks to see if the output
        # stride is obvious
        for op in operands:
            if isinstance(op, torch.Tensor) and op.shape == final_shape:
                break
        else:
            return slow("both tensors nontrivially broadcast")

        # compute_types
        cpu = torch.device("cpu")
        common_device = cpu
        common_dtype = None
        output_dtype = None
        has_different_input_dtypes = False
        for op in operands:
            if not isinstance(op, torch.Tensor):
                # Use elementwise_dtypes for the tricky case
                has_different_input_dtypes = True
                continue
            if common_device == cpu and not op.device.type == "cpu":
                common_device = op.device
            # Slightly simplified here as target_dtype cannot vary
            if common_dtype is None:
                common_dtype = op.dtype
            elif common_dtype != op.dtype:
                has_different_input_dtypes = True

        if has_different_input_dtypes:
            # compute promotion
            # TODO: we don't need the compute type
            _, common_dtype = elementwise_dtypes(
                *operands, type_promotion_kind=ELEMENTWISE_TYPE_PROMOTION_KIND.DEFAULT
            )

        # check all tensors on same device
        # cpu scalars are assumed allow
        current_cpu_scalars_on_non_cpu = 0
        max_cpu_scalars_on_non_cpu = 1  # hard coded atm
        for op in operands:
            if not isinstance(op, torch.Tensor):
                continue
            if common_device != cpu and op.dim() == 0 and op.device == cpu:
                if current_cpu_scalars_on_non_cpu >= max_cpu_scalars_on_non_cpu:
                    return slow("error")
                current_cpu_scalars_on_non_cpu += 1
            elif op.device != common_device:
                return slow("error")

        # compute_fast_setup_type
        is_contiguous = True
        is_channels_last = True
        # TODO: is_non-overlapping_and_dense (not bound from Python
        # no inplace, no out, everything defined

        if is_noncontiguous_supported(common_device):
            for op in operands:
                if not isinstance(op, torch.Tensor):
                    continue
                is_contiguous = is_contiguous and op.is_contiguous(
                    memory_format=torch.contiguous_format
                )
                is_channels_last = is_channels_last and op.is_contiguous(
                    memory_format=torch.channels_last
                )
        if is_contiguous:
            # do contiguous
            count_label("fast is_contiguous")
            return FakeTensor(
                mode,
                torch.empty(
                    final_shape,
                    dtype=common_dtype,
                    device="meta",
                    memory_format=torch.contiguous_format,
                ),
                device=common_device,
            )
        if is_channels_last:
            count_label("fast channels_last")
            # do channels last
            return FakeTensor(
                mode,
                torch.empty(
                    final_shape,
                    dtype=common_dtype,
                    device="meta",
                    memory_format=torch.channels_last,
                ),
                device=common_device,
            )

        return slow("no contiguity match")

    return fast_binary_impl


@functools.lru_cache(None)
def get_fast_op_impls():
    import torch._refs

    register_fast_op_impl(torch.ops.aten.add.Tensor)(
        make_fast_binary_impl(torch._refs.add)
    )
    register_fast_op_impl(torch.ops.aten.sub.Tensor)(
        make_fast_binary_impl(torch._refs.sub)
    )
    register_fast_op_impl(torch.ops.aten.mul.Tensor)(make_fast_binary_impl(torch._refs.mul))  # type: ignore[has-type]
    register_fast_op_impl(torch.ops.aten.div.Tensor)(
        make_fast_binary_impl(torch._refs.div)
    )
    return FAST_OP_IMPLEMENTATIONS<|MERGE_RESOLUTION|>--- conflicted
+++ resolved
@@ -666,13 +666,8 @@
         None,
         max_seqlen_batch_q,
         max_seqlen_batch_k,
-<<<<<<< HEAD
-        convert_tensor(torch.empty((), dtype=torch.long, device="meta"), query.device),
-        convert_tensor(torch.empty((), dtype=torch.long, device="meta"), query.device),
-=======
         convert_tensor(torch.empty((), dtype=torch.long, device="meta"), "cpu"),
         convert_tensor(torch.empty((), dtype=torch.long, device="meta"), "cpu"),
->>>>>>> c66d68ba
         debug_mask,
     )
 
@@ -721,17 +716,8 @@
     res = res.transpose(1, 2)
 
     # See Note [Seed and Offset]:
-<<<<<<< HEAD
-    seed = convert_tensor(
-        torch.empty((), dtype=torch.long, device="meta"), query.device
-    )
-    offset = convert_tensor(
-        torch.empty((), dtype=torch.long, device="meta"), query.device
-    )
-=======
     seed = convert_tensor(torch.empty((), dtype=torch.long, device="meta"), "cpu")
     offset = convert_tensor(torch.empty((), dtype=torch.long, device="meta"), "cpu")
->>>>>>> c66d68ba
 
     return res, logsum_exp, seed, offset
 
@@ -801,13 +787,8 @@
     return (
         attention,
         logsumexp,
-<<<<<<< HEAD
-        convert_tensor(torch.empty((), dtype=torch.long, device="meta"), query.device),
-        convert_tensor(torch.empty((), dtype=torch.long, device="meta"), query.device),
-=======
         convert_tensor(torch.empty((), dtype=torch.long, device="meta"), "cpu"),
         convert_tensor(torch.empty((), dtype=torch.long, device="meta"), "cpu"),
->>>>>>> c66d68ba
         debug_mask,
     )
 
@@ -861,17 +842,8 @@
     )
 
     # See Note [Seed and Offset]:
-<<<<<<< HEAD
-    seed = convert_tensor(
-        torch.empty((), dtype=torch.long, device="meta"), query.device
-    )
-    offset = convert_tensor(
-        torch.empty((), dtype=torch.long, device="meta"), query.device
-    )
-=======
     seed = convert_tensor(torch.empty((), dtype=torch.long, device="meta"), "cpu")
     offset = convert_tensor(torch.empty((), dtype=torch.long, device="meta"), "cpu")
->>>>>>> c66d68ba
 
     return res, logsum_exp, seed, offset, actual_max_seqlen_q, actual_max_seqlen_k
 
