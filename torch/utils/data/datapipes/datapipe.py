--- conflicted
+++ resolved
@@ -1,13 +1,27 @@
 import functools
+import pickle
 from typing import Dict, Callable, Optional, TypeVar, Generic, Iterator
 
-<<<<<<< HEAD
-from torch.utils.data.datapipes._typing import _DataPipeMeta
-from torch.utils.data._utils.serialization import serialize_fn, SerializationType, deserialize_fn, DILL_AVAILABLE
-=======
 from torch.utils.data.datapipes._typing import _DataPipeMeta, _IterDataPipeMeta
->>>>>>> 4a57321a
 from torch.utils.data.dataset import Dataset, IterableDataset
+
+try:
+    import dill
+    # XXX: By default, dill writes the Pickler dispatch table to inject its
+    # own logic there. This globally affects the behavior of the standard library
+    # pickler for any user who transitively depends on this module!
+    # Undo this extension to avoid altering the behavior of the pickler globally.
+    dill.extend(use_dill=False)
+    HAS_DILL = True
+except ImportError:
+    HAS_DILL = False
+
+__all__ = [
+    "DataChunk",
+    "DFIterDataPipe",
+    "IterDataPipe",
+    "MapDataPipe",
+]
 
 T = TypeVar('T')
 T_co = TypeVar('T_co', covariant=True)
@@ -86,14 +100,11 @@
             >>> next(it1)  # Further usage of `it1` will raise a `RunTimeError`
     """
     functions: Dict[str, Callable] = {}
-    reduce_ex_hook : Optional[Callable] = None
+    reduce_ex_hook: Optional[Callable] = None
     getstate_hook: Optional[Callable] = None
-<<<<<<< HEAD
-=======
     str_hook: Optional[Callable] = None
     repr_hook: Optional[Callable] = None
     _valid_iterator_id: Optional[int] = None
->>>>>>> 4a57321a
 
     def __getattr__(self, attribute_name):
         if attribute_name in IterDataPipe.functions:
@@ -124,26 +135,14 @@
         cls.functions[function_name] = function
 
     def __getstate__(self):
+        """
+        This contains special logic to serialize `lambda` functions when `dill` is available.
+        If this doesn't cover your custom DataPipe's use case, consider writing custom methods for
+        `__getstate__` and `__setstate__`, or use `pickle.dumps` for serialization.
+        """
         if IterDataPipe.getstate_hook is not None:
             return IterDataPipe.getstate_hook(self)
-        # TODO: Fix `dill` circular dependency - https://github.com/pytorch/data/issues/237
-        if DILL_AVAILABLE:
-            state_dict = {}
-            for k, v in self.__dict__.items():
-                if callable(v):
-                    state_dict[k] = serialize_fn(v)
-                else:
-                    state_dict[k] = v
-            return state_dict
-        else:
-            return self.__dict__
-
-    def __setstate__(self, state_dict):
-        for k, v in state_dict.items():
-            if isinstance(v, tuple) and len(v) == 2 and isinstance(v[1], SerializationType):
-                self.__dict__[k] = deserialize_fn(v)
-            else:
-                self.__dict__[k] = v
+        return self.__dict__
 
     def __reduce_ex__(self, *args, **kwargs):
         if IterDataPipe.reduce_ex_hook is not None:
@@ -165,8 +164,6 @@
             raise Exception("Attempt to override existing reduce_ex_hook")
         IterDataPipe.reduce_ex_hook = hook_fn
 
-<<<<<<< HEAD
-=======
     def __repr__(self):
         if self.repr_hook is not None:
             return self.repr_hook(self)
@@ -188,7 +185,6 @@
         """
         pass
 
->>>>>>> 4a57321a
 
 class DFIterDataPipe(IterDataPipe):
     def _is_dfpipe(self):
@@ -228,6 +224,10 @@
         [[1, 2], [3, 4], [5, 6], [7, 8], [9, 10]]
     """
     functions: Dict[str, Callable] = {}
+    reduce_ex_hook: Optional[Callable] = None
+    getstate_hook: Optional[Callable] = None
+    str_hook: Optional[Callable] = None
+    repr_hook: Optional[Callable] = None
 
     def __getattr__(self, attribute_name):
         if attribute_name in MapDataPipe.functions:
@@ -253,24 +253,88 @@
         cls.functions[function_name] = function
 
     def __getstate__(self):
-        # TODO: Fix `dill` circular dependency - https://github.com/pytorch/data/issues/237
-        if DILL_AVAILABLE:
-            state_dict = {}
-            for k, v in self.__dict__.items():
-                if callable(v):
-                    state_dict[k] = serialize_fn(v)
-                else:
-                    state_dict[k] = v
-            return state_dict
+        """
+        This contains special logic to serialize `lambda` functions when `dill` is available.
+        If this doesn't cover your custom DataPipe's use case, consider writing custom methods for
+        `__getstate__` and `__setstate__`, or use `pickle.dumps` for serialization.
+        """
+        if MapDataPipe.getstate_hook is not None:
+            return MapDataPipe.getstate_hook(self)
+        return self.__dict__
+
+    def __reduce_ex__(self, *args, **kwargs):
+        if MapDataPipe.reduce_ex_hook is not None:
+            try:
+                return MapDataPipe.reduce_ex_hook(self)
+            except NotImplementedError:
+                pass
+        return super().__reduce_ex__(*args, **kwargs)
+
+    @classmethod
+    def set_getstate_hook(cls, hook_fn):
+        if MapDataPipe.getstate_hook is not None and hook_fn is not None:
+            raise Exception("Attempt to override existing getstate_hook")
+        MapDataPipe.getstate_hook = hook_fn
+
+    @classmethod
+    def set_reduce_ex_hook(cls, hook_fn):
+        if MapDataPipe.reduce_ex_hook is not None and hook_fn is not None:
+            raise Exception("Attempt to override existing reduce_ex_hook")
+        MapDataPipe.reduce_ex_hook = hook_fn
+
+    def __repr__(self):
+        if self.repr_hook is not None:
+            return self.repr_hook(self)
+        # Instead of showing <torch. ... .MapperMapDataPipe object at 0x.....>, return the class name
+        return str(self.__class__.__qualname__)
+
+    def __str__(self):
+        if self.str_hook is not None:
+            return self.str_hook(self)
+        # Instead of showing <torch. ... .MapperMapDataPipe object at 0x.....>, return the class name
+        return str(self.__class__.__qualname__)
+
+
+class _DataPipeSerializationWrapper:
+    def __init__(self, datapipe):
+        self._datapipe = datapipe
+
+    def __getstate__(self):
+        use_dill = False
+        try:
+            value = pickle.dumps(self._datapipe)
+        except Exception:
+            if HAS_DILL:
+                value = dill.dumps(self._datapipe)
+                use_dill = True
+            else:
+                raise
+        return (value, use_dill)
+
+    def __setstate__(self, state):
+        value, use_dill = state
+        if use_dill:
+            self._datapipe = dill.loads(value)
         else:
-            return self.__dict__
-
-    def __setstate__(self, state_dict):
-        for k, v in state_dict.items():
-            if isinstance(v, tuple) and len(v) == 2 and isinstance(v[1], SerializationType):
-                self.__dict__[k] = deserialize_fn(v)
-            else:
-                self.__dict__[k] = v
+            self._datapipe = pickle.loads(value)
+
+    def __len__(self):
+        try:
+            return len(self._datapipe)
+        except Exception:
+            raise TypeError(
+                "{} instance doesn't have valid length".format(type(self).__name__)
+            )
+
+
+class _IterDataPipeSerializationWrapper(_DataPipeSerializationWrapper, IterDataPipe):
+    def __iter__(self):
+        yield from self._datapipe
+
+
+class _MapDataPipeSerializationWrapper(_DataPipeSerializationWrapper, MapDataPipe):
+    def __getitem__(self, idx):
+        return self._datapipe[idx]
 
 
 class DataChunk(list, Generic[T]):
