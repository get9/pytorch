--- conflicted
+++ resolved
@@ -23,13 +23,9 @@
 from torch.distributed._tensor.sharding_prop import ShardingPropagator
 
 try:
-<<<<<<< HEAD
-    from torch.utils._pytree.api.cxx import tree_flatten, tree_unflatten
-=======
-    from torch.utils import _cxx_pytree as pytree
->>>>>>> d4fdc625
+    from torch.utils._pytree.api import cxx as pytree
 except ImportError:
-    from torch.utils import _pytree as pytree  # type: ignore[no-redef]
+    from torch.utils._pytree.api import python as pytree  # type: ignore[no-redef]
 
 aten = torch.ops.aten
 
