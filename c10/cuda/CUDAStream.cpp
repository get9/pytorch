--- conflicted
+++ resolved
@@ -39,16 +39,6 @@
 // the destruction.
 #if !defined(USE_ROCM)
 // CUDA-only: used to initializes the stream pools (once)
-<<<<<<< HEAD
-static c10::once_flag device_flags[C10_COMPILE_TIME_MAX_GPUS];
-#endif
-static std::atomic<uint32_t>
-    priority_counters[c10::cuda::max_compile_time_stream_priorities]
-                     [C10_COMPILE_TIME_MAX_GPUS];
-
-static cudaStream_t streams[c10::cuda::max_compile_time_stream_priorities]
-                           [C10_COMPILE_TIME_MAX_GPUS][kStreamsPerPool];
-=======
 static std::array<c10::once_flag, C10_COMPILE_TIME_MAX_GPUS> device_flags;
 #endif
 static std::array<
@@ -62,7 +52,6 @@
         C10_COMPILE_TIME_MAX_GPUS>,
     c10::cuda::max_compile_time_stream_priorities>
     streams;
->>>>>>> eb5381da
 #ifdef USE_ROCM
 static c10::once_flag
     stream_flags[c10::cuda::max_compile_time_stream_priorities]
