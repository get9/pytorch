name: pull

on:
  pull_request:
  push:
    branches:
      - master
      - main
      - release/*
  workflow_dispatch:

concurrency:
  group: ${{ github.workflow }}-${{ github.event.pull_request.number || github.sha }}-${{ github.event_name == 'workflow_dispatch' }}
  cancel-in-progress: true

jobs:
  linux-focal-py3_7-gcc7-build:
    name: linux-focal-py3.7-gcc7
    uses: ./.github/workflows/_linux-build.yml
    with:
      docker-image-name: pytorch-linux-focal-py3.7-gcc7

  linux-focal-py3_7-gcc7-test:
    name: linux-focal-py3.7-gcc7
    uses: ./.github/workflows/_linux-test.yml
    needs: linux-focal-py3_7-gcc7-build
    with:
      docker-image: ${{ needs.linux-focal-py3_7-gcc7-build.outputs.docker-image }}
      build-artifact: ${{ needs.linux-focal-py3_7-gcc7-build.outputs.build-artifact }}
      test-matrix: |
        { include: [
          { config: "default", shard: 1, num_shards: 2, runner: "linux.2xlarge" },
          { config: "default", shard: 2, num_shards: 2, runner: "linux.2xlarge" },
          { config: "distributed", shard: 1, num_shards: 1, runner: "linux.2xlarge" },
          { config: "docs_test", shard: 1, num_shards: 1,  runner: "linux.2xlarge" },
          { config: "backwards_compat", shard: 1, num_shards: 1, runner: "linux.2xlarge" },
          { config: "jit_legacy", shard: 1, num_shards: 1, runner: "linux.2xlarge" },
        ]}

  linux-docs:
    name: linux-docs
    uses: ./.github/workflows/_docs.yml
    needs: linux-focal-py3_7-gcc7-build
    with:
      docker-image: ${{ needs.linux-focal-py3_7-gcc7-build.outputs.docker-image }}
      build-artifact: ${{ needs.linux-focal-py3_7-gcc7-build.outputs.build-artifact }}

  linux-focal-py3_7-gcc7-no-ops:
    name: linux-focal-py3.7-gcc7-no-ops
    uses: ./.github/workflows/_linux-build.yml
    with:
      upload-artifacts: false
      docker-image-name: pytorch-linux-focal-py3.7-gcc7
      env-variables: |
        USE_PER_OPERATOR_HEADERS=0

  # TODO: remove after full migration off Xenial
  linux-xenial-py3_7-gcc7-build:
    name: linux-xenial-py3.7-gcc7
    uses: ./.github/workflows/_linux-build.yml
    with:
      upload-artifacts: false
      docker-image-name: pytorch-linux-xenial-py3.7-gcc7

  # TODO: remove after full migration off Xenial
  linux-xenial-py3_7-clang7-asan-build:
    name: linux-xenial-py3.7-clang7-asan
    uses: ./.github/workflows/_linux-build.yml
    with:
      upload-artifacts: false
      docker-image-name: pytorch-linux-xenial-py3-clang7-asan
      script: .jenkins/pytorch/build-asan.sh

  linux-focal-py3_7-clang7-asan-build:
    name: linux-focal-py3.7-clang7-asan
    uses: ./.github/workflows/_linux-build.yml
    with:
      docker-image-name: pytorch-linux-focal-py3-clang7-asan

  linux-focal-py3_7-clang7-asan-test:
    name: linux-focal-py3.7-clang7-asan
    uses: ./.github/workflows/_linux-test.yml
    needs: linux-focal-py3_7-clang7-asan-build
    with:
      docker-image: ${{ needs.linux-focal-py3_7-clang7-asan-build.outputs.docker-image }}
      build-artifact: ${{ needs.linux-focal-py3_7-clang7-asan-build.outputs.build-artifact }}
      test-matrix: |
        { include: [
          { config: "default", shard: 1, num_shards: 5, runner: "linux.2xlarge" },
          { config: "default", shard: 2, num_shards: 5, runner: "linux.2xlarge" },
          { config: "default", shard: 3, num_shards: 5, runner: "linux.2xlarge" },
          { config: "default", shard: 4, num_shards: 5, runner: "linux.2xlarge" },
          { config: "default", shard: 5, num_shards: 5, runner: "linux.2xlarge" },
        ]}

  linux-focal-py3_7-clang10-onnx-build:
    name: linux-focal-py3.7-clang10-onnx
    uses: ./.github/workflows/_linux-build.yml
    with:
      docker-image-name: pytorch-linux-focal-py3-clang10-onnx

  linux-focal-py3_7-clang10-onnx-test:
    name: linux-focal-py3.7-clang10-onnx
    uses: ./.github/workflows/_linux-test.yml
    needs: linux-focal-py3_7-clang10-onnx-build
    with:
      docker-image: ${{ needs.linux-focal-py3_7-clang10-onnx-build.outputs.docker-image }}
      build-artifact: ${{ needs.linux-focal-py3_7-clang10-onnx-build.outputs.build-artifact }}
      script: .jenkins/caffe2/test.sh
      test-matrix: |
        { include: [
          { config: "default", shard: 1, num_shards: 2, runner: "linux.2xlarge" },
          { config: "default", shard: 2, num_shards: 2, runner: "linux.2xlarge" },
        ]}

  linux-bionic-py3_7-clang9-build:
    name: linux-bionic-py3.7-clang9
    uses: ./.github/workflows/_linux-build.yml
    with:
      docker-image-name: pytorch-linux-bionic-py3.7-clang9

  linux-bionic-py3_7-clang9-test:
    name: linux-bionic-py3.7-clang9
    uses: ./.github/workflows/_linux-test.yml
    needs: linux-bionic-py3_7-clang9-build
    with:
      docker-image: ${{ needs.linux-bionic-py3_7-clang9-build.outputs.docker-image }}
      build-artifact: ${{ needs.linux-bionic-py3_7-clang9-build.outputs.build-artifact }}
      test-matrix: |
        { include: [
          { config: "default", shard: 1, num_shards: 2, runner: "linux.2xlarge" },
          { config: "default", shard: 2, num_shards: 2, runner: "linux.2xlarge" },
          { config: "crossref", shard: 1, num_shards: 2, runner: "linux.2xlarge" },
          { config: "crossref", shard: 2, num_shards: 2, runner: "linux.2xlarge" },
        ]}

  linux-bionic-cuda11_3-py3_7-clang9-build:
    name: linux-bionic-cuda11.3-py3.7-clang9
    uses: ./.github/workflows/_linux-build.yml
    with:
      docker-image-name: pytorch-linux-bionic-cuda11.3-cudnn8-py3-clang9

  # TODO this does not yet properly use `script`
  linux-vulkan-bionic-py3_7-clang9-build:
    name: linux-vulkan-bionic-py3.7-clang9
    uses: ./.github/workflows/_linux-build.yml
    with:
      artifact-suffix: vulkan
      docker-image-name: pytorch-linux-bionic-py3.7-clang9

  linux-vulkan-bionic-py3_7-clang9-test:
    name: linux-vulkan-bionic-py3.7-clang9
    uses: ./.github/workflows/_linux-test.yml
    needs: linux-vulkan-bionic-py3_7-clang9-build
    with:
      docker-image: ${{ needs.linux-vulkan-bionic-py3_7-clang9-build.outputs.docker-image }}
      build-artifact: ${{ needs.linux-vulkan-bionic-py3_7-clang9-build.outputs.build-artifact }}
      test-matrix: |
        { include: [
          { config: "default", shard: 1, num_shards: 1, runner: "linux.2xlarge" },
        ]}

  linux-bionic-cuda11_6-py3_7-gcc7-build:
    name: linux-bionic-cuda11.6-py3.7-gcc7
    uses: ./.github/workflows/_linux-build.yml
    with:
      docker-image-name: pytorch-linux-bionic-cuda11.6-cudnn8-py3-gcc7

  linux-bionic-cuda11_6-py3_7-gcc7-test:
    name: linux-bionic-cuda11.6-py3.7-gcc7
    uses: ./.github/workflows/_linux-test.yml
    needs: linux-bionic-cuda11_6-py3_7-gcc7-build
    with:
      docker-image: ${{ needs.linux-bionic-cuda11_6-py3_7-gcc7-build.outputs.docker-image }}
      build-artifact: ${{ needs.linux-bionic-cuda11_6-py3_7-gcc7-build.outputs.build-artifact }}
      test-matrix: |
        { include: [
          { config: "default", shard: 1, num_shards: 4, runner: "linux.4xlarge.nvidia.gpu" },
          { config: "default", shard: 2, num_shards: 4, runner: "linux.4xlarge.nvidia.gpu" },
          { config: "default", shard: 3, num_shards: 4, runner: "linux.4xlarge.nvidia.gpu" },
          { config: "default", shard: 4, num_shards: 4, runner: "linux.4xlarge.nvidia.gpu" },
          { config: "distributed", shard: 1, num_shards: 2, runner: "linux.8xlarge.nvidia.gpu" },
          { config: "distributed", shard: 2, num_shards: 2, runner: "linux.8xlarge.nvidia.gpu" },
        ]}

  linux-xenial-py3-clang5-mobile-build:
    name: linux-xenial-py3-clang5-mobile-build
    uses: ./.github/workflows/_linux-build.yml
    with:
      docker-image-name: pytorch-linux-xenial-py3-clang5-asan
      upload-artifacts: false
      script: .jenkins/pytorch/build-mobile.sh

  linux-jammy-cuda-11_6-cudnn8-py3_8-clang12-build:
    name: linux-jammy-cuda11.6-cudnn8-py3.8-clang12
    uses: ./.github/workflows/_linux-build.yml
    with:
      upload-artifacts: false
      docker-image-name: pytorch-linux-jammy-cuda11.6-cudnn8-py3.8-clang12

  linux-xenial-py3-clang5-mobile-custom-build-static:
    name: linux-xenial-py3-clang5-mobile-custom-build-static
    uses: ./.github/workflows/_linux-build.yml
    with:
      docker-image-name: pytorch-linux-xenial-py3-clang5-android-ndk-r19c
      upload-artifacts: false
      script: .jenkins/pytorch/build-mobile.sh

  linux-bionic-py3_7-clang8-xla-build:
    if: false
    name: linux-bionic-py3_7-clang8-xla
    uses: ./.github/workflows/_linux-build.yml
    with:
      docker-image-name: xla_base
      force-docker-tag: v0.2
      # XLA test build fails when WERROR=1
      env-variables: WERROR=0

  linux-bionic-py3_7-clang8-xla-test:
    name: linux-bionic-py3_7-clang8-xla
    uses: ./.github/workflows/_linux-test.yml
    needs: linux-bionic-py3_7-clang8-xla-build
    with:
      docker-image: ${{ needs.linux-bionic-py3_7-clang8-xla-build.outputs.docker-image }}
      build-artifact: ${{ needs.linux-bionic-py3_7-clang8-xla-build.outputs.build-artifact }}
      test-matrix: |
        { include: [
          { config: "xla", shard: 1, num_shards: 1, runner: "linux.2xlarge" },
        ]}

  win-vs2019-cpu-py3-build:
    name: win-vs2019-cpu-py3
    uses: ./.github/workflows/_win-build.yml
    with:
      build-environment: win-vs2019-cpu-py3
      cuda-version: cpu

  win-vs2019-cpu-py3-test:
    name: win-vs2019-cpu-py3
    uses: ./.github/workflows/_win-test.yml
    needs: win-vs2019-cpu-py3-build
    with:
      build-environment: win-vs2019-cpu-py3
      cuda-version: cpu
      test-matrix: |
        { include: [
          { config: "default", shard: 1, num_shards: 2, runner: "windows.4xlarge" },
          { config: "default", shard: 2, num_shards: 2, runner: "windows.4xlarge" },
        ]}

  win-vs2019-cuda11_6-py3-build:
    if: github.event_name == 'pull_request'
    name: win-vs2019-cuda11.6-py3
    uses: ./.github/workflows/_win-build.yml
    with:
      build-environment: win-vs2019-cuda11.6-py3
      cuda-version: "11.6"
      sync-tag: win-cuda-build

  linux-xenial-cuda11_3-py3_7-gcc7-bazel-test:
    name: linux-xenial-cuda11.3-py3.7-gcc7-bazel-test
    uses: ./.github/workflows/_bazel-build-test.yml
    with:
      build-environment: linux-xenial-cuda11.3-py3.7-gcc7-bazel-test
      docker-image-name: pytorch-linux-xenial-cuda11.3-cudnn8-py3-gcc7

  linux-xenial-py3-clang5-android-ndk-r19c-gradle-custom-build-single:
    name: linux-xenial-py3-clang5-android-ndk-r19c-gradle-custom-build-single
    uses: ./.github/workflows/_android-build-test.yml
    with:
      build-environment: linux-xenial-py3-clang5-android-ndk-r19c-gradle-custom-build-single
      docker-image-name: pytorch-linux-xenial-py3-clang5-android-ndk-r19c

  linux-xenial-py3-clang5-android-ndk-r19c-gradle-custom-build-single-full-jit:
    name: linux-xenial-py3-clang5-android-ndk-r19c-gradle-custom-build-single-full-jit
    uses: ./.github/workflows/_android-build-test.yml
    with:
      build-environment: linux-xenial-py3-clang5-android-ndk-r19c-gradle-custom-build-single-full-jit
      docker-image-name: pytorch-linux-xenial-py3-clang5-android-ndk-r19c

  # https://github.com/pytorch/pytorch/issues/78540
  # linux-focal-py3_7-gcc7-mobile-lightweight-dispatch-build:
  #   if: false()
  #   name: linux-focal-py3.7-gcc7-mobile-lightweight-dispatch-build
  #   uses: ./.github/workflows/_linux-build.yml
  #   with:
  #     docker-image-name: pytorch-linux-focal-py3.7-gcc7
  #     build-generates-artifacts: false
  #     script: .jenkins/pytorch/build-mobile.sh

  linux-xenial-cuda11_3-py3_7-gcc7-deploy-build:
    name: linux-xenial-cuda11_3-py3_7-gcc7-deploy
    uses: ./.github/workflows/_linux-build.yml
    with:
      artifact-suffix: deploy
      docker-image-name: pytorch-linux-xenial-cuda11.3-cudnn8-py3-gcc7
      env-variables: USE_DEPLOY=1

  deploy-linux-xenial-cuda11_3-py3_7-gcc7-test:
    name: linux-xenial-cuda11_3-py3_7-gcc7-deploy
    uses: ./.github/workflows/_linux-test.yml
    needs: linux-xenial-cuda11_3-py3_7-gcc7-deploy-build
    with:
      docker-image: ${{ needs.linux-xenial-cuda11_3-py3_7-gcc7-deploy-build.outputs.docker-image }}
      build-artifact: ${{ needs.linux-xenial-cuda11_3-py3_7-gcc7-deploy-build.outputs.build-artifact }}
      script: .jenkins/pytorch/test-deploy.sh
      test-matrix: |
        { include: [
          { config: "deploy", shard: 1, num_shards: 1, runner: "linux.4xlarge.nvidia.gpu" },
        ]}

  linux-bionic-rocm5_1-py3_7-build:
    # don't run build twice on master
    if: github.event_name == 'pull_request'
    name: linux-bionic-rocm5.1-py3.7
    uses: ./.github/workflows/_linux-build.yml
    with:
<<<<<<< HEAD
      upload-artifacts: false
      docker-image-name: pytorch-linux-bionic-rocm5.1-py3.7
=======
      build-environment: linux-bionic-rocm5.1-py3.7
      docker-image-name: pytorch-linux-bionic-rocm5.1-py3.7
      sync-tag: rocm-build
>>>>>>> 76661a91
<|MERGE_RESOLUTION|>--- conflicted
+++ resolved
@@ -315,11 +315,5 @@
     name: linux-bionic-rocm5.1-py3.7
     uses: ./.github/workflows/_linux-build.yml
     with:
-<<<<<<< HEAD
-      upload-artifacts: false
       docker-image-name: pytorch-linux-bionic-rocm5.1-py3.7
-=======
-      build-environment: linux-bionic-rocm5.1-py3.7
-      docker-image-name: pytorch-linux-bionic-rocm5.1-py3.7
-      sync-tag: rocm-build
->>>>>>> 76661a91
+      sync-tag: rocm-build