# Owner(s): ["oncall: quantization"]

from collections import OrderedDict
import contextlib
import torch
import torch.nn.functional as F
import torch.nn as nn
import torch.ao.nn.quantized as nnq
import torch.ao.nn.quantized.reference as nnqr
import torch.ao.nn.quantized.dynamic as nnqd
import torch.nn.intrinsic as nni
import torch.nn.intrinsic.quantized as nniq
import torch.nn.intrinsic.quantized.dynamic as nniqd
import torch.multiprocessing as mp

# graph mode quantization based on fx
from torch.ao.quantization.quantize_fx import (
    prepare_fx,
    convert_fx,
    convert_to_reference_fx,
    _convert_to_reference_decomposed_fx,
    prepare_qat_fx,
    fuse_fx,
)


from torch.ao.quantization.fx.quantize_handler import DefaultNodeQuantizeHandler

from torch.ao.quantization.fx.match_utils import (
    is_match,
    MatchAllNode,
)

from torch.ao.quantization import (
    QuantType,
)
from torch.ao.quantization.quant_type import _get_quant_type_to_str

from torch.ao.quantization import (
    QuantStub,
    DeQuantStub,
    QuantWrapper,
    default_qconfig,
    default_dynamic_qconfig,
    default_per_channel_qconfig,
    default_qat_qconfig,
    default_reuse_input_qconfig,
    default_symmetric_qnnpack_qconfig,
    default_symmetric_qnnpack_qat_qconfig,
    per_channel_dynamic_qconfig,
    float16_dynamic_qconfig,
    float16_static_qconfig,
    float_qparams_weight_only_qconfig,
    float_qparams_weight_only_qconfig_4bit,
    get_default_qconfig,
    get_default_qat_qconfig,
    get_default_qconfig_mapping,
    get_default_qat_qconfig_mapping,
    is_activation_post_process,
    fuse_modules,
    fuse_modules_qat,
    prepare,
    prepare_qat,
    convert,
    quantize_dynamic,
    default_placeholder_observer,
    default_weight_observer,
    PerChannelMinMaxObserver,
    FixedQParamsFakeQuantize,
    FixedQParamsObserver,
    FusedMovingAvgObsFakeQuantize,
    FakeQuantize,
    MovingAverageMinMaxObserver,
    HistogramObserver,
    ReuseInputObserver,
    QConfig,
    default_embedding_qat_qconfig,
)

from torch.ao.quantization.backend_config import (
    get_qnnpack_backend_config,
    BackendConfig,
    BackendPatternConfig,
    DTypeConfig,
    DTypeWithConstraints,
    ObservationType
)
from torch.ao.quantization.backend_config.native import (
    get_test_only_legacy_native_backend_config,
)

from torch.ao.quantization.qconfig_mapping import (
    _get_symmetric_qnnpack_qconfig_mapping,
    _GLOBAL_DICT_KEY,
    _MODULE_NAME_DICT_KEY,
    _MODULE_NAME_OBJECT_TYPE_ORDER_DICT_KEY,
    _MODULE_NAME_REGEX_DICT_KEY,
    _OBJECT_TYPE_DICT_KEY,
    QConfigMapping,
)

from torch.ao.quantization.fx.qconfig_mapping_utils import (
    _get_object_type_qconfig,
    _get_module_name_qconfig,
    _get_module_name_regex_qconfig,
    maybe_adjust_qconfig_for_module_name_object_type_order,
)

from torch.ao.quantization.fx.pattern_utils import (
    DEFAULT_FUSION_PATTERNS,
    DEFAULT_QUANTIZATION_PATTERNS,
    DEFAULT_OUTPUT_FAKE_QUANTIZE_MAP,
    DEFAULT_OUTPUT_OBSERVER_MAP,
    register_fusion_pattern,
    register_quant_pattern,
    get_default_output_activation_post_process_map
)

from torch.ao.quantization.fx.custom_config import (
    STANDALONE_MODULE_NAME_DICT_KEY,
    STANDALONE_MODULE_CLASS_DICT_KEY,
    FLOAT_TO_OBSERVED_DICT_KEY,
    OBSERVED_TO_QUANTIZED_DICT_KEY,
    NON_TRACEABLE_MODULE_NAME_DICT_KEY,
    NON_TRACEABLE_MODULE_CLASS_DICT_KEY,
    INPUT_QUANTIZED_INDEXES_DICT_KEY,
    OUTPUT_QUANTIZED_INDEXES_DICT_KEY,
    PRESERVED_ATTRIBUTES_DICT_KEY,
    FuseCustomConfig,
    ConvertCustomConfig,
    PrepareCustomConfig,
    StandaloneModuleConfigEntry,
)

from torch.ao.quantization.fx.utils import (
    _reroute_tuple_getitem_pattern,
    NodeInfo,
)

from torch.ao.quantization.fake_quantize import (
    default_fixed_qparams_range_0to1_fake_quant,
    default_fixed_qparams_range_neg1to1_fake_quant,
)

from torch.ao.quantization.observer import (
    default_fixed_qparams_range_0to1_observer,
    default_fixed_qparams_range_neg1to1_observer,
    MinMaxObserver,
)

# test utils
from hypothesis import given, settings
from hypothesis import strategies as st
from torch.testing._internal.common_cuda import TEST_MULTIGPU, TEST_CUDA
from torch.testing._internal.common_quantization import (
    LinearReluLinearModel,
    LinearReluModel,
    LinearBnLeakyReluModel,
    LinearTanhModel,
    QuantizationTestCase,
    skipIfNoFBGEMM,
    skipIfNoQNNPACK,
    skip_if_no_torchvision,
    train_one_epoch,
    run_ddp,
    test_only_eval_fn,
    test_only_train_fn,
    ModelForConvTransposeBNFusion,
    get_supported_device_types,
    skipIfNoONEDNN,
)

from torch.testing._internal.common_quantization import (
    LinearModelWithSubmodule,
    ResNetBase,
    RNNDynamicModel,
    RNNCellDynamicModel,
)

from torch.testing._internal.common_quantized import (
    supported_qengines,
    override_qengines,
    override_quantized_engine,
)

from torch.testing._internal.common_utils import TemporaryFileName, IS_ARM64

from torch.testing._internal.common_quantization import NodeSpec as ns

from torch.testing import FileCheck

import copy
import itertools
import operator
import unittest
import io
from typing import Callable, Optional, List, Tuple

class BinaryOp(torch.nn.Module):
    def __init__(self, binary_op, ibinary_op, is_inplace, is_scalar):
        """ ibinary_op means inplace binary op
        """
        super().__init__()
        self.conv1 = torch.nn.Conv2d(1, 1, 1).float()
        self.conv2 = torch.nn.Conv2d(1, 1, 1).float()
        self.is_scalar = is_scalar
        self.op = ibinary_op if ibinary_op and is_inplace else binary_op

    def forward(self, x, y):
        x = self.conv1(x)
        y = 3 if self.is_scalar else self.conv2(y)
        # x = x + y
        x = self.op(x, y)
        # x = y + x
        x = self.op(y, x)
        return x

class BinaryOpNonQuantizedInput(torch.nn.Module):
    def __init__(self, binary_op, ibinary_op, is_inplace, is_scalar):
        """ ibinary_op means inplace binary op
        """
        super().__init__()
        self.is_scalar = is_scalar
        self.op = ibinary_op if ibinary_op and is_inplace else binary_op

    def forward(self, x, y):
        y = 3 if self.is_scalar else y
        x = self.op(x, y)
        return x

class BinaryOpRelu(torch.nn.Module):
    def __init__(self, binary_op, ibinary_op, is_inplace, relu_callable,
                 is_scalar):
        """ ibinary_op means inplace binary op
        """
        super().__init__()
        self.conv1 = torch.nn.Conv2d(1, 1, 1).float()
        self.conv2 = torch.nn.Conv2d(1, 1, 1).float()
        self.op = ibinary_op if ibinary_op and is_inplace else binary_op
        self.relu_callable = relu_callable
        self.is_scalar = is_scalar
        if relu_callable is torch.nn.ReLU:
            self.relu = torch.nn.ReLU()
        else:
            self.relu = relu_callable

    def forward(self, x, y):
        x = self.conv1(x)
        y = 3 if self.is_scalar else self.conv2(y)
        x = self.op(x, y)
        x = self.relu(x)
        x = self.op(y, x)
        x = self.relu(x)
        return x

@torch.fx.wrap
def _user_func_with_complex_return_type(x):
    return list(torch.split(x, 1, 1))

class TestFuseFx(QuantizationTestCase):
    def test_fuse_conv_bn_relu(self):
        class M(torch.nn.Module):
            def __init__(self):
                super().__init__()
                self.conv1d = nn.Conv1d(1, 1, 1)
                self.conv2d = nn.Conv2d(1, 1, 1)
                self.conv3d = nn.Conv3d(1, 1, 1)
                self.bn1d = nn.BatchNorm1d(1)
                self.bn2d = nn.BatchNorm2d(1)
                self.bn3d = nn.BatchNorm3d(1)
                self.conv1d2 = nn.Conv1d(1, 1, 1)
                self.conv2d2 = nn.Conv2d(1, 1, 1)
                self.conv3d2 = nn.Conv3d(1, 1, 1)
                self.bn1d2 = nn.BatchNorm1d(1)
                self.bn2d2 = nn.BatchNorm2d(1)
                self.bn3d2 = nn.BatchNorm3d(1)
                self.relu = nn.ReLU()

            def forward(self, x):
                x = self.conv1d(x)
                x = self.bn1d(x)
                x = self.conv2d(x)
                x = self.bn2d(x)
                x = self.conv3d(x)
                x = self.bn3d(x)
                x = self.conv1d2(x)
                x = self.bn1d2(x)
                x = self.relu(x)
                x = self.conv2d2(x)
                x = self.bn2d2(x)
                x = self.relu(x)
                x = self.conv3d2(x)
                x = self.bn3d2(x)
                x = self.relu(x)
                return x

        # test train mode
        m = M().train()
        # currently we don't check if the module are configured with qconfig before fusion
        # TODO: if we decide to do that in the future, this test needs to
        # be updated
        # train mode fuse_fx is called in prepare_qat_fx
        m = prepare_qat_fx(m, {}, example_inputs=(torch.randn(1, 1, 1, 1),))
        expected_nodes = [
            ns.call_module(nni.ConvBn1d),
            ns.call_module(nni.ConvBn2d),
            ns.call_module(nni.ConvBn3d),
            ns.call_module(nni.ConvBnReLU1d),
            ns.call_module(nni.ConvBnReLU2d),
            ns.call_module(nni.ConvBnReLU3d),
        ]
        expected_occurrence = {
            ns.call_module(nn.ReLU): 0
        }
        self.checkGraphModuleNodes(
            m,
            expected_node_list=expected_nodes,
            expected_node_occurrence=expected_occurrence)

        # test eval mode
        m = M().eval()
        # fuse_fx is a top level api and only supports eval mode
        m = fuse_fx(m)
        expected_nodes = [
            ns.call_module(nn.Conv1d),
            ns.call_module(nn.Conv2d),
            ns.call_module(nn.Conv3d),
            ns.call_module(nni.ConvReLU1d),
            ns.call_module(nni.ConvReLU2d),
            ns.call_module(nni.ConvReLU3d),
        ]
        # ConvBnRelu1d is not fused
        expected_occurrence = {
            ns.call_module(nn.ReLU): 0
        }
        self.checkGraphModuleNodes(
            m,
            expected_node_list=expected_nodes,
            expected_node_occurrence=expected_occurrence)

    def test_fuse_linear_bn_eval(self):
        class M(torch.nn.Module):
            def __init__(self):
                super().__init__()
                self.linear = nn.Linear(1, 1)
                self.bn1d = nn.BatchNorm1d(1)

            def forward(self, x):
                x = self.linear(x)
                x = self.bn1d(x)
                return x

        # test eval mode
        m = M().eval()
        # fuse_fx is a top level api and only supports eval mode
        m = fuse_fx(m)
        expected_nodes = [
            ns.call_module(nn.Linear),
        ]
        expected_occurrence = {
            ns.call_module(nn.BatchNorm1d): 0,
        }
        self.checkGraphModuleNodes(
            m,
            expected_node_list=expected_nodes,
            expected_node_occurrence=expected_occurrence)

    @skipIfNoONEDNN
    def test_fuse_linear_bn_leaky_relu_onednn(self):
        # linear - bn - leaky_relu is fused for onednn backend only
        from torch.ao.quantization.backend_config import get_onednn_backend_config
        expected_nodes = [
            ns.call_module(nni.LinearLeakyReLU),
        ]
        expected_occurrence = {
            ns.call_module(nn.BatchNorm1d): 0,
            ns.call_module(nn.LeakyReLU): 0,
        }

        for with_bn in [True, False]:
            # test eval mode
            m = LinearBnLeakyReluModel(with_bn).eval()
            # fuse_fx is a top level api and only supports eval mode
            m = fuse_fx(m,
                        backend_config=get_onednn_backend_config())
            self.checkGraphModuleNodes(
                m,
                expected_node_list=expected_nodes,
                expected_node_occurrence=expected_occurrence)

    def test_linear_bn_leaky_relu_not_fused_by_default(self):
        # Make sure linear - bn - leaky_relu is not fused by default
        for with_bn in [True, False]:
            # test eval mode
            m = LinearBnLeakyReluModel(with_bn).eval()
            # fuse_fx is a top level api and only supports eval mode
            m = fuse_fx(m)
            expected_nodes = [
                ns.call_module(nn.Linear),
                ns.call_module(nn.LeakyReLU),
            ]
            expected_occurrence = {
                ns.call_module(nni.LinearLeakyReLU): 0,
            }
            self.checkGraphModuleNodes(
                m,
                expected_node_list=expected_nodes,
                expected_node_occurrence=expected_occurrence)

    @skipIfNoONEDNN
    def test_fuse_linear_tanh_for_onednn_backend(self):
        # linear - tanh is fused for onednn backend only
        from torch.ao.quantization.backend_config import get_onednn_backend_config
        expected_nodes = [
            ns.call_module(nni.LinearTanh),
        ]
        expected_occurrence = {
            ns.call_module(nn.Linear): 0,
            ns.call_module(nn.Tanh): 0,
        }

        # test eval mode
        m = LinearTanhModel().eval()
        # fuse_fx is a top level api and only supports eval mode
        m = fuse_fx(m,
                    backend_config=get_onednn_backend_config())
        self.checkGraphModuleNodes(
            m,
            expected_node_list=expected_nodes,
            expected_node_occurrence=expected_occurrence)

    def test_linear_tanh_not_fused_by_default(self):
        # Make sure linear - tanh is not fused by default
        # test eval mode
        m = LinearTanhModel().eval()
        # fuse_fx is a top level api and only supports eval mode
        m = fuse_fx(m)
        expected_nodes = [
            ns.call_module(nn.Linear),
            ns.call_module(nn.Tanh),
        ]
        expected_occurrence = {
            ns.call_module(nni.LinearTanh): 0,
        }
        self.checkGraphModuleNodes(
            m,
            expected_node_list=expected_nodes,
            expected_node_occurrence=expected_occurrence)

    def test_fuse_convtranspose_bn_eval(self):

        m = ModelForConvTransposeBNFusion().eval()
        m = fuse_fx(m)

        expected_nodes = [
            ns.call_module(nn.ConvTranspose1d),
            ns.call_module(nn.ConvTranspose2d),
            ns.call_module(nn.ConvTranspose3d),
        ]
        expected_occurrence = {
            ns.call_module(nn.BatchNorm1d): 0,
            ns.call_module(nn.BatchNorm2d): 0,
            ns.call_module(nn.BatchNorm3d): 0,
        }
        self.checkGraphModuleNodes(
            m,
            expected_node_list=expected_nodes,
            expected_node_occurrence=expected_occurrence)


    def test_fuse_module_relu(self):
        class M(torch.nn.Module):
            def __init__(self):
                super().__init__()
                self.conv1d = nn.Conv1d(1, 1, 1)
                self.conv2d = nn.Conv2d(1, 1, 1)
                self.conv3d = nn.Conv3d(1, 1, 1)
                self.bn1d = nn.BatchNorm1d(1)
                self.bn2d = nn.BatchNorm2d(1)
                self.bn3d = nn.BatchNorm3d(1)
                self.relu = nn.ReLU()

            def forward(self, x):
                x = self.conv1d(x)
                x = self.relu(x)
                x = self.conv2d(x)
                x = self.relu(x)
                x = self.conv3d(x)
                x = self.relu(x)
                x = self.bn1d(x)
                x = self.relu(x)
                x = self.bn2d(x)
                x = self.relu(x)
                x = self.bn3d(x)
                x = self.relu(x)
                return x

        m = M().eval()
        m = fuse_fx(m)
        expected_nodes = [
            ns.call_module(nni.ConvReLU1d),
            ns.call_module(nni.ConvReLU2d),
            ns.call_module(nni.ConvReLU3d),
            ns.call_module(nni.BNReLU2d),
            ns.call_module(nni.BNReLU3d),
        ]
        self.checkGraphModuleNodes(m, expected_node_list=expected_nodes)

    @skipIfNoFBGEMM
    def test_qconfig_fused_module(self):
        """ TODO: add test for all fused modules
        """
        qconfig_dict = {
            "": None,
            "object_type": [(nn.Linear, default_qconfig),
                            (nn.ReLU, default_qconfig),
                            (F.relu, default_qconfig)]
        }

        linearRelu_node_list = [
            ns.call_function(torch.quantize_per_tensor),
            ns.call_module(nniq.LinearReLU),
            ns.call_method('dequantize')
        ]

        linearReluLinear_node_list = [
            ns.call_function(torch.quantize_per_tensor),
            ns.call_module(nniq.LinearReLU),
            ns.call_module(nnq.Linear),
            ns.call_method('dequantize')
        ]

        tests = [(LinearReluModel, linearRelu_node_list),
                 (LinearReluLinearModel, linearReluLinear_node_list)]

        for M, node_list in tests:
            m = M().eval()
            example_inputs = (torch.rand(5, 5),)
            prepared = prepare_fx(m, qconfig_dict, example_inputs=example_inputs)

            prepared(*example_inputs)
            quantized = convert_fx(prepared)

            self.checkGraphModuleNodes(quantized, expected_node_list=node_list)

    def test_problematic_fuse_example(self):
        class LinearRelu(nn.Sequential):
            def __init__(self):
                super().__init__(
                    nn.Linear(5, 5),
                    nn.ReLU(),
                )

        class M(torch.nn.Module):
            def __init__(self):
                super().__init__()
                self.lin_relu = LinearRelu()
                self.linear = nn.Linear(5, 5)

            def forward(self, x):
                x = self.lin_relu(x)
                x = self.linear(x)
                return x

        model = M().eval()
        # these qconfigs somehow fail equality where default_qconfig does not
        qconfig_dict = {
            "": None,
            "object_type": [
                (torch.nn.Linear, get_default_qconfig('fbgemm')),
                (torch.nn.ReLU, get_default_qconfig('fbgemm')),
            ],
        }
        m = prepare_fx(model, qconfig_dict, example_inputs=(torch.randn(1, 5),))

        self.checkGraphModuleNodes(m, expected_node=ns.call_module(torch.nn.intrinsic.modules.fused.LinearReLU))

    @unittest.skip("Temporarily skipping the test case, will enable after the simple"
                   "pattern format is supported")
    def test_fuse_addtional_fuser_method(self):
        class MyConvReLU(torch.nn.Module):
            pass

        def my_conv_relu_fuser(conv, relu):
            return MyConvReLU()

        class M(torch.nn.Module):
            def __init__(self):
                super().__init__()
                self.conv = torch.nn.Conv2d(3, 3, 3)
                self.relu = torch.nn.ReLU()

            def forward(self, x):
                return self.relu(self.conv(x))

        m = M().eval()
        m = fuse_fx(m, fuse_custom_config={
            "additional_fuser_method_mapping": {
                (torch.nn.Conv2d, torch.nn.ReLU): my_conv_relu_fuser
            }
        })
        self.checkGraphModuleNodes(m, expected_node=ns.call_module(MyConvReLU))

    def test_fuse_custom_pattern(self):
        class M(torch.nn.Module):
            def __init__(self, use_torch_add=True):
                super().__init__()
                self.conv = torch.nn.Conv2d(3, 3, 3)
                self.bn = torch.nn.BatchNorm2d(3)
                self.relu = torch.nn.ReLU()
                self.maxpool = torch.nn.MaxPool2d(3)
                if use_torch_add:
                    self.add = torch.add
                else:
                    self.add = operator.add

            def forward(self, x):
                y = x
                y = self.maxpool(x)
                x = self.conv(x)
                x = self.bn(x)
                x = self.add(y, x)
                x = self.relu(x)
                return x

        for use_torch_add in [True, False]:
            m = M(use_torch_add).eval()

            def fuse_conv_bn_relu(is_qat, relu, add_pattern):
                _, _, bn_pattern = add_pattern
                bn, conv = bn_pattern
                return conv

            conv_bn_res_relu_config1 = BackendPatternConfig((nn.ReLU, (torch.add, MatchAllNode, (nn.BatchNorm2d, nn.Conv2d)))) \
                .set_fuser_method(fuse_conv_bn_relu)
            conv_bn_res_relu_config2 = BackendPatternConfig((nn.ReLU, (operator.add, MatchAllNode, (nn.BatchNorm2d, nn.Conv2d)))) \
                .set_fuser_method(fuse_conv_bn_relu)
            backend_config = BackendConfig() \
                .set_backend_pattern_config(conv_bn_res_relu_config1) \
                .set_backend_pattern_config(conv_bn_res_relu_config2)
            m = fuse_fx(m, backend_config=backend_config)
            self.assertEqual(type(m.conv), torch.nn.Conv2d)
            # check bn and relu are gone since we replaced the whole pattern to conv
            self.assertFalse(hasattr(m, "bn"))
            self.assertFalse(hasattr(m, "relu"))

    def test_fusion_pattern_with_multiple_inputs(self):
        """ This test tests two keys in backend_config: root_node_getter and
        extra_inputs_getter,
        root_node_getter is used to identify a "root" module in the node pattern,
        the node that we'll keep after fusion.
        extra_inputs_getter will return a list of node that needs to be added to the
        fused node as extra inputs.
        """
        class M(torch.nn.Module):
            def __init__(self):
                super().__init__()
                self.conv = torch.nn.Conv2d(3, 3, 3)
                self.bn = torch.nn.BatchNorm2d(3)
                self.relu = torch.nn.ReLU()
                self.maxpool = torch.nn.MaxPool2d(3)

            def forward(self, x):
                y = x
                y = self.maxpool(x)
                x = self.conv(x)
                x = self.bn(x)
                x = torch.add(x, y)
                x = self.relu(x)
                return x

        m = M().eval()

        def fuse_conv_bn_relu(is_qat, relu, add_pattern):
            _, bn_pattern, _ = add_pattern
            bn, conv = bn_pattern
            return conv

        def conv_bn_res_relu_root_node_getter(pattern):
            relu, add_pattern = pattern
            _, bn_pattern, _ = add_pattern
            bn, conv = bn_pattern
            return conv

        def conv_bn_res_relu_extra_inputs_getter(pattern):
            """ get inputs pattern for extra inputs, inputs for root node
            are assumed to be copied over from root node to the fused node
            """
            relu, add_pattern = pattern
            _, bn_pattern, extra_input = add_pattern
            bn, conv = bn_pattern
            return [extra_input]

        conv_bn_res_relu_config = BackendPatternConfig((nn.ReLU, (torch.add, (nn.BatchNorm2d, nn.Conv2d), MatchAllNode))) \
            .set_fuser_method(fuse_conv_bn_relu) \
            ._set_root_node_getter(conv_bn_res_relu_root_node_getter) \
            ._set_extra_inputs_getter(conv_bn_res_relu_extra_inputs_getter)
        backend_config = BackendConfig().set_backend_pattern_config(conv_bn_res_relu_config)
        m = fuse_fx(m, backend_config=backend_config)
        self.assertEqual(type(m.conv), torch.nn.Conv2d)
        # check bn and relu are gone since we replaced the whole pattern to conv
        self.assertFalse(hasattr(m, "bn"))
        self.assertFalse(hasattr(m, "relu"))

        # check conv module has two inputs
        named_modules = dict(m.named_modules())
        for node in m.graph.nodes:
            if node.op == "call_module" and type(named_modules[node.target]) == torch.nn.Conv2d:
                self.assertTrue(len(node.args) == 2), "Expecting the fused op to have two arguments"

    def test_fusion_pattern_with_matchallnode(self):
        """This test tests that the node matched by MatchAllNode will be regared as an input
        instead of a module to be fused. For instance, we have two patterns:
            (nn.ReLU, (torch.add, MatchAllNode, nn.Conv2d))
            (nn.ReLU, nn.Conv2d)
        And we wanna fuse the following model
            Conv2d -> ReLU +
            Conv2d ------ Add -> ReLU
        ReLU in the first row is matched as MatchAllNode in the residual pattern. But it won't be
        fused as part of that pattnern. It needs to be properly fused with the upstream Conv2d.
        """

        class M(torch.nn.Module):
            def __init__(self):
                super().__init__()
                self.conv1 = torch.nn.Conv2d(3, 3, 3)
                self.relu1 = torch.nn.ReLU()
                self.conv2 = torch.nn.Conv2d(3, 3, 3)
                self.relu2 = torch.nn.ReLU()

            def forward(self, x):
                y = self.conv1(x)
                y = self.relu1(y)

                x = self.conv2(x)
                x = torch.add(x, y)
                x = self.relu2(x)
                return x

        m = M().eval()

        def fuse_conv_relu(is_qat, relu, conv):
            return conv

        def fuse_conv_res_relu(is_qat, relu, add_pattern):
            _, conv, _ = add_pattern
            return conv

        def conv_res_relu_root_node_getter(pattern):
            relu, (_, conv, _) = pattern
            return conv

        def conv_res_relu_extra_inputs_getter(pattern):
            relu, (_, _, extra_input) = pattern
            return [extra_input]

        conv_relu_config = BackendPatternConfig((nn.ReLU, nn.Conv2d)) \
            .set_fuser_method(fuse_conv_relu)
        conv_res_relu_config = BackendPatternConfig((nn.ReLU, (torch.add, nn.Conv2d, MatchAllNode))) \
            .set_fuser_method(fuse_conv_res_relu) \
            ._set_root_node_getter(conv_res_relu_root_node_getter) \
            ._set_extra_inputs_getter(conv_res_relu_extra_inputs_getter)
        backend_config = BackendConfig() \
            .set_backend_pattern_config(conv_relu_config) \
            .set_backend_pattern_config(conv_res_relu_config)
        m = fuse_fx(m, backend_config=backend_config)
        self.assertEqual(type(m.conv1), torch.nn.Conv2d)
        self.assertEqual(type(m.conv2), torch.nn.Conv2d)
        # check relu are gone since we replaced the both patterns to conv
        self.assertFalse(hasattr(m, "relu1"))
        self.assertFalse(hasattr(m, "relu2"))


@skipIfNoFBGEMM
class TestQuantizeFx(QuantizationTestCase):
    def test_pattern_match(self):
        """ test MatchAllNode with
            conv - bn - add - relu pattern
        """
        class M(torch.nn.Module):
            def __init__(self):
                super().__init__()
                self.conv = nn.Conv2d(1, 1, 1)
                self.bn = nn.BatchNorm2d(1)
                self.relu = nn.ReLU()

            def forward(self, x, y):
                x = self.conv(x)
                x = self.bn(x)
                x = x + y
                x = self.relu(x)
                return x

        pattern = (nn.ReLU, (operator.add, (nn.BatchNorm2d, nn.Conv2d), MatchAllNode))
        m = torch.fx.symbolic_trace(M())
        modules = dict(m.named_modules())
        for n in m.graph.nodes:
            if n.op == 'call_module' and type(modules[n.target]) == nn.ReLU:
                self.assertTrue(is_match(modules, n, pattern))

    def test_fused_module_qat_swap(self):
        class Tmp(torch.nn.Module):
            def __init__(self):
                super().__init__()
                self.tmp = torch.nn.Linear(5, 5)
                self.relu = torch.nn.ReLU()

            def forward(self, x):
                x = self.tmp(x)
                return self.relu(x)


        class M(torch.nn.Module):
            def __init__(self):
                super().__init__()
                self.mods1 = torch.nn.Sequential(Tmp(), torch.nn.Linear(5, 5))
                self.mods2 = torch.nn.Linear(5, 5)

            def forward(self, x):
                a = self.mods1(x)
                x = torch.add(x, 5)
                x = self.mods2(x)
                x = torch.add(x, 5)
                return a, x


        model = M().train()
        qconfig_dict = {
            "": None,
            "object_type": [
                (torch.nn.Linear, default_qat_qconfig),
                (torch.nn.ReLU, default_qat_qconfig),
            ],
        }
        prepared = prepare_qat_fx(model, qconfig_dict, example_inputs=(torch.randn(1, 5),))
        self.assertTrue(isinstance(getattr(prepared.mods1, "0").tmp, torch.ao.nn.intrinsic.qat.LinearReLU))

    def _get_conv_linear_test_cases(self, is_reference):
        """ Returns a list of test cases, with format:
        is_dynamic, ModuleClass, module_constructor_inputs,
        inputs, quantized_node, weight_prepack_op
        """
        class FunctionalConv1d(torch.nn.Module):
            def __init__(self, weight):
                super().__init__()
                self.weight = torch.nn.Parameter(weight)
                self.stride = 1
                self.padding = 0
                self.dilation = 1
                self.groups = 1

            def forward(self, x):
                return F.conv1d(x, self.weight, None, self.stride, self.padding, self.dilation, self.groups)


        class Conv1d(torch.nn.Module):
            def __init__(self, *args):
                super().__init__()
                self.conv = torch.nn.Conv1d(*args)

            def forward(self, x):
                return self.conv(x)

        conv1d_input = torch.rand(1, 3, 224)
        conv1d_weight = torch.rand(3, 3, 3)
        conv1d_module_args = (3, 3, 3)

        class FunctionalConv2d(torch.nn.Module):
            def __init__(self, weight):
                super().__init__()
                self.weight = torch.nn.Parameter(weight)
                self.stride = (1, 1)
                self.padding = (0, 0)
                self.dilation = (1, 1)
                self.groups = 1

            def forward(self, x):
                return F.conv2d(x, self.weight, None, self.stride, self.padding, self.dilation, self.groups)

        class Conv2d(torch.nn.Module):
            def __init__(self, *args):
                super().__init__()
                self.conv = torch.nn.Conv2d(*args)

            def forward(self, x):
                return self.conv(x)

        conv2d_input = torch.rand(1, 3, 224, 224)
        conv2d_weight = torch.rand(3, 3, 3, 3)
        conv2d_module_args = (3, 3, 3)

        class FunctionalConv3d(torch.nn.Module):
            def __init__(self, weight):
                super().__init__()
                self.weight = torch.nn.Parameter(weight)
                self.stride = (1, 1, 1)
                self.padding = (0, 0, 0)
                self.dilation = (1, 1, 1)
                self.groups = 1

            def forward(self, x):
                return F.conv3d(
                    x,
                    self.weight,
                    None,
                    self.stride,
                    self.padding,
                    self.dilation,
                    self.groups,
                )

        class Conv3d(torch.nn.Module):
            def __init__(self, *args):
                super().__init__()
                self.conv = torch.nn.Conv3d(*args)

            def forward(self, x):
                return self.conv(x)

        conv3d_input = torch.rand(1, 3, 32, 224, 224)
        conv3d_weight = torch.rand(3, 3, 3, 3, 3)
        conv3d_module_args = (3, 3, 3)

        class Linear(torch.nn.Module):
            def __init__(self, weight):
                super().__init__()
                self.weight = torch.nn.Parameter(weight)

            def forward(self, x):
                return F.linear(x, self.weight)

        linear_input = torch.rand(8, 5)
        linear_weight = torch.rand(10, 5)

        class LinearModule(torch.nn.Module):
            def __init__(self):
                super().__init__()
                self.linear = torch.nn.Linear(5, 10)

            def forward(self, x):
                return self.linear(x)

        linear_module_input = torch.rand(8, 5)

        # is_dynamic, ModuleClass, module_constructor_inputs,
        # inputs, quantized_node, weight_prepack_node
        tests = [
            (
                False,
                FunctionalConv1d,
                (conv1d_weight,),
                (conv1d_input,),
                ns.call_function(torch.nn.functional.conv1d if is_reference else torch.ops.quantized.conv1d) ,
                ns.call_function(torch.ops.quantized.conv1d_prepack),
            ),
            (
                False,
                FunctionalConv2d,
                (conv2d_weight,),
                (conv2d_input,),
                ns.call_function(torch.nn.functional.conv2d if is_reference else torch.ops.quantized.conv2d),
                ns.call_function(torch.ops.quantized.conv2d_prepack),
            ),
            (
                False,
                FunctionalConv3d,
                (conv3d_weight,),
                (conv3d_input,),
                ns.call_function(torch.nn.functional.conv3d if is_reference else torch.ops.quantized.conv3d),
                ns.call_function(torch.ops.quantized.conv3d_prepack),
            ),
            (
                False,
                Conv1d,
                conv1d_module_args,
                (conv1d_input,),
                ns.call_module(nnqr.Conv1d if is_reference else nnq.Conv1d),
                None
            ),
            (
                False,
                Conv2d,
                conv2d_module_args,
                (conv2d_input,),
                ns.call_module(nnqr.Conv2d if is_reference else nnq.Conv2d),
                None
            ),
            (
                False,
                Conv3d,
                conv3d_module_args,
                (conv3d_input,),
                ns.call_module(nnqr.Conv3d if is_reference else nnq.Conv3d),
                None
            ),
            (
                True,
                Linear,
                (linear_weight,),
                (linear_input,),
                None if is_reference else ns.call_function(torch.ops.quantized.linear_dynamic),
                ns.call_function(torch.ops.quantized.linear_prepack),
            ),
            (
                False,
                Linear,
                (linear_weight,),
                (linear_input,),
                ns.call_function(torch.nn.functional.linear if is_reference else torch.ops.quantized.linear),
                ns.call_function(torch.ops.quantized.linear_prepack),
            ),
            (
                True,
                LinearModule,
                (),
                (linear_module_input,),
                ns.call_module(nnqr.Linear) if is_reference else ns.call_module(nnqd.Linear),
                None,
            ),
            (
                False,
                LinearModule,
                (),
                (linear_module_input,),
                ns.call_module(nnqr.Linear if is_reference else nnq.Linear),
                None,
            ),
        ]
        return tests

    @skipIfNoFBGEMM
    def test_conv_linear_not_reference(self):
        """ Test quantizing conv and linear
        """
        tests = self._get_conv_linear_test_cases(is_reference=False)
        for (is_dynamic, ModuleClass, module_constructor_inputs,
             inputs, quantized_node, weight_prepack_node) in tests:
            quant_type = QuantType.DYNAMIC if is_dynamic else QuantType.STATIC
            node_occurrence = {}
            if weight_prepack_node:
                node_occurrence[weight_prepack_node] = 0
            self.checkGraphModeFxOp(
                ModuleClass(*module_constructor_inputs),
                inputs, quant_type,
                expected_node=quantized_node,
                expected_node_occurrence=node_occurrence,
                is_reference=False)

    @skipIfNoFBGEMM
    def test_conv_linear_reference(self):
        """ Test quantizing functional conv and linear with reference option
        """
        tests = self._get_conv_linear_test_cases(is_reference=True)

        def _get_keys(prefix, is_dynamic):
            all_keys = [prefix + "." + k for k in ["weight_qscheme", "weight_dtype"]]
            if not is_dynamic:
                all_keys.extend([prefix + "." + k for k in ["weight_scale", "weight_zero_point"]])
            return all_keys

        for (is_dynamic, ModuleClass, module_constructor_inputs,
             inputs, quantized_node, weight_prepack_node) in tests:
            quant_type = QuantType.DYNAMIC if is_dynamic else QuantType.STATIC
            node_occurrence = {}
            if weight_prepack_node:
                node_occurrence[weight_prepack_node] = 0
            result_dict = self.checkGraphModeFxOp(
                ModuleClass(*module_constructor_inputs),
                inputs, quant_type,
                expected_node=quantized_node,
                expected_node_occurrence=node_occurrence,
                is_reference=True)
            qr = result_dict["quantized_reference"]

            def checkWeightQParams(model):
                for module_name in ("linear", "conv"):
                    if hasattr(model, module_name):
                        self.assertTrue(hasattr(qr.get_submodule(module_name), "weight_qscheme"))
                        self.assertTrue(hasattr(qr.get_submodule(module_name), "weight_scale"))
                        self.assertTrue(hasattr(qr.get_submodule(module_name), "weight_zero_point"))
                        self.assertTrue("Reference" in qr.get_submodule(module_name)._get_name())

            def checkSerDeser(model, is_dynamic):
                for module_name in ("linear", "conv"):
                    if hasattr(model, module_name):
                        # make sure seralization works
                        state_dict = copy.deepcopy(model.state_dict())
                        all_keys = _get_keys(module_name, is_dynamic)
                        for key in all_keys:
                            self.assertTrue(key in state_dict)
                        # check load_state_dict restores states
                        module = getattr(model, module_name)
                        prev_scale = module.weight_scale
                        module.weight_scale = None
                        model.load_state_dict(state_dict)
                        module = getattr(model, module_name)
                        self.assertTrue(torch.equal(prev_scale, module.weight_scale))


            checkWeightQParams(qr)
            qr = copy.deepcopy(qr)
            # make sure the qparams are preserved after copy
            checkWeightQParams(qr)

            checkSerDeser(qr, is_dynamic)

    @skipIfNoFBGEMM
    def test_dynamic_quant_weight_observer(self):
        ''' Test that weight observer is run in convert step
        '''

        class M(torch.nn.Module):
            def __init__(self, weight):
                super().__init__()
                self.weight = torch.nn.Parameter(weight)

            def forward(self, x):
                return F.linear(x, self.weight)

        m = M(torch.rand(1, 1)).eval()
        qconfig = default_dynamic_qconfig
        qconfig_dict = {'': qconfig}
        example_inputs = (torch.rand(1, 1),)
        prepared = prepare_fx(m, qconfig_dict, example_inputs=example_inputs)
        quantized = convert_to_reference_fx(prepared)
        qparams = (quantized._scale_0, quantized._zero_point_0)
        weight_obs = qconfig.weight()
        weight_obs(quantized.weight)
        # Get the actual value to avoid tensor size mismatch error, torch.Size([]) vs torch.Size([1])
        ref_qparams = (weight_obs.calculate_qparams()[0].item(), weight_obs.calculate_qparams()[1].item())
        self.assertEqual(qparams, ref_qparams)

    def test_conv_bn_relu(self):
        """ Tests fusion and quantization for "Conv - Bn" and "Conv - Bn - ReLU"
        """
        convs = {
            1: nn.Conv1d,
            2: nn.Conv2d,
            3: nn.Conv3d,
        }
        bns = {
            1: nn.BatchNorm1d,
            2: nn.BatchNorm2d,
            3: nn.BatchNorm3d,
        }
        quantized_convs = {
            1: nnq.Conv1d,
            2: nnq.Conv2d,
            3: nnq.Conv3d,
        }
        quantized_conv_relus = {
            1: nniq.ConvReLU1d,
            2: nniq.ConvReLU2d,
            3: nniq.ConvReLU3d,
        }

        class M(torch.nn.Module):
            def __init__(self, dim, has_relu):
                super().__init__()
                self.conv = convs[dim](3, 3, 3)
                self.bn = bns[dim](3)
                self.relu = nn.ReLU() if has_relu else nn.Identity()
                self.has_relu = has_relu
                self.quant = QuantStub()
                self.dequant = DeQuantStub()

            def forward(self, x):
                x = self.quant(x)
                x = self.conv(x)
                x = self.bn(x)
                if self.has_relu:
                    x = self.relu(x)
                x = self.dequant(x)
                return x

        options = itertools.product([1, 2, 3], [True, False], self.static_quant_types)
        for dim, has_relu, quant_type in options:
            expected_node = ns.call_module(
                quantized_conv_relus[dim] if has_relu
                else quantized_convs[dim])
            m = M(dim, has_relu)
            m_eager = copy.deepcopy(m)
            result_dict = self.checkGraphModeFxOp(
                m,
                self.img_data_dict[dim],
                quant_type,
                expected_node=expected_node,
            )
            result = result_dict["quantized_output"]

            # check numerics
            qengine = torch.backends.quantized.engine
            if quant_type == QuantType.STATIC:
                m_eager.eval()
                qconfig = get_default_qconfig(qengine)
                prepare_fn = prepare
                is_qat = False
            else:
                m_eager.train()
                qconfig = get_default_qat_qconfig(qengine)
                prepare_fn = prepare_qat
                is_qat = True

            fuse_list = ["conv", "bn"]
            if has_relu:
                fuse_list.append("relu")
            if is_qat:
                fuse_modules_qat(m_eager, fuse_list, inplace=True)
            else:
                fuse_modules(m_eager, fuse_list, inplace=True)
            m_eager.qconfig = qconfig
            m_eager = prepare_fn(m_eager)
            prepared_fx = result_dict["prepared"]

            m_eager(*self.img_data_dict[dim][0])
            m_eager = convert(m_eager)
            result_eager = m_eager(*self.img_data_dict[dim][0])
            self.assertEqual(result, result_eager)

    def test_linear_bn(self):
        class M(torch.nn.Module):
            def __init__(self):
                super().__init__()
                self.linear = nn.Linear(4, 4)
                self.bn = nn.BatchNorm1d(4)
                self.quant = QuantStub()
                self.dequant = DeQuantStub()

            def forward(self, x):
                x = self.quant(x)
                x = self.linear(x)
                x = self.bn(x)
                x = self.dequant(x)
                return x

        data = (torch.randn(4, 4),)
        for quant_type in self.static_quant_types:
            expected_node = ns.call_module(nnq.Linear)
            m = M()
            m_eager = copy.deepcopy(m)
            result_dict = self.checkGraphModeFxOp(m, data, quant_type, expected_node=expected_node)
            result = result_dict["quantized_output"]

            # check numerics vs eager mode
            fuse_list = ["linear", "bn"]
            qengine = torch.backends.quantized.engine
            if quant_type == QuantType.STATIC:
                m_eager.eval()
                qconfig = get_default_qconfig(qengine)
                prepare_fn = prepare
                fuse_modules(m_eager, fuse_list, inplace=True)
            else:
                m_eager.train()
                qconfig = get_default_qat_qconfig(qengine)
                prepare_fn = prepare_qat
                fuse_modules_qat(m_eager, fuse_list, inplace=True)
            m_eager.qconfig = qconfig
            m_eager = prepare_fn(m_eager)
            m_eager(*data)
            m_eager = convert(m_eager)
            result_eager = m_eager(*data)
            self.assertEqual(result, result_eager)

    @skipIfNoFBGEMM
    def test_dynamic_quant_fp16(self):
        with override_quantized_engine('fbgemm'):
            class Linear(torch.nn.Module):
                def __init__(self, weight):
                    super().__init__()
                    self.weight = torch.nn.Parameter(weight)

                def forward(self, x):
                    return F.linear(x, self.weight)

            linear_input = torch.rand(8, 5)
            linear_weight = torch.rand(10, 5)

            class LinearModule(torch.nn.Module):
                def __init__(self):
                    super().__init__()
                    self.linear = torch.nn.Linear(5, 10)

                def forward(self, x):
                    return self.linear(x)

            linear_module_input = torch.rand(8, 5)

            tests = [
                (Linear, (linear_weight,), (linear_input,),
                 ns.call_function(torch.ops.quantized.linear_dynamic_fp16),
                 ns.call_function(torch.ops.quantized.linear_prepack_fp16)),
                (LinearModule, (), (linear_module_input,),
                 ns.call_module(nnqd.Linear),
                 None),
            ]
            for (ModuleClass, module_constructor_inputs,
                 inputs, quantized_node, weight_prepack_node) in tests:
                for is_reference in [True, False]:
                    node_occurrence = {}
                    if weight_prepack_node:
                        node_occurrence[weight_prepack_node] = 0
                    m = ModuleClass(*module_constructor_inputs).eval()
                    qconfig_dict = {"": float16_dynamic_qconfig}
                    m = prepare_fx(m, qconfig_dict, example_inputs=inputs)
                    convert_fn = convert_to_reference_fx if is_reference else convert_fx
                    m = convert_fn(m)
                    self.checkGraphModuleNodes(m, expected_node_occurrence=node_occurrence)



    @unittest.skipIf(not TEST_MULTIGPU, "multi-GPU not supported")
    @unittest.skipIf(not TEST_CUDA, "CUDA unavailable")
    @override_qengines
    def test_qat_prepare_device_affinity(self):
        """
        Tests that FX QAT prepare pass respects device affinity
        """
        class Model(nn.Module):

            def __init__(self):
                super(Model, self).__init__()
                self.conv = nn.Conv2d(1, 1, 1)
                self.bn = nn.BatchNorm2d(1)
                self.relu = nn.ReLU()

            def forward(self, x):
                x = self.conv(x)
                x = self.bn(x)
                x = self.relu(x)
                return x

        model = Model()
        qengine = torch.backends.quantized.engine
        qconfig_dict = {'': torch.ao.quantization.get_default_qat_qconfig(qengine)}
        device = torch.device('cuda:0')
        model.to(device)

        example_inputs = (torch.randn(4, 1, 4, 4, device=device),)
        # QAT prepare
        model = prepare_qat_fx(model, qconfig_dict, example_inputs=example_inputs)

        # ensure that running an input on CUDA works without any needed changes
        model(*example_inputs)

        # ensure all buffers and parameters are on the device we expect
        model_devices = {p.device for p in model.parameters()} | \
            {p.device for p in model.buffers()}
        self.assertEqual(len(model_devices), 1)
        model_device = next(iter(model_devices))
        self.assertEqual(model_device, device)

    @skipIfNoFBGEMM
    def test_dict_output(self):
        """ Make sure quantization runs for models with dictionary output
        """
        class M(torch.nn.Module):
            def __init__(self):
                super().__init__()
                self.conv = torch.nn.Conv2d(1, 1, 1)

            def forward(self, x):
                return {"output": self.conv(x["input"])}

        example_inputs = ({"input": torch.randn(1, 1, 1, 1)},)
        m = M().eval()
        qconfig_dict = {"": default_qconfig}
        m = prepare_fx(m, qconfig_dict, example_inputs=example_inputs)
        m(*example_inputs)
        m = convert_fx(m)
        m(*example_inputs)

    @override_qengines
    def test_attention(self):
        """ Make sure quantization runs for a corner case in attention module
        """
        class M(torch.nn.Module):
            def __init__(self):
                super().__init__()
                self.conv = torch.nn.Conv2d(1, 1, 1)

            def forward(self, x):
                x = self.conv(x)
                q, k, v = x.chunk(3, dim=0)
                q = q.contiguous().view(-1, 1).transpose(0, 1)
                k = k.contiguous().view(-1, 1).transpose(0, 1)
                v = v.contiguous().view(-1, 1).transpose(0, 1)
                torch._assert(
                    k.size(1) == 1, "key size should be equal to 1"
                )
                r = torch.mm(k, v)
                return q * k + r

        example_inputs = (torch.randn(3, 1, 1, 1),)
        m = M().eval()
        qconfig_dict = {
            "": None,
            "object_type": [
                (nn.Conv2d, default_qconfig),
            ]
        }
        # make sure it runs
        m = prepare_fx(m, qconfig_dict, example_inputs=example_inputs)
        m(*example_inputs)
        m = convert_fx(m)
        m(*example_inputs)

    def _test_standalone_module(
            self,
            interface_config,
            prepare_count_check,
            standalone_prepare_count_check,
            convert_count_check,
            standalone_convert_count_check):
        """ Test standalone module with different quantized input/quantized output
        configurations
        """
        class StandaloneModule(torch.nn.Module):
            def __init__(self):
                super().__init__()
                self.conv = torch.nn.Conv2d(1, 1, 1)

            def forward(self, x):
                return self.conv(x)

        class M(torch.nn.Module):
            def __init__(self):
                super().__init__()
                self.conv = torch.nn.Conv2d(1, 1, 1)
                self.standalone = StandaloneModule()

            def forward(self, x):
                x = self.conv(x)
                x = self.standalone(x)
                return x

        class RefM(torch.nn.Module):
            def __init__(self):
                super().__init__()
                self.conv1 = torch.nn.Conv2d(1, 1, 1)
                self.conv2 = torch.nn.Conv2d(1, 1, 1)

            def forward(self, x):
                x = self.conv1(x)
                x = self.conv2(x)
                return x

        example_inputs = (torch.randn(1, 1, 1, 1),)
        # instantiate M and RefM and align the parameters
        original_m = M().eval()
        original_ref_m = RefM().eval()
        original_ref_m.conv1.weight = torch.nn.Parameter(original_m.conv.weight.detach())
        original_ref_m.conv1.bias = torch.nn.Parameter(original_m.conv.bias.detach())
        original_ref_m.conv2.weight = torch.nn.Parameter(original_m.standalone.conv.weight.detach())
        original_ref_m.conv2.bias = torch.nn.Parameter(original_m.standalone.conv.bias.detach())

        for is_name in [True, False]:
            sm_example_inputs = example_inputs
            if is_name:
                prepare_config = {
                    "standalone_module_name": [("standalone", None, sm_example_inputs, interface_config, None)]
                }
            else:
                prepare_config = {
                    "standalone_module_class": [(StandaloneModule, None, sm_example_inputs, interface_config, None)]
                }

            original_m_copy = copy.deepcopy(original_m)
            original_ref_m_copy = copy.deepcopy(original_ref_m)

            qconfig_dict = {"": default_qconfig}
            # check prepared model
            m = prepare_fx(
                original_m_copy,
                qconfig_dict,
                example_inputs=example_inputs,
                prepare_custom_config=prepare_config)
            # calibration
            m(*example_inputs)
            self.checkGraphModuleNodes(m, expected_node_occurrence=prepare_count_check)
            self.checkGraphModuleNodes(m.standalone, expected_node_occurrence=standalone_prepare_count_check)

            # check converted/quantized model
            m = convert_fx(m)
            self.checkGraphModuleNodes(m, expected_node_occurrence=convert_count_check)
            self.checkGraphModuleNodes(m.standalone, expected_node_occurrence=standalone_convert_count_check)
            res = m(*example_inputs)

            # quantize the reference model
            ref_m = prepare_fx(
                original_ref_m_copy,
                qconfig_dict,
                example_inputs=example_inputs,
            )
            ref_m(*example_inputs)
            ref_m = convert_fx(ref_m)
            ref_res = ref_m(*example_inputs)
            self.assertEqual(res, ref_res)

    def test_standalone_module_float_interface(self):
        float_interface_config = {
            "input_quantized_idxs": [],  # float input
            "output_quantized_idxs": [],  # float output
        }
        interface_config = float_interface_config
        # input and output of first conv, observer for standalone module
        # will be inserted in the standalone module itself
        prepare_count_check = {
            ns.call_module(torch.ao.quantization.MinMaxObserver): 2
        }
        # for input and output of conv in the standalone module
        standalone_prepare_count_check = {
            ns.call_module(torch.ao.quantization.MinMaxObserver): 2
        }
        convert_count_check = {
            ns.call_function(torch.quantize_per_tensor) : 1,
            ns.call_module(nnq.Conv2d) : 1,
            ns.call_method("dequantize") : 1,
        }
        standalone_convert_count_check = {
            # standalone module will take float as input and output
            # so we'll see quantize and dequantize in the modoule
            ns.call_function(torch.quantize_per_tensor) : 1,
            ns.call_module(nnq.Conv2d): 1,
            ns.call_method("dequantize") : 1,
        }
        self._test_standalone_module(
            interface_config,
            prepare_count_check,
            standalone_prepare_count_check,
            convert_count_check,
            standalone_convert_count_check)

    def test_standalone_module_quantized_interface(self):
        quantized_interface_config = {
            "input_quantized_idxs": [0],  # quantized input
            "output_quantized_idxs": [0],  # quantized output
        }
        interface_config = quantized_interface_config
        # observer for input and output of first conv
        prepare_count_check = {
            ns.call_module(torch.ao.quantization.MinMaxObserver): 2
        }
        # for output of conv in the standalone module
        standalone_prepare_count_check = {
            ns.call_module(torch.ao.quantization.MinMaxObserver): 1
        }
        convert_count_check = {
            # quantizing input for conv
            ns.call_function(torch.quantize_per_tensor) : 1,
            ns.call_module(nnq.Conv2d) : 1,
            # dequantizing output of standalone module
            ns.call_method("dequantize") : 1,
        }
        standalone_convert_count_check = {
            # quantization of input happens in parent module
            # quantization of output happens in the quantized conv module
            ns.call_function(torch.quantize_per_tensor) : 0,
            ns.call_module(nnq.Conv2d): 1,
            # dequantization for output happens in parent module
            ns.call_method("dequantize") : 0,
        }
        self._test_standalone_module(
            interface_config,
            prepare_count_check,
            standalone_prepare_count_check,
            convert_count_check,
            standalone_convert_count_check)

    @skipIfNoFBGEMM
    def test_qconfig_none(self):
        class M(torch.nn.Module):
            def __init__(self):
                super(M, self).__init__()
                self.conv1 = nn.Conv2d(1, 1, 1)
                self.conv2 = nn.Conv2d(1, 1, 1)

            def forward(self, x):
                x = self.conv1(x)
                x = self.conv2(x)
                return x

        m = M().eval()
        qconfig_dict = {"": default_qconfig,
                        "module_name": [("conv2", None)]}
        example_inputs = (torch.randn(1, 1, 1, 1),)
        m = prepare_fx(m, qconfig_dict, example_inputs=example_inputs)
        m(*example_inputs)
        m = convert_fx(m)
        m(*example_inputs)
        # first conv is quantized, second conv is not quantized
        node_list = [
            ns.call_function(torch.quantize_per_tensor),
            ns.call_module(nnq.Conv2d),
            ns.call_method("dequantize"),
            ns.call_module(nn.Conv2d),
        ]
        self.checkGraphModuleNodes(m, expected_node_list=node_list)

    def test_qconfig_module_type(self):
        class M(torch.nn.Module):
            def __init__(self):
                super(M, self).__init__()
                self.conv1 = nn.Conv2d(1, 1, 1)
                self.conv2 = nn.Conv2d(1, 1, 1)

            def forward(self, x):
                x = self.conv1(x)
                x = self.conv2(x)
                return x

        m = M().eval()
        qconfig_dict = {"object_type": [(torch.nn.Conv2d, default_qconfig)]}
        example_inputs = (torch.randn(1, 1, 1, 1),)
        m = prepare_fx(m, qconfig_dict, example_inputs=example_inputs)
        m(*example_inputs)
        m = convert_fx(m)
        m(*example_inputs)
        # first conv is quantized, second conv is not quantized
        node_list = [
            ns.call_function(torch.quantize_per_tensor),
            ns.call_module(nnq.Conv2d),
            ns.call_module(nnq.Conv2d),
            ns.call_method("dequantize"),
        ]
        self.checkGraphModuleNodes(m, expected_node_list=node_list)

    def test_qconfig_qat_module_type(self):
        class LinearRelu(nn.Sequential):
            def __init__(self):
                super().__init__(
                    nn.Linear(5, 5),
                    nn.ReLU(),
                )

        class M(torch.nn.Module):
            def __init__(self):
                super().__init__()
                self.lin_relu = LinearRelu()
                self.linear = nn.Linear(5, 5)

            def forward(self, x):
                x = self.lin_relu(x)
                x = self.linear(x)
                return x

        model = M().train()

        qconfig_dict = {
            "": None,
            "object_type": [
                (torch.nn.Linear, default_qat_qconfig),
                (torch.nn.ReLU, default_qat_qconfig),
            ],
        }
        example_inputs = (torch.rand(5, 5),)
        m = prepare_qat_fx(model, qconfig_dict, example_inputs=example_inputs)
        m(*example_inputs)
        m = convert_fx(m)
        m(*example_inputs)
        node_list = [
            ns.call_function(torch.quantize_per_tensor),
            ns.call_module(nniq.LinearReLU),
            ns.call_module(nnq.Linear),
            ns.call_method("dequantize"),
        ]
        self.checkGraphModuleNodes(m, expected_node_list=node_list)

    def test_qconfig_function(self):
        class M(torch.nn.Module):
            def __init__(self):
                super(M, self).__init__()

            def forward(self, x, y):
                return x + y

        m = M().eval()
        qconfig_dict = {"object_type": [(operator.add, default_qconfig)]}
        data = torch.randn(1, 1, 1, 1)
        example_inputs = (data, data)
        m = prepare_fx(m, qconfig_dict, example_inputs)
        m(*example_inputs)
        m = convert_fx(m)
        m(*example_inputs)
        # first conv is quantized, second conv is not quantized
        node_list = [
            ns.call_function(torch.quantize_per_tensor),
            ns.call_function(torch.ops.quantized.add),
            ns.call_method("dequantize"),
        ]
        self.checkGraphModuleNodes(m, expected_node_list=node_list)

    def test_qconfig_module_name_regex(self):
        class M(torch.nn.Module):
            def __init__(self):
                super(M, self).__init__()
                self.conv1 = nn.Conv2d(1, 1, 1)
                self.conv2 = nn.Conv2d(1, 1, 1)

            def forward(self, x):
                x = self.conv1(x)
                x = self.conv2(x)
                return x

        m = M().eval()
        qconfig_dict = {"module_name_regex": [("conv*", default_qconfig)]}
        example_inputs = (torch.randn(1, 1, 1, 1),)
        m = prepare_fx(m, qconfig_dict, example_inputs=example_inputs)
        m(*example_inputs)
        m = convert_fx(m)
        m(*example_inputs)
        # first conv is quantized, second conv is not quantized
        node_list = [
            ns.call_function(torch.quantize_per_tensor),
            ns.call_module(nnq.Conv2d),
            ns.call_module(nnq.Conv2d),
            ns.call_method("dequantize"),
        ]
        self.checkGraphModuleNodes(m, expected_node_list=node_list)

    def test_qconfig_precedence(self):
        for device in get_supported_device_types():
            class M(torch.nn.Module):
                def __init__(self):
                    super(M, self).__init__()
                    self.linear = nn.Linear(1, 1)
                    self.conv = nn.Conv2d(1, 1, 1)
                    self.module_conv1 = nn.Conv2d(1, 1, 1)
                    self.module_conv2 = nn.Conv2d(1, 1, 1)

                def forward(self, x):
                    # global
                    x = self.linear(x)
                    # global + object_type --> object_type
                    x = self.conv(x)
                    # global + object_type + module_name_regex --> module_name_regex
                    x = self.module_conv1(x)
                    # global + object_type + module_name_regex + module_name --> module_name
                    x = self.module_conv2(x)
                    return x

            m = M().to(device).eval()

            global_qconfig = default_qconfig
            object_type_qconfig = default_dynamic_qconfig
            module_name_regex_qconfig = float16_dynamic_qconfig
            module_name_qconfig = default_qat_qconfig
            qconfig_dict = {
                "": global_qconfig,
                "object_type": [(nn.Conv2d, object_type_qconfig)],
                "module_name_regex": [("module_conv*", module_name_regex_qconfig)],
                "module_name": [("module_conv2", module_name_qconfig)]}
            m_prep = prepare_fx(m, qconfig_dict, example_inputs=(torch.randn(1, 1),))
            self.assertEqual(m_prep.linear.qconfig.activation.p.func, global_qconfig.activation.p.func)
            self.assertEqual(m_prep.linear.qconfig.weight.p.func, global_qconfig.weight.p.func)
            self.assertEqual(m_prep.conv.qconfig.activation.p.func, object_type_qconfig.activation.p.func)
            self.assertEqual(m_prep.conv.qconfig.weight.p.func, object_type_qconfig.weight.p.func)
            self.assertEqual(m_prep.module_conv1.qconfig.activation.p.func, module_name_regex_qconfig.activation.p.func)
            self.assertEqual(m_prep.module_conv1.qconfig.weight.p.func, module_name_regex_qconfig.weight.p.func)
            self.assertEqual(m_prep.module_conv2.qconfig.activation.p.func, module_name_qconfig.activation.p.func)
            self.assertEqual(m_prep.module_conv2.qconfig.weight.p.func, module_name_qconfig.weight.p.func)

    def test_qconfig_module_name_object_type_order(self):
        class M1(torch.nn.Module):
            def __init__(self):
                super().__init__()
                self.fc1 = nn.Linear(1, 1)
                self.fc2 = nn.Linear(1, 1)

            def forward(self, x):
                x = self.fc1(x)
                x = self.fc2(x)
                x = torch.add(x, x)
                x = torch.add(x, x)
                return x

        class M2(torch.nn.Module):
            def __init__(self):
                super().__init__()
                self.fc1 = nn.Linear(1, 1)
                self.fc2 = nn.Linear(1, 1)
                self.m1 = M1()

            def forward(self, x):
                x = self.fc1(x)
                x = self.fc2(x)
                x = torch.add(x, x)
                x = torch.add(x, x)
                x = self.m1(x)
                return x

        class M3(torch.nn.Module):
            def __init__(self):
                super().__init__()
                self.fc1 = nn.Linear(1, 1)
                self.fc2 = nn.Linear(1, 1)
                self.m2 = M2()

            def forward(self, x):
                x = self.fc1(x)
                x = self.fc2(x)
                x = torch.add(x, x)
                x = torch.add(x, x)
                x = self.m2(x)
                return x

        m = M3().eval()
        qconfig_dict = {
            "module_name_object_type_order": [
                # test various FQNs: global, single child, multiple children
                ("", nn.Linear, 0, torch.ao.quantization.default_qconfig),
                ("", torch.add, 0, torch.ao.quantization.default_qconfig),
                ("m2", nn.Linear, 1, torch.ao.quantization.default_qconfig),
                ("m2", torch.add, 1, torch.ao.quantization.default_qconfig),
                ("m2.m1", nn.Linear, 0, torch.ao.quantization.default_qconfig),
                ("m2.m1", torch.add, 0, torch.ao.quantization.default_qconfig),
            ],
        }
        example_inputs = (torch.randn(1, 1, 1, 1),)
        m = prepare_fx(m, qconfig_dict, example_inputs=example_inputs)
        m(*example_inputs)
        m = convert_fx(m)
        m(*example_inputs)

        node_list = [
            # m3
            ns.call_function(torch.quantize_per_tensor),
            ns.call_module(nnq.Linear),
            ns.call_method("dequantize"),
            ns.call_module(nn.Linear),
            ns.call_function(torch.quantize_per_tensor),
            ns.call_function(torch.ops.quantized.add),
            ns.call_method("dequantize"),
            ns.call_function(torch.add),
            # m2
            ns.call_module(nn.Linear),
            ns.call_function(torch.quantize_per_tensor),
            ns.call_module(nnq.Linear),
            ns.call_method("dequantize"),
            ns.call_function(torch.add),
            ns.call_function(torch.quantize_per_tensor),
            ns.call_function(torch.ops.quantized.add),
            # m1
            ns.call_module(nnq.Linear),
            ns.call_method("dequantize"),
            ns.call_module(nn.Linear),
            ns.call_function(torch.quantize_per_tensor),
            ns.call_function(torch.ops.quantized.add),
            ns.call_method("dequantize"),
            ns.call_function(torch.add),
        ]
        self.checkGraphModuleNodes(m, expected_node_list=node_list)

        # test that function order overrides global qconfig
        class M4(torch.nn.Module):
            def __init__(self):
                super().__init__()
                self.fc1 = nn.Linear(1, 1)
                self.fc2 = nn.Linear(1, 1)

            def forward(self, x):
                x = self.fc1(x)
                x = self.fc2(x)
                x = torch.add(x, x)
                x = torch.add(x, x)
                return x

        m = M4().eval()
        qconfig_dict = {
            "": torch.ao.quantization.default_qconfig,
            "module_name_object_type_order": [
                ("", nn.Linear, 1, None),
                ("", torch.add, 1, None),
            ],
        }
        example_inputs = (torch.randn(1, 1, 1, 1),)
        m = prepare_fx(m, qconfig_dict, example_inputs=example_inputs)
        m(*example_inputs)
        m = convert_fx(m)
        m(*example_inputs)

        node_list = [
            ns.call_function(torch.quantize_per_tensor),
            ns.call_module(nnq.Linear),
            ns.call_method("dequantize"),
            ns.call_module(nn.Linear),
            ns.call_function(torch.quantize_per_tensor),
            ns.call_function(torch.ops.quantized.add),
            ns.call_method("dequantize"),
            ns.call_function(torch.add),
        ]
        self.checkGraphModuleNodes(m, expected_node_list=node_list)


    def test_qconfig_dict_with_fused_modules(self):
        class LinearReLUModel(torch.nn.Module):
            def __init__(self, relu):
                super(LinearReLUModel, self).__init__()
                self.linear = torch.nn.Linear(3, 3)
                self.relu = relu

            def forward(self, x):
                x = self.linear(x)
                x = self.relu(x)
                return x

        class ConvReLUModel(torch.nn.Module):
            def __init__(self, relu):
                super(ConvReLUModel, self).__init__()
                self.conv = torch.nn.Conv1d(3, 3, 3)
                self.relu = relu

            def forward(self, x):
                x = self.conv(x)
                x = self.relu(x)
                return x

        class ConvBnReLUModel(torch.nn.Module):
            def __init__(self, relu):
                super(ConvBnReLUModel, self).__init__()
                self.conv = torch.nn.Conv1d(3, 3, 3)
                self.bn = torch.nn.BatchNorm1d(3)
                self.relu = relu

            def forward(self, x):
                x = self.conv(x)
                x = self.bn(x)
                x = self.relu(x)
                return x

        for model in [LinearReLUModel, ConvReLUModel, ConvBnReLUModel]:
            for relu in [torch.nn.ReLU(), torch.nn.functional.relu, torch.relu]:
                m = model(relu).eval()
                qconfig_dict = torch.ao.quantization.get_default_qconfig_mapping("fbgemm")
                # should not crash as in https://github.com/pytorch/pytorch/issues/75825
                prepare_fx(m, qconfig_dict, example_inputs=(torch.randn(1, 3, 3, 3),))

    # TODO: move QConfigMapping tests to test/quantization/core
    def test_qconfig_mapping_set_global(self):
        qconfig = get_default_qconfig()
        qconfig_mapping = QConfigMapping()
        self.assertEqual(qconfig_mapping.global_qconfig, None)
        qconfig_mapping.set_global(qconfig)
        self.assertEqual(qconfig_mapping.global_qconfig, qconfig)

    def test_qconfig_mapping_set_object_type(self):
        qconfig1 = get_default_qconfig()
        qconfig2 = get_default_qconfig()
        qconfig3 = get_default_qconfig()
        self.assertNotEqual(qconfig1, qconfig2)
        self.assertNotEqual(qconfig1, qconfig3)
        qconfig_mapping = QConfigMapping()
        self.assertEqual(len(qconfig_mapping.object_type_qconfigs), 0)
        # Insert some entries
        qconfig_mapping.set_object_type(torch.nn.Linear, qconfig1)
        qconfig_mapping.set_object_type(torch.nn.ReLU, qconfig2)
        self.assertEqual(len(qconfig_mapping.object_type_qconfigs), 2)
        self.assertEqual(qconfig_mapping.object_type_qconfigs[torch.nn.Linear], qconfig1)
        self.assertEqual(qconfig_mapping.object_type_qconfigs[torch.nn.ReLU], qconfig2)
        # Override existing key
        qconfig_mapping.set_object_type(torch.nn.Linear, qconfig3)
        self.assertEqual(qconfig_mapping.object_type_qconfigs[torch.nn.Linear], qconfig3)
        self.assertEqual(qconfig_mapping.object_type_qconfigs[torch.nn.ReLU], qconfig2)
        self.assertEqual(_get_object_type_qconfig(qconfig_mapping, torch.nn.Linear, None), qconfig3)
        self.assertEqual(_get_object_type_qconfig(qconfig_mapping, torch.nn.ReLU, None), qconfig2)
        self.assertEqual(_get_object_type_qconfig(qconfig_mapping, "nomatch", None), None)

    def test_qconfig_mapping_set_module_name_regex(self):
        qconfig1 = get_default_qconfig()
        qconfig2 = get_default_qconfig()
        qconfig3 = get_default_qconfig()
        self.assertNotEqual(qconfig1, qconfig2)
        self.assertNotEqual(qconfig1, qconfig3)
        qconfig_mapping = QConfigMapping()
        self.assertEqual(len(qconfig_mapping.module_name_regex_qconfigs), 0)
        # Insert some entries
        qconfig_mapping.set_module_name_regex("foo.*bar", qconfig1)
        qconfig_mapping.set_module_name_regex("foo.*", qconfig2)
        self.assertEqual(len(qconfig_mapping.module_name_regex_qconfigs), 2)
        self.assertEqual(qconfig_mapping.module_name_regex_qconfigs["foo.*bar"], qconfig1)
        self.assertEqual(qconfig_mapping.module_name_regex_qconfigs["foo.*"], qconfig2)
        # Override existing key
        qconfig_mapping.set_module_name_regex("foo.*bar", qconfig3)
        self.assertEqual(qconfig_mapping.module_name_regex_qconfigs["foo.*bar"], qconfig3)
        self.assertEqual(qconfig_mapping.module_name_regex_qconfigs["foo.*"], qconfig2)
        self.assertEqual(_get_module_name_regex_qconfig(qconfig_mapping, "foo123bar", None), qconfig3)
        self.assertEqual(_get_module_name_regex_qconfig(qconfig_mapping, "foobar", None), qconfig3)
        self.assertEqual(_get_module_name_regex_qconfig(qconfig_mapping, "foobaz", None), qconfig2)
        self.assertEqual(_get_module_name_regex_qconfig(qconfig_mapping, "foo", None), qconfig2)
        self.assertEqual(_get_module_name_regex_qconfig(qconfig_mapping, "nomatch", None), None)

    def test_qconfig_mapping_set_module_name(self):
        qconfig1 = get_default_qconfig()
        qconfig2 = get_default_qconfig()
        qconfig3 = get_default_qconfig()
        self.assertNotEqual(qconfig1, qconfig2)
        self.assertNotEqual(qconfig1, qconfig3)
        qconfig_mapping = QConfigMapping()
        self.assertEqual(len(qconfig_mapping.module_name_qconfigs), 0)
        # Insert some entries
        qconfig_mapping.set_module_name("mod1", qconfig1)
        qconfig_mapping.set_module_name("mod2", qconfig2)
        self.assertEqual(len(qconfig_mapping.module_name_qconfigs), 2)
        self.assertEqual(qconfig_mapping.module_name_qconfigs["mod1"], qconfig1)
        self.assertEqual(qconfig_mapping.module_name_qconfigs["mod2"], qconfig2)
        # Override existing key
        qconfig_mapping.set_module_name("mod1", qconfig3)
        self.assertEqual(qconfig_mapping.module_name_qconfigs["mod1"], qconfig3)
        self.assertEqual(qconfig_mapping.module_name_qconfigs["mod2"], qconfig2)
        self.assertEqual(_get_module_name_qconfig(qconfig_mapping, "mod1", None), qconfig3)
        self.assertEqual(_get_module_name_qconfig(qconfig_mapping, "mod2", None), qconfig2)
        self.assertEqual(_get_module_name_qconfig(qconfig_mapping, "nomatch", None), None)

    def test_qconfig_mapping_set_module_name_object_type_order(self):
        qconfig1 = get_default_qconfig()
        qconfig2 = get_default_qconfig()
        qconfig3 = get_default_qconfig()
        self.assertNotEqual(qconfig1, qconfig2)
        self.assertNotEqual(qconfig1, qconfig3)
        qconfig_mapping = QConfigMapping()
        self.assertEqual(len(qconfig_mapping.module_name_object_type_order_qconfigs), 0)
        # Insert some entries
        qconfig_mapping.set_module_name_object_type_order("mod1", torch.nn.Linear, 0, qconfig1)
        qconfig_mapping.set_module_name_object_type_order("mod2", torch.nn.ReLU, 1, qconfig2)
        self.assertEqual(len(qconfig_mapping.module_name_object_type_order_qconfigs), 2)
        key1 = ("mod1", torch.nn.Linear, 0)
        key2 = ("mod2", torch.nn.ReLU, 1)
        self.assertEqual(list(qconfig_mapping.module_name_object_type_order_qconfigs)[0], key1)
        self.assertEqual(list(qconfig_mapping.module_name_object_type_order_qconfigs)[1], key2)
        self.assertEqual(qconfig_mapping.module_name_object_type_order_qconfigs[key1], qconfig1)
        self.assertEqual(qconfig_mapping.module_name_object_type_order_qconfigs[key2], qconfig2)
        self.assertEqual(maybe_adjust_qconfig_for_module_name_object_type_order(
                         qconfig_mapping, "mod1", torch.nn.Linear, 0, None), qconfig1)
        self.assertEqual(maybe_adjust_qconfig_for_module_name_object_type_order(
                         qconfig_mapping, "mod2", torch.nn.ReLU, 1, None), qconfig2)
        # Override existing key
        qconfig_mapping.set_module_name_object_type_order("mod1", torch.nn.Linear, 0, qconfig3)
        self.assertEqual(len(qconfig_mapping.module_name_object_type_order_qconfigs), 2)
        self.assertEqual(list(qconfig_mapping.module_name_object_type_order_qconfigs)[0], key1)
        self.assertEqual(list(qconfig_mapping.module_name_object_type_order_qconfigs)[1], key2)
        self.assertEqual(qconfig_mapping.module_name_object_type_order_qconfigs[key1], qconfig3)
        self.assertEqual(qconfig_mapping.module_name_object_type_order_qconfigs[key2], qconfig2)
        self.assertEqual(maybe_adjust_qconfig_for_module_name_object_type_order(
                         qconfig_mapping, "mod1", torch.nn.Linear, 0, None), qconfig3)
        self.assertEqual(maybe_adjust_qconfig_for_module_name_object_type_order(
                         qconfig_mapping, "mod2", torch.nn.ReLU, 1, None), qconfig2)
        # No match
        self.assertEqual(maybe_adjust_qconfig_for_module_name_object_type_order(
                         qconfig_mapping, "mod123", torch.nn.Linear, 0, None), None)
        self.assertEqual(maybe_adjust_qconfig_for_module_name_object_type_order(
                         qconfig_mapping, "mod1", torch.nn.Linear, 35, None), None)
        self.assertEqual(maybe_adjust_qconfig_for_module_name_object_type_order(
                         qconfig_mapping, "mod2", torch.nn.Conv2d, 1, None), None)

    def _get_qconfig_dict_for_qconfig_mapping_test(self, global_qconfig, qconfig1, qconfig2):
        """
        Return a dummy qconfig_dict to test QConfigMapping's to_dict and from_dict methods.
        """
        return {
            _GLOBAL_DICT_KEY: global_qconfig,
            _OBJECT_TYPE_DICT_KEY: [
                (torch.nn.Linear, qconfig1),
                (torch.nn.ReLU, qconfig2),
            ],
            _MODULE_NAME_REGEX_DICT_KEY: [
                ("foo.*bar", qconfig1),
                ("foo.*", qconfig2),
            ],
            _MODULE_NAME_DICT_KEY: [
                ("bazbaz", qconfig1),
                ("borbor", qconfig2),
            ],
            _MODULE_NAME_OBJECT_TYPE_ORDER_DICT_KEY: [
                ("bazbaz", torch.nn.Linear, 0, qconfig1),
                ("foofoo", torch.nn.ReLU, 1, qconfig2),
            ],
        }

        with self.assertRaises(ValueError) as context:
            m = prepare_fx(m, qconfig_dict, example_inputs=(torch.randn(1, 3, 3, 3),))
        self.assertTrue(
            'Expected qconfig_dict to have the following keys:' in str(context.exception)
        )
        self.assertTrue('But found \'object_typo\' instead.' in str(context.exception))

    def test_qconfig_mapping_from_dict(self):
        global_qconfig = QConfig(123, "global")
        qconfig1 = QConfig(1, "one")
        qconfig2 = QConfig(2, "two")
        qconfig_dict = self._get_qconfig_dict_for_qconfig_mapping_test(global_qconfig, qconfig1, qconfig2)
        qconfig_dict["undefined_dict_key"] = [(123, qconfig1), (234, qconfig2)]
        qconfig_mapping = QConfigMapping.from_dict(qconfig_dict)
        self.assertEqual(qconfig_mapping.global_qconfig, global_qconfig)
        self.assertEqual(qconfig_mapping.object_type_qconfigs, OrderedDict({
            torch.nn.Linear: qconfig1,
            torch.nn.ReLU: qconfig2,
        }))
        self.assertEqual(qconfig_mapping.module_name_regex_qconfigs, OrderedDict({
            "foo.*bar": qconfig1,
            "foo.*": qconfig2,
        }))
        self.assertEqual(qconfig_mapping.module_name_qconfigs, OrderedDict({
            "bazbaz": qconfig1,
            "borbor": qconfig2,
        }))
        self.assertEqual(qconfig_mapping.module_name_object_type_order_qconfigs, OrderedDict({
            ("bazbaz", torch.nn.Linear, 0): qconfig1,
            ("foofoo", torch.nn.ReLU, 1): qconfig2,
        }))

    def test_qconfig_mapping_to_dict(self):
        global_qconfig = QConfig(123, "global")
        qconfig1 = QConfig(1, "one")
        qconfig2 = QConfig(2, "two")
        qconfig_mapping = QConfigMapping().set_global(global_qconfig) \
            .set_object_type(torch.nn.Linear, qconfig1) \
            .set_object_type(torch.nn.ReLU, qconfig2) \
            .set_module_name_regex("foo.*bar", qconfig1) \
            .set_module_name_regex("foo.*", qconfig2) \
            .set_module_name("bazbaz", qconfig1) \
            .set_module_name("borbor", qconfig2) \
            .set_module_name_object_type_order("bazbaz", torch.nn.Linear, 0, qconfig1) \
            .set_module_name_object_type_order("foofoo", torch.nn.ReLU, 1, qconfig2)
        qconfig_dict = self._get_qconfig_dict_for_qconfig_mapping_test(global_qconfig, qconfig1, qconfig2)
        self.assertEqual(qconfig_mapping.to_dict(), qconfig_dict)

    def test_qconfig_mapping_repr(self):
        self.assertTrue(isinstance(get_default_qconfig_mapping().__repr__(), str))

    def test_default_qconfig_mapping_override_global(self):
        class M(torch.nn.Module):
            def __init__(self):
                super().__init__()
                self.conv = torch.nn.Conv2d(1, 1, 1)

            def forward(self, x):
                return self.conv(x)

        m = M().eval()
        my_qconfig = QConfig(activation=MinMaxObserver, weight=default_weight_observer)
        qconfig_mapping = get_default_qconfig_mapping()
        # Override global qconfig
        old_global_qconfig = qconfig_mapping.global_qconfig
        qconfig_mapping.set_global(my_qconfig)
        # Verify the correct qconfig was used
        example_inputs = (torch.randn(1, 1, 1, 1),)
        m = prepare_fx(m, qconfig_mapping, example_inputs)
        self.assertTrue(isinstance(old_global_qconfig.activation(), HistogramObserver))
        self.assertTrue(isinstance(my_qconfig.activation(), MinMaxObserver))
        self.assertTrue(hasattr(m, "activation_post_process_0"))
        self.assertTrue(hasattr(m, "activation_post_process_1"))
        self.assertTrue(isinstance(m.activation_post_process_0, MinMaxObserver))
        self.assertTrue(isinstance(m.activation_post_process_1, MinMaxObserver))

    # Dummy classes for PrepareCustomConfig testing

    class _DummyStandaloneModule:
        pass

    class _DummyFloatModule:
        pass

    class _DummyObservedModule:
        pass

    class _DummyQuantizedModule:
        pass

    class _DummyNonTraceableModule1:
        pass

    class _DummyNonTraceableModule2:
        pass

    def test_prepare_custom_config_set_standalone_module_name(self):
        qconfig_mapping = QConfigMapping()
        example_inputs = (torch.randn(3),)
        child_prepare_custom_config = PrepareCustomConfig()
        backend_config = BackendConfig("my_backend")
        config_entry = StandaloneModuleConfigEntry(
            qconfig_mapping, example_inputs, child_prepare_custom_config, backend_config)
        prepare_custom_config = PrepareCustomConfig()
        self.assertEqual(len(prepare_custom_config.standalone_module_names), 0)
        prepare_custom_config.set_standalone_module_name(
            "module1", qconfig_mapping, example_inputs, child_prepare_custom_config, backend_config)
        self.assertEqual(list(prepare_custom_config.standalone_module_names.keys()), ["module1"])
        self.assertEqual(prepare_custom_config.standalone_module_names["module1"], config_entry)

    def test_prepare_custom_config_set_standalone_module_class(self):
        qconfig_mapping = QConfigMapping()
        example_inputs = (torch.randn(3),)
        child_prepare_custom_config = PrepareCustomConfig()
        backend_config = BackendConfig("my_backend")
        config_entry = StandaloneModuleConfigEntry(
            qconfig_mapping, example_inputs, child_prepare_custom_config, backend_config)
        prepare_custom_config = PrepareCustomConfig()
        self.assertEqual(len(prepare_custom_config.standalone_module_classes), 0)
        prepare_custom_config.set_standalone_module_class(
            self._DummyStandaloneModule, qconfig_mapping, example_inputs, child_prepare_custom_config, backend_config)
        self.assertEqual(len(prepare_custom_config.standalone_module_classes), 1)
        self.assertTrue(self._DummyStandaloneModule in prepare_custom_config.standalone_module_classes)
        self.assertEqual(prepare_custom_config.standalone_module_classes[self._DummyStandaloneModule], config_entry)

    def test_prepare_custom_config_set_float_to_observed_mapping(self):
        prepare_custom_config = PrepareCustomConfig()
        self.assertEqual(len(prepare_custom_config.float_to_observed_mapping), 0)
        prepare_custom_config.set_float_to_observed_mapping(self._DummyFloatModule, self._DummyObservedModule, QuantType.STATIC)
        self.assertEqual(len(prepare_custom_config.float_to_observed_mapping), 1)
        self.assertEqual(list(prepare_custom_config.float_to_observed_mapping.keys()), [QuantType.STATIC])
        self.assertEqual(len(prepare_custom_config.float_to_observed_mapping[QuantType.STATIC]), 1)
        self.assertTrue(self._DummyFloatModule in prepare_custom_config.float_to_observed_mapping[QuantType.STATIC])
        self.assertEqual(prepare_custom_config.float_to_observed_mapping[QuantType.STATIC][self._DummyFloatModule],
                         self._DummyObservedModule)

    def test_prepare_custom_config_set_non_traceable_module_names(self):
        prepare_custom_config = PrepareCustomConfig()
        self.assertEqual(len(prepare_custom_config.non_traceable_module_names), 0)
        prepare_custom_config.set_non_traceable_module_names(["module1", "module2"])
        self.assertEqual(prepare_custom_config.non_traceable_module_names, ["module1", "module2"])

    def test_prepare_custom_config_set_non_traceable_module_classes(self):
        prepare_custom_config = PrepareCustomConfig()
        self.assertEqual(len(prepare_custom_config.non_traceable_module_classes), 0)
        prepare_custom_config.set_non_traceable_module_classes([self._DummyNonTraceableModule1, self._DummyNonTraceableModule2])
        self.assertEqual(prepare_custom_config.non_traceable_module_classes,
                         [self._DummyNonTraceableModule1, self._DummyNonTraceableModule2])

    def test_prepare_custom_config_set_input_quantized_indexes(self):
        prepare_custom_config = PrepareCustomConfig()
        self.assertEqual(len(prepare_custom_config.input_quantized_indexes), 0)
        prepare_custom_config.set_input_quantized_indexes([0, 1])
        self.assertEqual(prepare_custom_config.input_quantized_indexes, [0, 1])

    def test_prepare_custom_config_set_output_quantized_indexes(self):
        prepare_custom_config = PrepareCustomConfig()
        self.assertEqual(len(prepare_custom_config.output_quantized_indexes), 0)
        prepare_custom_config.set_output_quantized_indexes([0, 1])
        self.assertEqual(prepare_custom_config.output_quantized_indexes, [0, 1])

    def test_prepare_custom_config_set_preserved_attributes(self):
        prepare_custom_config = PrepareCustomConfig()
        self.assertEqual(len(prepare_custom_config.preserved_attributes), 0)
        prepare_custom_config.set_preserved_attributes(["attr1", "attr2"])
        self.assertEqual(prepare_custom_config.preserved_attributes, ["attr1", "attr2"])

    def _get_dummy_prepare_custom_config_dict(self):
        """
        Return a dummy prepare_custom_config_dict to test PrepareCustomConfig's to_dict and from_dict methods.
        """
        return {
            STANDALONE_MODULE_NAME_DICT_KEY: [(
                "module1",
                QConfigMapping(),
                (torch.randn(3),),
                PrepareCustomConfig(),
                BackendConfig("my_backend"),
            )],
            STANDALONE_MODULE_CLASS_DICT_KEY: [(
                self._DummyStandaloneModule,
                QConfigMapping(),
                (torch.randn(10),),
                PrepareCustomConfig(),
                BackendConfig("my_backend"),
            )],
            FLOAT_TO_OBSERVED_DICT_KEY: {
                "static": {
                    self._DummyFloatModule: self._DummyObservedModule
                },
            },
            NON_TRACEABLE_MODULE_NAME_DICT_KEY: ["module2", "module3"],
            NON_TRACEABLE_MODULE_CLASS_DICT_KEY: [self._DummyNonTraceableModule1, self._DummyNonTraceableModule2],
            INPUT_QUANTIZED_INDEXES_DICT_KEY: [0, 1],
            OUTPUT_QUANTIZED_INDEXES_DICT_KEY: [0, 1],
            PRESERVED_ATTRIBUTES_DICT_KEY: ["attr1", "attr2"]
        }

    def test_prepare_custom_config_from_dict(self):
        prepare_custom_config_dict = self._get_dummy_prepare_custom_config_dict()
        (sm_name, qm1, ei1, pcc1, bcd1) = prepare_custom_config_dict[STANDALONE_MODULE_NAME_DICT_KEY][0]
        (sm_class, qm2, ei2, pcc2, bcd2) = prepare_custom_config_dict[STANDALONE_MODULE_CLASS_DICT_KEY][0]
        sm_config_entry1 = StandaloneModuleConfigEntry(qm1, ei1, pcc1, bcd1)
        sm_config_entry2 = StandaloneModuleConfigEntry(qm2, ei2, pcc2, bcd2)
        prepare_custom_config = PrepareCustomConfig.from_dict(prepare_custom_config_dict)

        # Standalone modules
        self.assertEqual(len(prepare_custom_config.standalone_module_names), 1)
        self.assertTrue(sm_name in prepare_custom_config.standalone_module_names)
        self.assertEqual(prepare_custom_config.standalone_module_names[sm_name], sm_config_entry1)
        self.assertEqual(len(prepare_custom_config.standalone_module_classes), 1)
        self.assertTrue(sm_class in prepare_custom_config.standalone_module_classes)
        self.assertEqual(prepare_custom_config.standalone_module_classes[sm_class], sm_config_entry2)

        # Float to observed mapping
        self.assertEqual(len(prepare_custom_config.float_to_observed_mapping), 1)
        self.assertEqual(list(prepare_custom_config.float_to_observed_mapping.keys()), [QuantType.STATIC])
        self.assertEqual(len(prepare_custom_config.float_to_observed_mapping[QuantType.STATIC]), 1)
        self.assertTrue(self._DummyFloatModule in prepare_custom_config.float_to_observed_mapping[QuantType.STATIC])
        self.assertEqual(prepare_custom_config.float_to_observed_mapping[QuantType.STATIC][self._DummyFloatModule],
                         self._DummyObservedModule)

        # Other
        self.assertEqual(prepare_custom_config.non_traceable_module_names, ["module2", "module3"])
        self.assertEqual(prepare_custom_config.non_traceable_module_classes,
                         [self._DummyNonTraceableModule1, self._DummyNonTraceableModule2])
        self.assertEqual(prepare_custom_config.input_quantized_indexes, [0, 1])
        self.assertEqual(prepare_custom_config.output_quantized_indexes, [0, 1])
        self.assertEqual(prepare_custom_config.preserved_attributes, ["attr1", "attr2"])

    def test_prepare_custom_config_to_dict(self):
        prepare_custom_config_dict = self._get_dummy_prepare_custom_config_dict()
        (sm_name, qm1, ei1, pcc1, bcd1) = prepare_custom_config_dict[STANDALONE_MODULE_NAME_DICT_KEY][0]
        (sm_class, qm2, ei2, pcc2, bcd2) = prepare_custom_config_dict[STANDALONE_MODULE_CLASS_DICT_KEY][0]
        prepare_custom_config = PrepareCustomConfig() \
            .set_standalone_module_name(sm_name, qm1, ei1, pcc1, bcd1) \
            .set_standalone_module_class(sm_class, qm2, ei2, pcc2, bcd2) \
            .set_float_to_observed_mapping(self._DummyFloatModule, self._DummyObservedModule) \
            .set_non_traceable_module_names(["module2", "module3"]) \
            .set_non_traceable_module_classes([self._DummyNonTraceableModule1, self._DummyNonTraceableModule2]) \
            .set_input_quantized_indexes([0, 1]) \
            .set_output_quantized_indexes([0, 1]) \
            .set_preserved_attributes(["attr1", "attr2"])
        # PrepareCustomConfig.to_dict also converts internal QConfigMappings and PrepareCustomConfigs to dicts
        prepare_custom_config_dict[STANDALONE_MODULE_NAME_DICT_KEY][0] = (sm_name, qm1.to_dict(), ei1, pcc1.to_dict(), bcd1)
        prepare_custom_config_dict[STANDALONE_MODULE_CLASS_DICT_KEY][0] = (sm_class, qm2.to_dict(), ei2, pcc2.to_dict(), bcd2)
        self.assertEqual(prepare_custom_config.to_dict(), prepare_custom_config_dict)

    def test_convert_custom_config_set_observed_to_quantized_mapping(self):
        convert_custom_config = ConvertCustomConfig()
        self.assertEqual(len(convert_custom_config.observed_to_quantized_mapping), 0)
        convert_custom_config.set_observed_to_quantized_mapping(
            self._DummyObservedModule, self._DummyQuantizedModule, QuantType.STATIC)
        self.assertEqual(len(convert_custom_config.observed_to_quantized_mapping), 1)
        self.assertEqual(list(convert_custom_config.observed_to_quantized_mapping.keys()), [QuantType.STATIC])
        self.assertTrue(self._DummyObservedModule in convert_custom_config.observed_to_quantized_mapping[QuantType.STATIC])
        self.assertEqual(convert_custom_config.observed_to_quantized_mapping[QuantType.STATIC][self._DummyObservedModule],
                         self._DummyQuantizedModule)

    def test_convert_custom_config_set_preserved_attributes(self):
        convert_custom_config = ConvertCustomConfig()
        self.assertEqual(len(convert_custom_config.preserved_attributes), 0)
        convert_custom_config.set_preserved_attributes(["attr1", "attr2"])
        self.assertEqual(convert_custom_config.preserved_attributes, ["attr1", "attr2"])

    def _get_dummy_convert_custom_config_dict(self):
        """
        Return a dummy convert_custom_config_dict to test ConvertCustomConfig's to_dict and from_dict methods.
        """
        return {
            OBSERVED_TO_QUANTIZED_DICT_KEY: {
                "static": {
                    self._DummyObservedModule: self._DummyQuantizedModule
                },
            },
            PRESERVED_ATTRIBUTES_DICT_KEY: ["attr1", "attr2"]
        }

    def test_convert_custom_config_from_dict(self):
        convert_custom_config_dict = self._get_dummy_convert_custom_config_dict()
        convert_custom_config = ConvertCustomConfig.from_dict(convert_custom_config_dict)
        self.assertEqual(len(convert_custom_config.observed_to_quantized_mapping), 1)
        self.assertEqual(list(convert_custom_config.observed_to_quantized_mapping.keys()), [QuantType.STATIC])
        self.assertEqual(len(convert_custom_config.observed_to_quantized_mapping[QuantType.STATIC]), 1)
        self.assertTrue(self._DummyObservedModule in convert_custom_config.observed_to_quantized_mapping[QuantType.STATIC])
        self.assertEqual(convert_custom_config.observed_to_quantized_mapping[QuantType.STATIC][self._DummyObservedModule],
                         self._DummyQuantizedModule)
        self.assertEqual(convert_custom_config.preserved_attributes, ["attr1", "attr2"])

    def test_convert_custom_config_to_dict(self):
        convert_custom_config = ConvertCustomConfig() \
            .set_observed_to_quantized_mapping(self._DummyObservedModule, self._DummyQuantizedModule) \
            .set_preserved_attributes(["attr1", "attr2"])
        self.assertEqual(convert_custom_config.to_dict(), self._get_dummy_convert_custom_config_dict())

    def test_fuse_custom_config_set_preserved_attributes(self):
        fuse_custom_config = FuseCustomConfig()
        self.assertEqual(len(fuse_custom_config.preserved_attributes), 0)
        fuse_custom_config.set_preserved_attributes(["attr1", "attr2"])
        self.assertEqual(fuse_custom_config.preserved_attributes, ["attr1", "attr2"])

    def test_fuse_custom_config_from_dict(self):
        fuse_custom_config_dict = {PRESERVED_ATTRIBUTES_DICT_KEY: ["attr1", "attr2"]}
        fuse_custom_config = FuseCustomConfig.from_dict(fuse_custom_config_dict)
        self.assertEqual(fuse_custom_config.preserved_attributes, ["attr1", "attr2"])

    def test_fuse_custom_config_to_dict(self):
        fuse_custom_config_dict = {PRESERVED_ATTRIBUTES_DICT_KEY: ["attr1", "attr2"]}
        fuse_custom_config = FuseCustomConfig().set_preserved_attributes(["attr1", "attr2"])
        self.assertEqual(fuse_custom_config.to_dict(), fuse_custom_config_dict)

    def test_remove_qconfig(self):
        class M(torch.nn.Module):
            def __init__(self):
                super().__init__()
                self.avg_pool = torch.nn.AvgPool2d(1)

            def forward(self, x):
                return self.avg_pool(x)

        m = M().eval()
        qconfig_dict = {'': default_qconfig}
        example_inputs = (torch.randn(1, 1, 1, 1),)
        m = prepare_fx(m, qconfig_dict, example_inputs=example_inputs)
        m(*example_inputs)
        m = convert_fx(m)
        m(*example_inputs)
        for name, module in m.named_modules():
            self.assertFalse(hasattr(module, 'qconfig'),
                             'qconfig is not removed for ' + name)

    def test_return_none(self):
        class M(torch.nn.Module):
            def forward(self, x):
                pass

        m = M().eval()
        qconfig_dict = {'': torch.ao.quantization.default_qconfig}
        m = prepare_fx(m, qconfig_dict, example_inputs=(torch.randn(1),))
        m = convert_fx(m)

    def test_default_quant_after_none_qconfig(self):
        """ Make sure default quant is inserted properly"""
        class M(torch.nn.Module):
            def __init__(self):
                super().__init__()
                self.conv1 = torch.nn.Conv2d(1, 1, 1)
                self.conv2 = torch.nn.Conv2d(1, 1, 1)

            def forward(self, x):
                x = self.conv1(x)
                x = x.transpose(1, 2)
                x = self.conv2(x)

        m = M().eval()
        qconfig_dict = {
            "": default_qconfig,
            "module_name": [
                ("conv1", None)
            ]
        }
        m = prepare_fx(m, qconfig_dict, example_inputs=(torch.randn(1, 1, 1, 1),))
        m = convert_fx(m)

    def test_qconfig_for_call_method(self):
        class Sub(torch.nn.Module):
            def __init__(self):
                super().__init__()
                self.conv = torch.nn.Conv2d(1, 1, 1)

            def forward(self, x):
                x = x.transpose(2, 3)
                x = self.conv(x)
                return x.transpose(2, 3)

        class M(torch.nn.Module):
            def __init__(self):
                super().__init__()
                self.sub = Sub()
                self.conv1 = torch.nn.Conv2d(1, 1, 1)
                self.conv2 = torch.nn.Conv2d(1, 1, 1)

            def forward(self, x):
                x = self.conv1(x)
                x = self.sub(x)
                x = self.conv2(x)
                return x.transpose(2, 3)

        qconfig_dict1 = {"": default_qconfig, "module_name": [("sub", None)]}
        # since sub is configured to have qconfig None, we should dequantize the output
        # of self.conv1 and quantize the input of self.conv2
        # dequantize after conv2 should happen after transpose since
        # it is configured with default_qconfig
        # nodes in Sub module instance is not quantized
        node_list1 = [
            ns.call_function(torch.quantize_per_tensor),
            ns.call_module(nnq.Conv2d),
            ns.call_method("dequantize"),
            ns.call_method("transpose"),
            ns.call_module(nn.Conv2d),
            ns.call_method("transpose"),
            ns.call_function(torch.quantize_per_tensor),
            ns.call_module(nnq.Conv2d),
            ns.call_method("transpose"),
            ns.call_method("dequantize")
        ]

        qconfig_dict2 = {"": None, "module_name": [("sub", default_qconfig)]}
        # Only nodes in Sub module instance are quantized
        # the first transpose is not quantized because the input is not quantized
        node_list2 = [
            ns.call_module(nn.Conv2d),
            ns.call_function(torch.quantize_per_tensor),
            ns.call_method("transpose"),
            ns.call_module(nnq.Conv2d),
            ns.call_method("transpose"),
            ns.call_method("dequantize"),
            ns.call_module(nn.Conv2d),
            ns.call_method("transpose"),
        ]

        for qconfig_dict, node_list in [
                (qconfig_dict1, node_list1),
                (qconfig_dict2, node_list2)
        ]:
            example_inputs = (torch.randn(2, 1, 3, 3),)
            m = M().eval()
            m = prepare_fx(m, qconfig_dict, example_inputs=example_inputs)
            m(torch.randn(2, 1, 3, 3))
            m = convert_fx(m)
            self.checkGraphModuleNodes(m, expected_node_list=node_list)
            # make sure it runs
            m(*example_inputs)

    def test_qconfig_for_call_func(self):
        class Linear(torch.nn.Module):
            def __init__(self):
                super().__init__()
                self.w = torch.ones(5, 5)
                self.b = torch.zeros(5)

            def forward(self, x):
                return torch.nn.functional.linear(x, self.w, self.b)

        class M(torch.nn.Module):
            def __init__(self):
                super().__init__()
                self.mods1 = torch.nn.Sequential(
                    Linear(),
                    Linear()
                )
                self.mods2 = Linear()

            def forward(self, x):
                x = self.mods1(x)
                x = self.mods2(x)
                return x

        model = M().eval()
        example_inputs = (torch.rand(5, 5),)
        qconfig_dict = {"": default_qconfig, "module_name": [("mods2", None)]}
        m = prepare_fx(model, qconfig_dict, example_inputs=example_inputs)
        m(*example_inputs)

        m = convert_fx(m)
        node_list = [
            ns.call_function(torch.quantize_per_tensor),
            ns.call_function(torch.ops.quantized.linear),
            ns.call_function(torch.ops.quantized.linear),
            ns.call_method('dequantize'),
            ns.call_function(torch.nn.functional.linear)
        ]
        self.checkGraphModuleNodes(m, expected_node_list=node_list)
        m(torch.rand(5, 5))

    def test_preserve_attributes(self):
        class M(torch.nn.Module):
            def __init__(self):
                super().__init__()
                self.conv = torch.nn.Conv2d(1, 1, 1)

            def forward(self, x):
                return self.conv(x)

        m = M()
        m.eval()
        m.preserved_attr = 3
        prepare_custom_config_dict = {
            "preserved_attributes": ["preserved_attr"]
        }
        example_inputs = (torch.randn(1, 1, 1, 1),)
        m = prepare_fx(
            m,
            {"": default_qconfig},
            example_inputs=example_inputs,
            prepare_custom_config=prepare_custom_config_dict)

        def assertAttrPreserved(m):
            self.assertTrue(hasattr(m, "preserved_attr"))
            self.assertEqual(m.preserved_attr, 3)

        assertAttrPreserved(m)
        convert_custom_config_dict = {
            "preserved_attributes": ["preserved_attr"]
        }
        m = convert_fx(m, convert_custom_config=convert_custom_config_dict)
        assertAttrPreserved(m)

    @skipIfNoFBGEMM
    def test_qat_and_script(self):
        model = LinearModelWithSubmodule().train()
        qengine = torch.backends.quantized.engine
        qconfig_dict = {'': torch.ao.quantization.get_default_qat_qconfig(qengine)}
        x = torch.randn(5, 5)
        example_inputs = (x,)
        model = prepare_qat_fx(model, qconfig_dict, example_inputs=example_inputs)

        # ensure scripting works
        scripted = torch.jit.script(model)
        # run one round to make sure model runs
        scripted(x)
        FileCheck().check_count('FakeQuantize = prim::GetAttr[name="', 4, exactly=True) \
                   .run(scripted.graph)

        # disable fake_quant and observer
        for epoch in range(3):
            if epoch == 1:
                scripted.apply(torch.ao.quantization.disable_observer)
            if epoch == 2:
                scripted.apply(torch.ao.quantization.disable_fake_quant)

        # ensure the fake_quant and observer have been disabled.
        matches = ['.fake_quant_enabled', '.observer_enabled']
        for key, v in scripted.state_dict().items():
            if any(x in key for x in matches):
                self.assertEqual(v, torch.tensor([0], dtype=torch.int64))

        # enable them back
        scripted.apply(torch.ao.quantization.enable_fake_quant)
        scripted.apply(torch.ao.quantization.enable_observer)
        for key, v in scripted.state_dict().items():
            if any(x in key for x in matches):
                self.assertEqual(v, torch.tensor([1], dtype=torch.int64))

    @skipIfNoFBGEMM
    def test_save_observer_state_dict(self):
        orig = LinearModelWithSubmodule().eval()
        model = orig
        qconfig_dict = {'': torch.ao.quantization.get_default_qconfig('fbgemm')}
        x = torch.randn(5, 5)
        model = prepare_fx(model, qconfig_dict, example_inputs=(x,))

        # run it through input
        model(x)

        quant = convert_fx(model)

        # save state_dict of model
        obs_dict = torch.ao.quantization.get_observer_state_dict(model)
        b = io.BytesIO()
        torch.save(obs_dict, b)
        b.seek(0)

        # Load the stats into new model
        model_2 = orig
        model_2 = prepare_fx(model_2, qconfig_dict, example_inputs=(x,))

        loaded_dict = torch.load(b)
        torch.ao.quantization.load_observer_state_dict(model_2, loaded_dict)

        quant_2 = convert_fx(model_2)

        # Verify that loaded state dict produces same results.
        self.assertEqual(quant(x), quant_2(x))

    @skipIfNoFBGEMM
    def test_custom_module_class(self):
        class CustomModule(torch.nn.Module):
            def __init__(self):
                super().__init__()
                self.linear = torch.nn.Linear(3, 3)

            def forward(self, x):
                return self.linear(x)

        class ObservedCustomModule(torch.nn.Module):
            def __init__(self, linear):
                super().__init__()
                self.linear = linear

            def forward(self, x):
                return self.linear(x)

            @classmethod
            def from_float(cls, float_module):
                assert hasattr(float_module, 'qconfig')
                observed = cls(float_module.linear)
                observed.qconfig = float_module.qconfig
                return observed

        class StaticQuantCustomModule(torch.nn.Module):
            def __init__(self, linear):
                super().__init__()
                self.linear = linear

            def forward(self, x):
                return self.linear(x)

            @classmethod
            def from_observed(cls, observed_module):
                assert hasattr(observed_module, 'qconfig')
                assert hasattr(observed_module, 'activation_post_process')
                observed_module.linear.activation_post_process = \
                    observed_module.activation_post_process
                quantized = cls(nnq.Linear.from_float(observed_module.linear))
                return quantized

        class DynamicQuantCustomModule(torch.nn.Module):
            def __init__(self, linear):
                super().__init__()
                self.linear = linear

            def forward(self, x):
                return self.linear(x)

            @classmethod
            def from_observed(cls, observed_module):
                assert hasattr(observed_module, 'qconfig')
                observed_module.linear.qconfig = observed_module.qconfig
                quantized = cls(nnqd.Linear.from_float(observed_module.linear))
                return quantized

        class M(torch.nn.Module):
            def __init__(self):
                super().__init__()
                self.linear = torch.nn.Linear(3, 3)
                self.custom = CustomModule()

            def forward(self, x):
                x = self.linear(x)
                x = self.custom(x)
                return x

        class RefM(torch.nn.Module):
            def __init__(self):
                super().__init__()
                self.linear1 = torch.nn.Linear(3, 3)
                self.linear2 = torch.nn.Linear(3, 3)

            def forward(self, x):
                x = self.linear1(x)
                x = self.linear2(x)
                return x

        # instantiate M and RefM and align the parameters
        original_m = M().eval()
        original_ref_m = RefM().eval()
        original_ref_m.linear1.weight = torch.nn.Parameter(original_m.linear.weight.detach())
        original_ref_m.linear1.bias = torch.nn.Parameter(original_m.linear.bias.detach())
        original_ref_m.linear2.weight = torch.nn.Parameter(original_m.custom.linear.weight.detach())
        original_ref_m.linear2.bias = torch.nn.Parameter(original_m.custom.linear.bias.detach())

        a16_qconfig = QConfig(
            activation=MinMaxObserver.with_args(dtype=torch.qint32, quant_min=0, quant_max=65536),
            weight=default_weight_observer,
        )
        test_configs = {
            "static": (default_qconfig, StaticQuantCustomModule, 3),
            "static_a16": (a16_qconfig, StaticQuantCustomModule, 3),
            "dynamic": (default_dynamic_qconfig, DynamicQuantCustomModule, 0)
        }

        for quant_type in [QuantType.STATIC, QuantType.DYNAMIC]:
            key = _get_quant_type_to_str(quant_type)
            qconfig, quantized_module_class, num_observers = test_configs[key]
            qconfig_dict = {"": qconfig}
            if key == "static":
                prepare_custom_config_dict = {
                    "float_to_observed_custom_module_class": {
                        "static": {
                            CustomModule: ObservedCustomModule
                        }
                    }
                }
                convert_custom_config_dict = {
                    "observed_to_quantized_custom_module_class": {
                        "static": {
                            ObservedCustomModule: quantized_module_class
                        }
                    }
                }
            else:
                prepare_custom_config_dict = {
                    "non_traceable_module_class": [
                        CustomModule
                    ]
                }
                convert_custom_config_dict = {
                    "observed_to_quantized_custom_module_class": {
                        "dynamic": {
                            CustomModule: quantized_module_class
                        }
                    }
                }

            example_inputs = (torch.randn(3, 3),)
            # check prepared model
            m = prepare_fx(
                copy.deepcopy(original_m),
                qconfig_dict,
                example_inputs=example_inputs,
                prepare_custom_config=prepare_custom_config_dict)
            # calibration
            m(*example_inputs)
            # all activation observers are inserted in the top level module
            count_check = {
                ns.call_module(torch.ao.quantization.MinMaxObserver): num_observers
            }
            self.checkGraphModuleNodes(m, expected_node_occurrence=count_check)

            # check converted/quantized model
            m = convert_fx(
                m,
                convert_custom_config=convert_custom_config_dict)
            if quant_type == QuantType.STATIC:
                count_check = {
                    ns.call_function(torch.quantize_per_tensor) : 1,
                    ns.call_module(nnq.Linear) : 1,
                    ns.call_method('dequantize') : 1,
                }
                self.checkGraphModuleNodes(m, expected_node_occurrence=count_check)
            self.assertEqual(type(m.custom), quantized_module_class)
            res = m(*example_inputs)

            # quantize the reference model
            ref_m = prepare_fx(
                copy.deepcopy(original_ref_m), qconfig_dict, example_inputs=example_inputs)
            ref_m(*example_inputs)
            ref_m = convert_fx(ref_m)
            ref_res = ref_m(*example_inputs)
            self.assertEqual(res, ref_res)

    @skipIfNoFBGEMM
    def test_custom_module_class_input_has_multiple_users(self):
        """ Tests that the flow still works when the input of custom module
        has multiple users
        """
        class CustomModule(torch.nn.Module):
            def __init__(self):
                super().__init__()
                self.linear = torch.nn.Linear(3, 3)

            def forward(self, x):
                return self.linear(x)

        class ObservedCustomModule(torch.nn.Module):
            def __init__(self, linear):
                super().__init__()
                self.linear = linear

            def forward(self, x):
                return self.linear(x)

            @classmethod
            def from_float(cls, float_module):
                assert hasattr(float_module, 'qconfig')
                observed = cls(float_module.linear)
                observed.qconfig = float_module.qconfig
                return observed

        class StaticQuantCustomModule(torch.nn.Module):
            def __init__(self, linear):
                super().__init__()
                self.linear = linear

            def forward(self, x):
                return self.linear(x)

            @classmethod
            def from_observed(cls, observed_module):
                assert hasattr(observed_module, 'qconfig')
                assert hasattr(observed_module, 'activation_post_process')
                observed_module.linear.activation_post_process = \
                    observed_module.activation_post_process
                quantized = cls(nnq.Linear.from_float(observed_module.linear))
                return quantized

        class M(torch.nn.Module):
            def __init__(self):
                super().__init__()
                self.linear = torch.nn.Linear(3, 3)
                self.custom = CustomModule()

            def forward(self, x0):
                x1 = self.custom(x0)
                x2 = self.linear(x0)
                return x1 + x2

        prepare_custom_config_dict = {
            "float_to_observed_custom_module_class": {
                "static": {
                    CustomModule: ObservedCustomModule
                }
            }
        }
        convert_custom_config_dict = {
            "observed_to_quantized_custom_module_class": {
                "static": {
                    ObservedCustomModule: StaticQuantCustomModule
                }
            }
        }
        m = M().eval()
        example_inputs = (torch.randn(3, 3),)
        m = prepare_fx(
            m,
            {"": default_qconfig},
            example_inputs=example_inputs,
            prepare_custom_config=prepare_custom_config_dict)
        # make sure it works
        m = convert_fx(
            m,
            convert_custom_config=convert_custom_config_dict)
        # make sure it runs
        m(*example_inputs)

    @skipIfNoFBGEMM
    def test_non_traceable_module(self):
        class NonTraceable(torch.nn.Module):
            def __init__(self):
                super().__init__()

            def forward(self, x):
                for k in x.keys():
                    print(x[k])
                return x

        class NonTraceable2(torch.nn.Module):
            def __init__(self):
                super().__init__()

            def forward(self, x):
                # data dependent control flow is not traceable
                for i in x:
                    print(i)
                return x

        class M(torch.nn.Module):
            def __init__(self):
                super().__init__()
                self.m1 = NonTraceable()
                self.m2 = NonTraceable2()

            def forward(self, x):
                x = self.m1(x)
                x = self.m2(x)
                return x

        m = M().eval()
        qconfig_dict = {"": default_qconfig}
        prepare_custom_config_dict = {
            "non_traceable_module_name": [
                "m1"
            ],
            "non_traceable_module_class": [
                NonTraceable2
            ]
        }
        m = prepare_fx(
            m, qconfig_dict,
            example_inputs=({"key": torch.randn(1)},),
            prepare_custom_config=prepare_custom_config_dict)

        node_occurrence = {
            ns.call_module(NonTraceable) : 1,
            ns.call_module(NonTraceable2) : 1,
        }
        # make sure these modules are not traced
        self.checkGraphModuleNodes(m, expected_node_occurrence=node_occurrence)

    def test_prepared_model_deepcopy(self):
        """Ensures that copy.deepcopy works correctly on a prepared model.
        """
        class M(torch.nn.Module):
            def __init__(self):
                super().__init__()
                self.conv = torch.nn.Conv2d(1, 1, 1)
                self._foobar = 'foobar'
                self.foobar2 = 'foobar2'

            def forward(self, x):
                x = self.conv(x)
                return x

        m = M()
        m.eval()
        qconfig_dict = {'': torch.ao.quantization.default_qconfig}
        example_inputs = (torch.randn(4, 1, 4, 4),)
        prepared = prepare_fx(m, qconfig_dict, example_inputs=example_inputs)
        # calibrate
        prepared(*example_inputs)
        # copy
        prepared_copy = copy.deepcopy(prepared)
        # quantize, should run with no errors
        quantized = convert_fx(prepared_copy)

    def test_quantized_model_type(self):
        """ Test state_dict and deepcopy works properly in the quantized model
        """
        class M(torch.nn.Module):
            def __init__(self):
                super().__init__()
                self.linear = torch.nn.Linear(5, 5)

            def forward(self, x):
                return self.linear(x)

        example_inputs = (torch.rand(8, 5),)
        m = M().eval()
        m = prepare_fx(m, {"": default_qconfig}, example_inputs=example_inputs)
        m = convert_fx(m)
        # test deepcopy
        m_copy = copy.deepcopy(m)
        self.assertEqual(m_copy(*example_inputs), m(*example_inputs))

        # test state_dict
        state_dict = m.state_dict()
        m_new = M().eval()
        m_new = prepare_fx(m_new, {"": default_qconfig}, example_inputs=example_inputs)
        m_new = convert_fx(m_new)
        m_new.load_state_dict(state_dict)
        self.assertEqual(m_new(*example_inputs), m(*example_inputs))

    def test_dequantize(self):
        r""" Test to make sure dequantize node are placed before
        non-quantizable node
        """
        class M(torch.nn.Module):
            def __init__(self):
                super().__init__()
                self.conv = torch.nn.Conv2d(1, 1, 1)
                self.act = torch.nn.GELU()

            def forward(self, x):
                x = self.conv(x)
                return self.act(x)

        data = torch.rand(5, 1, 3, 3, dtype=torch.float)
        for quant_type in self.static_quant_types:
            node_list = [
                ns.call_module(nnq.Conv2d),
                ns.call_method("dequantize"),
                ns.call_module(nn.GELU),
            ]
            self.checkGraphModeFxOp(
                M().eval(), (data,), quant_type, expected_node_list=node_list)

    def test_sequential(self):
        class M(torch.nn.Module):
            def __init__(self):
                super().__init__()
                self.convs = torch.nn.Sequential(
                    torch.nn.Conv2d(1, 1, 1),
                    torch.nn.Conv2d(1, 1, 1)
                )

            def forward(self, x):
                x = self.convs(x)
                return x

        data = torch.rand(5, 1, 3, 3, dtype=torch.float)
        for quant_type in self.static_quant_types:
            node_list = [
                ns.call_module(nnq.Conv2d),
                ns.call_module(nnq.Conv2d),
            ]
            self.checkGraphModeFxOp(
                M().eval(), (data,), quant_type, expected_node_list=node_list)

    def _test_quantized_inputs_outputs(
            self, prepare_custom_config_dict, prepare_count_check,
            convert_count_check):
        """
        Test the option to have inputs and outputs of the graph quantized
        """
        class M(torch.nn.Module):
            def __init__(self):
                super().__init__()
                self.conv1 = torch.nn.Conv2d(1, 1, 1)
                self.conv2 = torch.nn.Conv2d(1, 1, 1)

            def forward(self, x):
                x = self.conv1(x)
                x = self.conv2(x)
                return x

        # quantized input, quantized output
        m = M()
        qconfig_dict = {'': torch.ao.quantization.default_qconfig}
        example_inputs = (torch.randn(1, 1, 4, 4),)
        m.eval()
        mp = torch.ao.quantization.quantize_fx.prepare_fx(
            m, qconfig_dict,
            example_inputs=example_inputs,
            prepare_custom_config=prepare_custom_config_dict)
        self.checkGraphModuleNodes(mp, expected_node_occurrence=prepare_count_check)
        mp(*example_inputs)
        mq = torch.ao.quantization.quantize_fx.convert_fx(mp)
        self.checkGraphModuleNodes(mq, expected_node_occurrence=convert_count_check)

    def test_quantized_input_quantized_output(self):
        prepare_custom_config_dict = {
            'input_quantized_idxs': [0], 'output_quantized_idxs': [0]}
        prepare_count_check = {
            ns.call_module(torch.ao.quantization.MinMaxObserver): 2,
        }
        convert_count_check = {
            ns.call_function(torch.quantize_per_tensor): 0,
            ns.call_method('dequantize'): 0,
        }
        self._test_quantized_inputs_outputs(
            prepare_custom_config_dict, prepare_count_check, convert_count_check)

    def test_fp32_input_quantized_output(self):
        prepare_custom_config_dict = {
            'output_quantized_idxs': [0]}
        prepare_count_check = {
            ns.call_module(torch.ao.quantization.MinMaxObserver): 3,
        }
        convert_count_check = {
            ns.call_function(torch.quantize_per_tensor): 1,
            ns.call_method('dequantize'): 0,
        }
        self._test_quantized_inputs_outputs(
            prepare_custom_config_dict, prepare_count_check, convert_count_check)

    def test_quantized_input_fp32_output(self):
        prepare_custom_config_dict = {
            'input_quantized_idxs': [0]}
        prepare_count_check = {
            ns.call_module(torch.ao.quantization.MinMaxObserver): 2,
        }
        convert_count_check = {
            ns.call_function(torch.quantize_per_tensor): 0,
            ns.call_method('dequantize'): 1,
        }
        self._test_quantized_inputs_outputs(
            prepare_custom_config_dict, prepare_count_check, convert_count_check)

    def test_fp32_input_fp32_output(self):
        prepare_custom_config_dict = {}
        prepare_count_check = {
            ns.call_module(torch.ao.quantization.MinMaxObserver): 3,
        }
        convert_count_check = {
            ns.call_function(torch.quantize_per_tensor): 1,
            ns.call_method('dequantize'): 1,
        }
        self._test_quantized_inputs_outputs(
            prepare_custom_config_dict, prepare_count_check, convert_count_check)

    @skipIfNoFBGEMM
    def test_convtranspose_per_channel_fails_early(self):
        r"""
        Verifies that attempting to quantize a ConvTranspose module with per-Channel
        weight observers fails in the prepare step, as opposed to the convert step.
        """
        m = torch.nn.Sequential(torch.nn.ConvTranspose2d(1, 1, 1))
        m.eval()
        qconfig_dict = {'': torch.ao.quantization.get_default_qconfig('fbgemm')}
        with self.assertRaises(AssertionError) as context:
            mp = prepare_fx(m, qconfig_dict, example_inputs=(torch.randn(1, 1, 1, 1),))
        self.assertTrue(
            str(context.exception) ==
            'Per channel weight observer is not supported yet for ConvTranspose{n}d.')

    @skipIfNoFBGEMM
    def test_qparams_buffers(self):
        class Linear(torch.nn.Module):
            def __init__(self):
                super().__init__()
                self.w = torch.ones(5, 5)
                self.b = torch.zeros(5)

            def forward(self, x):
                return torch.nn.functional.linear(x, self.w, self.b)

        class M(torch.nn.Module):
            def __init__(self):
                super().__init__()
                self.mods1 = torch.nn.Sequential(
                    Linear(),
                    Linear()
                )
                self.mods2 = Linear()

            def forward(self, x):
                x = self.mods1(x)
                x = self.mods2(x)
                return x

        model = M().eval()
        qconfig_dict = {"": default_qconfig}
        example_inputs = (torch.rand(5, 5),)
        m = prepare_fx(model, qconfig_dict, example_inputs=example_inputs)
        m(*example_inputs)
        m = convert_fx(m)
        keys = m.state_dict().keys()
        quant_scale_count = quant_zero_point = scale_count = zero_point_count = 0
        for k in keys:
            if 'input_scale' in k:
                quant_scale_count = quant_scale_count + 1
            elif 'input_zero_point' in k:
                quant_zero_point = quant_zero_point + 1
            elif 'scale' in k:
                scale_count = scale_count + 1
            elif 'zero_point' in k:
                zero_point_count = zero_point_count + 1

        # Expect each quantized linear op to have a scale and zero point
        self.assertTrue(scale_count == 3, "Expect each quantized linear op to have a scale in state_dict")
        self.assertTrue(zero_point_count == 3, "Expect each quantized linear op to have a zero_point in state_dict")
        # ensure it runs
        m(*example_inputs)
        # ensure it is scriptable
        scripted = torch.jit.script(m)
        scripted_keys = scripted.state_dict().keys()
        scripted.mods1_0_packed_weight_0 = m.state_dict()["mods1_0_packed_weight_0"]
        non_packed_weight_keys = [key for key in keys if "_packed_weight" not in key]
        self.assertTrue(
            set(scripted_keys) == set(non_packed_weight_keys),
            "Expected the scripted model to preserve the state_dict for non-packed weight attributes")
        # TODO: probably don't want to hardcode the attribute names, since they are generated
        for attr_name in [
                "mods1_0_input_scale_0", "mods1_0_input_zero_point_0",
                "mods1_0_scale_1", "mods1_0_zero_point_1",
                "mods1_1_scale_1", "mods1_1_zero_point_1",
                "mods2_scale_1", "mods2_zero_point_1"]:
            self.assertTrue(hasattr(m, attr_name), attr_name + " not found.")

    @skipIfNoFBGEMM
    def test_packed_weight_fused_op(self):
        class Linear(torch.nn.Module):
            def __init__(self):
                super().__init__()
                self.w = torch.ones(5, 5)
                self.b = torch.zeros(5)

            def forward(self, x):
                return F.linear(x, self.w, self.b)

        class M(torch.nn.Module):
            def __init__(self):
                super().__init__()
                self.mods1 = torch.nn.Sequential(
                    Linear(),
                    Linear()
                )
                self.mods2 = Linear()
                self.relu = F.relu

            def forward(self, x):
                x = self.mods1(x)
                x = self.mods2(x)
                x = self.relu(x)
                return x

        model = M().eval()
        example_inputs = (torch.rand(5, 5),)
        qconfig_dict = {"": default_qconfig}
        m = prepare_fx(model, qconfig_dict, example_inputs=example_inputs)
        m(*example_inputs)
        m = convert_fx(m)
        assert hasattr(m, "mods1_0_packed_weight_0")
        assert hasattr(m, "mods1_1_packed_weight_0")
        assert hasattr(m, "mods2_packed_weight_0")

    @skipIfNoFBGEMM
    def test_mul_add_fp16_config(self):
        with override_quantized_engine('fbgemm'):
            class Linear(torch.nn.Module):
                def __init__(self):
                    super().__init__()
                    self.w = torch.ones(5, 5)
                    self.b = torch.zeros(5)

                def forward(self, x):
                    return torch.nn.functional.linear(x, self.w, self.b)

            class M(torch.nn.Module):
                def __init__(self):
                    super().__init__()
                    self.mods1 = torch.nn.Sequential(
                        Linear(),
                        Linear()
                    )
                    self.mods2 = Linear()

                def forward(self, x):
                    x = x * 5
                    x = x + 5
                    x = self.mods1(x)
                    x = self.mods2(x)
                    return x
            model = M().eval()
            qconfig_dict = {"": float16_dynamic_qconfig}
            example_inputs = (torch.rand(5, 5),)
            m = prepare_fx(model, qconfig_dict, example_inputs=example_inputs)
            m = convert_fx(m)
            # make sure it runs
            m(*example_inputs)

    def test_getattr_with_nontensor_result(self):
        """
        Verifies that binary ops get quantized correctly if some
        of the args are nodes but not Tensors, such as an `x.ndim`
        pattern.
        """
        class M1(torch.nn.Module):
            def __init__(self):
                super().__init__()

            def forward(self, x):
                dims = x.ndim
                dims_sub = dims - 1
                dims_sub2 = dims_sub - 1
                x = torch.add(x, dims_sub2)
                return x

        class M2(torch.nn.Module):
            def __init__(self):
                super().__init__()

            def forward(self, x):
                dims = x.ndim
                dims_sub = dims - 2
                mul = [1] * dims_sub
                dims_list = [-1, x.size(1)] + mul
                x = x.view(dims_list)
                return x

        class M3(torch.nn.Module):
            def forward(self, x):
                shape = x.shape
                x = x.view(shape)
                return x

        for cls in (M1, M2, M3):
            m = cls().eval()
            example_inputs = (torch.rand(4, 4, 4, 4),)
            m(*example_inputs)
            qconfig_dict = {'': torch.ao.quantization.default_qconfig}
            mp = prepare_fx(m, qconfig_dict, example_inputs=example_inputs)
            mp(torch.rand(4, 4, 4, 4))
            mc = convert_fx(mp)

    class _NonReferenceTestModel(nn.Module):
        def __init__(self, func, lin_in, lin_out):
            super().__init__()
            self.conv1 = nn.Conv2d(3, 6, 5)
            self.pool = nn.MaxPool2d(2, 2)
            self.lin = nn.Linear(lin_in, lin_out)
            self.func = func

        def forward(self, x, y, z):
            x = self.pool(F.relu(self.conv1(x)))
            x = torch.flatten(x, 1)
            x = self.func(x, y, z)
            x = self.lin(x)
            return x

    # This function looks at the node specified by the NodeInfo in the key of
    # node_info_to_non_tensor_args and checks that the args at specified indices
    # are not observed (since they are non tensors). If the args at those indices
    # are a tuple/list (which do not show up as nodes) the function checks the
    # individual elements of the tuple/list recursively.
    def _check_not_observed(self, model, node_info_to_non_tensor_args):

        # this is a helper function (for easier recursion) that checks whether
        # arg_node is observed
        def _check_node_not_observed(model, arg_node, node):
            if isinstance(arg_node, tuple) or isinstance(arg_node, list):
                for new_node in arg_node:
                    _check_node_not_observed(model, new_node, node)
            elif arg_node.op == "call_module":
                self.assertTrue(
                    not is_activation_post_process(getattr(model, arg_node.target)),
                    "Arg: {0} of node: {1} is observed but is not a float tensor".format(
                        arg_node, node
                    ),
                )

        for node in model.graph.nodes:
            indices = node_info_to_non_tensor_args.get(
                NodeInfo(node.op, node.target), []
            )
            for index in indices:
                if index < len(node.args):
                    arg_node = node.args[index]
                    _check_node_not_observed(model, arg_node, node)

    # This test checks that the model gets prepared correct, doesn't have observers
    # on specific ops (see _check_not_observed) and that the prepared model runs
    def _test_dtype_propagation(self, model, node_info_to_non_tensor_args, *args):
        model.eval()
        qconfig_dict = {"": torch.ao.quantization.get_default_qconfig("fbgemm")}
        prepared_model = prepare_fx(model, qconfig_dict, example_inputs=tuple(args))
        self._check_not_observed(prepared_model, node_info_to_non_tensor_args)
        prepared_model(*args)

    def test_masked_fill_nontensor_args_not_observed(self):
        def func(x, y, z):
            return x.masked_fill(y, z)

        model = self._NonReferenceTestModel(func, 1176, 1)
        args = [torch.randn(5, 3, 32, 32), torch.randn(1176) > 0, 0.1]
        node_info_to_non_tensor_args = {NodeInfo("call_method", "masked_fill"): [1, 2]}
        self._test_dtype_propagation(model, node_info_to_non_tensor_args, *args)

    def test_permute_nontensor_args_not_observed(self):
        def func(x, y, z):
            return x.permute(y, z)

        model = self._NonReferenceTestModel(func, 1176, 1)
        args = [torch.randn(5, 3, 32, 32), 0, 1]
        node_info_to_non_tensor_args = {NodeInfo("call_method", "permute"): [1, 2]}
        self._test_dtype_propagation(model, node_info_to_non_tensor_args, *args)

    def test_repeat_nontensor_args_not_observed(self):
        def func(x, y, z):
            return x.repeat(y, z)

        model = self._NonReferenceTestModel(func, 1176, 1)
        args = [torch.randn(5, 3, 32, 32), 2, 1]
        node_info_to_non_tensor_args = {NodeInfo("call_method", "repeat"): [1, 2]}
        self._test_dtype_propagation(model, node_info_to_non_tensor_args, *args)

    def test_reshape_nontensor_args_not_observed(self):
        def func(x, y, z):
            return x.reshape(-1, y)

        model = self._NonReferenceTestModel(func, 5, 1)
        args = [torch.randn(5, 3, 32, 32), 5, None]
        node_info_to_non_tensor_args = {NodeInfo("call_method", "reshape"): [2]}
        self._test_dtype_propagation(model, node_info_to_non_tensor_args, *args)

    def test_size_nontensor_args_not_observed(self):
        def func(x, y, z):
            return x.reshape((-1, x.size(y)))

        model = self._NonReferenceTestModel(func, 5, 1)
        args = [torch.randn(5, 3, 32, 32), 0, None]
        node_info_to_non_tensor_args = {NodeInfo("call_method", "size"): [1]}
        self._test_dtype_propagation(model, node_info_to_non_tensor_args, *args)

    def test_transpose_nontensor_args_not_observed(self):
        def func(x, y, z):
            return x.transpose(y, z)

        model = self._NonReferenceTestModel(func, 5, 1)
        args = [torch.randn(5, 3, 32, 32), 0, 1]
        node_info_to_non_tensor_args = {NodeInfo("call_method", "transpose"): [1, 2]}
        self._test_dtype_propagation(model, node_info_to_non_tensor_args, *args)

    def test_torch_transpose_nontensor_args_not_observed(self):
        # TODO: make torch.transpose traceable by fx when using
        # variable nontensor arguments
        # func = lambda x, y, z: torch.transpose(x, y, z) # error
        def func(x, y, z):
            return torch.transpose(x, 0, 1)

        model = self._NonReferenceTestModel(func, 5, 1)
        node_info_to_non_tensor_args = {
            NodeInfo("call_method", torch.transpose): [1, 2]
        }
        args = [torch.randn(5, 3, 32, 32), 0, 1]
        self._test_dtype_propagation(model, node_info_to_non_tensor_args, *args)

    def test_unsqueeze_nontensor_args_not_observed(self):
        def func(x, y, z):
            return x.unsqueeze(y)

        model = self._NonReferenceTestModel(func, 1176, 1)
        args = [torch.randn(5, 3, 32, 32), 1, None]
        node_info_to_non_tensor_args = {NodeInfo("call_method", "unsqueeze"): [1]}
        self._test_dtype_propagation(model, node_info_to_non_tensor_args, *args)

    def test_unsqueeze__nontensor_args_not_observed(self):
        def func(x, y, z):
            return x.unsqueeze_(y)

        model = self._NonReferenceTestModel(func, 1176, 1)
        args = [torch.randn(5, 3, 32, 32), 1, None]
        node_info_to_non_tensor_args = {NodeInfo("call_method", "unsqueeze_"): [1]}
        self._test_dtype_propagation(model, node_info_to_non_tensor_args, *args)

    def test_torch_unsqueeze_nontensor_args_not_observed(self):
        # TODO: make torch.unsqueeze scriptable by fx when using
        # variable nontensor arguments
        # func = lambda x, y, z: torch.unsqueeze(x, y) # error
        def func(x, y, z):
            return torch.unsqueeze(x, 1)

        model = self._NonReferenceTestModel(func, 1176, 1)
        args = [torch.randn(5, 3, 32, 32), 1, None]
        node_info_to_non_tensor_args = {NodeInfo("call_method", torch.unsqueeze): [1]}
        self._test_dtype_propagation(model, node_info_to_non_tensor_args, *args)

    def test_view_nontensor_args_not_observed(self):
        def func(x, y, z):
            return x.view(-1, y)

        model = self._NonReferenceTestModel(func, 5, 1)
        args = [torch.randn(5, 3, 32, 32), 5, None]
        node_info_to_non_tensor_args = {NodeInfo("call_method", "view"): [2]}
        self._test_dtype_propagation(model, node_info_to_non_tensor_args, *args)

    def test_propagate_dtypes_for_known_nodes_list_args(self):
        def func(x, y, z):
            return x.reshape(y)

        model = self._NonReferenceTestModel(func, 5, 1)
        args = [torch.randn(5, 3, 32, 32), [-1, 5], None]
        node_info_to_non_tensor_args = {NodeInfo("call_method", "reshape"): [1]}
        self._test_dtype_propagation(model, node_info_to_non_tensor_args, *args)

    def test_propagate_dtypes_for_known_nodes_split_list_args(self):
        def func(x, y, z):
            return x.reshape([y, z])

        model = self._NonReferenceTestModel(func, 5, 1)
        args = [torch.randn(5, 3, 32, 32), -1, 5]
        node_info_to_non_tensor_args = {NodeInfo("call_method", "reshape"): [1]}
        self._test_dtype_propagation(model, node_info_to_non_tensor_args, *args)

    def test_propagate_dtypes_for_known_nodes_tuple_args(self):
        def func(x, y, z):
            return x.reshape(y)

        model = self._NonReferenceTestModel(func, 5, 1)
        args = [torch.randn(5, 3, 32, 32), (-1, 5), None]
        node_info_to_non_tensor_args = {NodeInfo("call_method", "reshape"): [1]}
        self._test_dtype_propagation(model, node_info_to_non_tensor_args, *args)

    def test_propagate_dtypes_for_known_nodes_split_tuple_args(self):
        def func(x, y, z):
            return x.reshape((y, z))

        model = self._NonReferenceTestModel(func, 5, 1)
        args = [torch.randn(5, 3, 32, 32), -1, 5]
        node_info_to_non_tensor_args = {NodeInfo("call_method", "reshape"): [1]}
        self._test_dtype_propagation(model, node_info_to_non_tensor_args, *args)

    def test_propagate_dtypes_for_known_nodes_dict_args(self):
        def func(x, y, z):
            return x.transpose(y["first"], y["second"])

        model = self._NonReferenceTestModel(func, 5, 1)
        args = [torch.randn(5, 3, 32, 32), {"first": 0, "second": 1}, None]
        node_info_to_non_tensor_args = {NodeInfo("call_method", "transpose"): [1, 2]}
        self._test_dtype_propagation(model, node_info_to_non_tensor_args, *args)

    def test_propagate_dtypes_for_known_nodes_dict_tuple_args(self):
        class reshape_module(nn.Module):
            def __init__(self):
                super().__init__()

            def forward(self, x, y, z):
                return x.reshape(y["shape"])

        model = self._NonReferenceTestModel(reshape_module(), 5, 1)
        args = [torch.randn(5, 3, 32, 32), {"shape": (-1, 5)}, None]
        node_info_to_non_tensor_args = {NodeInfo("call_method", "reshape"): [1]}
        self._test_dtype_propagation(model, node_info_to_non_tensor_args, *args)

    def test_propagate_dtypes_for_known_nodes_dict_split_tuple_args(self):
        def func(x, y, z):
            return x.reshape((y["first"], y["second"]))

        model = self._NonReferenceTestModel(func, 5, 1)
        args = [torch.randn(5, 3, 32, 32), {"first": -1, "second": 5}, None]
        node_info_to_non_tensor_args = {NodeInfo("call_method", "transpose"): [1]}
        self._test_dtype_propagation(model, node_info_to_non_tensor_args, *args)

    def test_assert_on_size_after_quant_layer(self):
        """
        Verifies that calculating a size of a quantized tensor works
        correctly in quantization passes.
        """
        class M(torch.nn.Module):
            def __init__(self):
                super().__init__()
                self.conv1 = nn.Conv2d(1, 1, 1)

            def forward(self, x):
                x = self.conv1(x)
                torch._assert(x.size(1) == 1, 'foobar')
                return x

        m = M().eval()
        example_inputs = (torch.rand(4, 1, 4, 4),)
        m(*example_inputs)
        qconfig_dict = {'': torch.ao.quantization.default_qconfig}
        mp = prepare_fx(m, qconfig_dict, example_inputs=example_inputs)
        mp(*example_inputs)
        mc = convert_fx(mp)
        mc(*example_inputs)

    def test_fp32_sum(self):
        """
        Verifies that fp32 sum works correctly if it's before or after
        quantized layers.
        """
        class M1(torch.nn.Module):
            def __init__(self):
                super().__init__()
                self.conv1 = nn.Conv2d(1, 1, 1)

            def forward(self, x):
                x = self.conv1(x)
                x = torch.stack([x])
                x = torch.sum(x)
                return x

        class M2(torch.nn.Module):
            def __init__(self):
                super().__init__()
                self.conv1 = nn.Conv2d(1, 1, 1)
                self.conv2 = nn.Conv2d(1, 1, 1)

            def forward(self, x):
                x = self.conv1(x)
                x1 = torch.stack([x])
                x1 = torch.sum(x1, dim=0)
                x2 = self.conv2(x1)
                return x2

        for cls in (M1, M2):
            m = cls().eval()
            example_inputs = (torch.rand(4, 1, 4, 4),)
            m(*example_inputs)
            qconfig_dict = {'': torch.ao.quantization.default_qconfig}
            mp = prepare_fx(m, qconfig_dict, example_inputs=example_inputs)
            mp(*example_inputs)
            mc = convert_fx(mp)
            mc(*example_inputs)

    def test_fusion_pattern_unquantized(self):
        """
        Ensure that leaving a possible fusion pattern of multiple nodes
        unquantized runs through the APIs without errors.
        """
        class Child(torch.nn.Module):
            def __init__(self):
                super().__init__()
                self.relu = nn.ReLU()

            def forward(self, x):
                x = torch.add(x, 1.0)
                x = torch.nn.functional.relu(x)
                return x

        class Parent(torch.nn.Module):
            def __init__(self):
                super().__init__()
                self.child = Child()
                self.conv = nn.Conv2d(1, 1, 1)

            def forward(self, x):
                x = self.child(x)
                x = self.conv(x)
                return x

        m = Parent().eval()
        qconfig_dict = {
            '': torch.ao.quantization.default_qconfig,
            'module_name': [
                ('child', None),
            ],
        }
        example_inputs = (torch.rand(1, 1, 1, 1),)
        mp = prepare_fx(m, qconfig_dict, example_inputs=example_inputs)
        mp(*example_inputs)
        mc = convert_fx(mp)

    def test_state_dict(self):
        """ Make sure packed params appear in state_dict
        """

        # test linear packed weight
        class M1(torch.nn.Module):
            def __init__(self):
                super().__init__()
                self.w = torch.rand(4, 30)
                self.b = torch.rand(4)

            def forward(self, x):
                return F.linear(x, self.w, self.b)

        m = M1().eval()
        qconfig_dict = {"": default_qconfig}
        m = prepare_fx(m, qconfig_dict, example_inputs=(torch.randn(1, 30),))
        m = convert_fx(m)
        state_dict = m.state_dict()
        self.assertTrue("_packed_weight_0" in state_dict)

        # test conv packed weight
        class M2(torch.nn.Module):
            def __init__(self):
                super().__init__()
                self.w = torch.rand(3, 3, 3, 3)
                self.b = torch.rand(3)
                self.stride = (1, 1)
                self.padding = (0, 0)
                self.dilation = (1, 1)
                self.groups = 1

            def forward(self, x):
                return F.conv2d(x, self.w, self.b, self.stride, self.padding, self.dilation, self.groups)

        m = M2().eval()
        qconfig_dict = {"": default_qconfig}
        m = prepare_fx(m, qconfig_dict, example_inputs=(torch.randn(1, 3, 3, 3),))
        m = convert_fx(m)
        state_dict = m.state_dict()
        self.assertTrue("_packed_weight_0" in state_dict)

        # test load
        ref_weight, ref_bias = torch.ops.quantized.conv2d_unpack(state_dict["_packed_weight_0"])
        data = torch.rand(1, 3, 5, 5)
        ref_res = m(data)
        m = M2().eval()
        m = prepare_fx(m, qconfig_dict, (data,))
        m = convert_fx(m)
        res = m(data)
        weight, bias = m._packed_weight_0.unpack()
        # check that random model weight/bias does not match ref weight/bias
        self.assertNotEqual(weight, ref_weight)
        self.assertNotEqual(bias, ref_bias)
        self.assertNotEqual(res, ref_res)
        m.load_state_dict(state_dict)

        def checkModel(m, data, ref_weight, ref_bias, ref_res):
            res = m(data)
            weight, bias = m._packed_weight_0.unpack()
            # check that weight/bias matches after load the state_dict
            self.assertEqual(weight, ref_weight)
            self.assertEqual(bias, ref_bias)
            self.assertEqual(res, ref_res)

        checkModel(m, data, ref_weight, ref_bias, ref_res)

        # Test save to disk and load back
        m = M2().eval()
        m = prepare_fx(m, qconfig_dict, example_inputs=(data,))
        m = convert_fx(m)
        m.load_state_dict(state_dict)
        with TemporaryFileName() as fname:
            torch.save(m.state_dict(), fname)
            m.load_state_dict(torch.load(fname))

        checkModel(m, data, ref_weight, ref_bias, ref_res)

    @skipIfNoFBGEMM
    def test_preserve_qconfig(self):
        """
        Test to make sure the temporary config option to preserve qconfig attributes
        in the model works
        """
        with override_quantized_engine('fbgemm'):
            class Linear(torch.nn.Module):
                def __init__(self):
                    super().__init__()
                    self.w = torch.ones(5, 5)
                    self.b = torch.zeros(5)

                def forward(self, x):
                    return torch.nn.functional.linear(x, self.w, self.b)

            class M(torch.nn.Module):
                def __init__(self):
                    super().__init__()
                    self.mods1 = torch.nn.Sequential(
                        Linear(),
                        Linear()
                    )
                    self.mods2 = torch.nn.Sigmoid()

                def forward(self, x):
                    x = self.mods1(x)
                    x = self.mods2(x)
                    return x

            model = M().eval()
            qconfig_dict = {
                "object_type": [
                    (torch.nn.functional.linear, float16_dynamic_qconfig),
                ],
            }
            example_inputs = (torch.rand(5, 5),)
            m = prepare_fx(model, qconfig_dict, example_inputs=example_inputs)
            m(*example_inputs)
            m = convert_fx(m, _remove_qconfig=False)

            self.assertTrue(hasattr(m.mods2, 'qconfig'))

    def test_not_used(self):
        """ Test quantizing a not used value"""

        class M(torch.nn.Module):
            def __init__(self):
                super().__init__()

            def forward(self, x):
                x = x + x
                x.sigmoid_()
                return x

        m = M().eval()
        qconfig_mapping = get_default_qconfig_mapping().set_global(float16_static_qconfig)
        # make sure quantization runs
        m = prepare_fx(m, qconfig_mapping, example_inputs=(torch.randn(1),))
        m = convert_fx(m)

    def test_qparams_fqn(self):
        """ Test that the FQN of input_scale/zero_point is set
        to that of first linear use. """
        class Linear(torch.nn.Module):
            def __init__(self):
                super().__init__()
                self.w = torch.ones(5, 5)
                self.b = torch.zeros(5)

            def forward(self, x):
                return torch.nn.functional.linear(x, self.w, self.b)

        class M(torch.nn.Module):
            def __init__(self):
                super().__init__()
                self.mods1 = torch.nn.Sequential(
                    Linear(),
                    Linear()
                )

            def forward(self, x):
                x = torch.cat((x,), 1)
                tmp = x.size()
                x = self.mods1(x)
                y = x * tmp[0]
                return y

        model = M().eval()
        qconfig_dict = {
            "": None,
            "object_type": [
                (torch.nn.functional.linear, default_qconfig),
                (torch.nn.functional.relu, default_qconfig),
            ],
        }
        example_inputs = (torch.rand(5, 5),)
        m = prepare_fx(model, qconfig_dict, example_inputs=example_inputs)
        m(*example_inputs)
        m = convert_fx(m)
        keys = m.state_dict().keys()
        m(torch.randn(5, 5))
        # TODO: probably don't want to hardcode the attribute names, since they are generated
        for attr_name in [
                "mods1_0_input_scale_0", "mods1_0_input_zero_point_0",
                "mods1_0_scale_0", "mods1_0_zero_point_0",
                "mods1_1_scale_0", "mods1_1_zero_point_0"]:
            self.assertTrue(hasattr(m, attr_name), attr_name + " not found.")

    def test_no_obs_between_unmatched_node_and_copy_node(self):
        """
        Verifies that an observer is not inserted between an unmatched
        node and a node matched to CopyNodeQuantizeHandler.  This is done
        because observers require activations to be Tensors, and there is
        no guarantee that an output of an unmatched node is a Tensor.
        """

        class M(nn.Module):
            def __init__(self):
                super().__init__()
                self.relu = nn.ReLU()

            def forward(self, x):
                x = _user_func_with_complex_return_type(x)
                x1 = x[0] + 1
                return x1, x[1]

        m = M().eval()

        qconfig_dict = {'': torch.ao.quantization.default_qconfig}
        example_inputs = (torch.randn(4, 4, 4, 4),)
        mp = prepare_fx(m, qconfig_dict, example_inputs=example_inputs)
        # if an observer is inserted after _user_func_with_complex_return_type,
        # the following call will fail
        mp(*example_inputs)
        mc = convert_fx(mp)
        mc(*example_inputs)

    def test_fold_quant_dequant(self):
        """ Test that the sequence of quant-dequant nodes in the
            graph, get folded and we erase the extra dequant nodes.
        """
        class M(torch.nn.Module):
            def __init__(self):
                super().__init__()
                self.w = torch.ones(5, 5)
                self.b = torch.zeros(5)

            def forward(self, x):
                x = torch.cat((x,), 1)
                tmp = x.size()
                x = torch.nn.functional.linear(x, self.w, self.b)
                y = x * tmp[0]
                return y

        model = M().eval()
        qconfig_dict = {
            "": None,
            "object_type": [
                (torch.nn.functional.linear, default_qconfig),
            ],
        }
        example_inputs = (torch.rand(5, 5),)
        m = prepare_fx(model, qconfig_dict, example_inputs=example_inputs)
        m(*example_inputs)
        m = convert_fx(m)
        keys = m.state_dict().keys()
        m(*example_inputs)
        dequant = 0
        quant = 0
        for n in m.graph.nodes:
            if n.op == "call_method" and n.target == "dequantize":
                dequant = dequant + 1
            if n.op == "call_function" and n.target == torch.quantize_per_tensor:
                quant = quant + 1
        self.assertEqual(dequant, 1)
        self.assertEqual(quant, 1)

    def test_quant_output_always_observed(self):
        """
        If the output is hardcoded to be quantized, ensure that
        there is always an observer, even if the last non-output node is not
        quantizeable.
        """
        qconfig_dict = {'': torch.ao.quantization.get_default_qat_qconfig('fbgemm')}
        prepare_custom_config_dict = {'output_quantized_idxs': [0]}
        example_inputs = (torch.randn(4, 1, 4, 4),)

        # non-quantizeable node, quantized output
        class M1(torch.nn.Module):
            def __init__(self):
                super().__init__()
                self.identity = torch.nn.Identity()

            def forward(self, x):
                x = self.identity(x)
                return x

        m1 = M1()
        self.checkGraphModeFxOp(
            m1, example_inputs, QuantType.QAT,
            prepare_expected_node_occurrence={
                ns.call_module(torch.ao.quantization.FusedMovingAvgObsFakeQuantize): 2,
            },
            expected_node_occurrence={
                ns.call_function(torch.quantize_per_tensor): 1,
            },
            prepare_custom_config=prepare_custom_config_dict)

        # quantizeable node, quantized output
        class M2(torch.nn.Module):
            def __init__(self):
                super().__init__()
                self.conv = torch.nn.Conv2d(1, 1, 1)

            def forward(self, x):
                x = self.conv(x)
                return x

        m2 = M2()
        self.checkGraphModeFxOp(
            m2, example_inputs, QuantType.QAT,
            prepare_expected_node_occurrence={
                # one for weights, one for activations
                ns.call_module(torch.ao.quantization.FusedMovingAvgObsFakeQuantize): 2,
            },
            expected_node_occurrence={
                ns.call_function(torch.quantize_per_tensor): 1,
            },
            prepare_custom_config=prepare_custom_config_dict)

        # quantizeable node, quantized dictionary output
        class M3(torch.nn.Module):
            def __init__(self):
                super().__init__()
                self.conv = torch.nn.Conv2d(1, 1, 1)

            def forward(self, x):
                x = self.conv(x)
                return {"output": x}

        m3 = M3()
        self.checkGraphModeFxOp(
            m3, example_inputs, QuantType.QAT,
            prepare_expected_node_occurrence={
                # one for weights, one for activations
                ns.call_module(torch.ao.quantization.FusedMovingAvgObsFakeQuantize): 2,
            },
            expected_node_occurrence={
                ns.call_function(torch.quantize_per_tensor): 1,
            },
            prepare_custom_config=prepare_custom_config_dict)

    def test_deepcopy_preserve_attributes(self):
        class M(torch.nn.Module):
            def __init__(self):
                super().__init__()
                self.attr = 3

            def forward(self, x):
                return x

        m = M().eval()
        m = prepare_fx(
            m,
            {"": default_qconfig},
            example_inputs=(torch.randn(1),),
            prepare_custom_config={"preserved_attributes": ["attr"]})
        self.assertTrue(hasattr(m, "attr"))
        m2 = copy.deepcopy(m)
        self.assertTrue(hasattr(m2, "attr"))
        m = convert_fx(m, convert_custom_config={"preserved_attributes": ["attr"]})
        self.assertTrue(hasattr(m, "attr"))
        m2 = copy.deepcopy(m)
        self.assertTrue(hasattr(m2, "attr"))

    def test_output_lists_and_dicts(self):
        """Verify that specifying complicated output types does not crash.
        """
        class M(torch.nn.Module):
            def __init__(self):
                super().__init__()
                self.conv = nn.Conv2d(1, 1, 1)

            def forward(self, x):
                x = self.conv(x)
                return {'foo': [x]}, [{'foo': [[x]]}]

        m = M().eval()
        qconfig_dict = {'': torch.ao.quantization.default_qconfig}
        mp = prepare_fx(m, qconfig_dict, example_inputs=(torch.randn(1, 1, 1, 1),))
        mc = convert_fx(mp)

    def test_shape_followed_by_quantized_op(self):
        """ Make sure that shape does not dequantize
        the Tensor before the next operator
        """
        class M(torch.nn.Module):
            def __init__(self):
                super().__init__()
                self.conv1 = torch.nn.Conv2d(2, 2, 2)
                self.conv2 = torch.nn.Conv2d(2, 2, 2)

            def forward(self, x):
                x = self.conv1(x)
                s = x.shape
                torch._assert(s == x.shape, "")
                x = self.conv2(x)
                return x

        # make sure quantization runs
        m = M().eval()
        example_inputs = (torch.randn(2, 2, 4, 4),)
        m = prepare_fx(m, {"": default_qconfig}, example_inputs=example_inputs)
        m = convert_fx(m)
        m(*example_inputs)
        node_occurrence = {
            ns.call_function(torch.quantize_per_tensor): 1,
            ns.call_method("dequantize"): 1
        }
        self.checkGraphModuleNodes(m, expected_node_occurrence=node_occurrence)

    def test_trace_quantize_per_tensor(self):
        class M(torch.nn.Module):
            def __init__(self):
                super().__init__()
                self.conv = torch.nn.Conv2d(1, 1, 1)

            def forward(self, x):
                x = self.conv(x)
                return x

        m = M().eval()
        m = prepare_fx(m, {"": default_qconfig}, example_inputs=(torch.randn(1, 1, 3, 3),))
        m = convert_fx(m)
        # Make sure this runs without error
        m = torch.fx.Transformer(m).transform()

    def test_copy_node_has_shared_actpp_instance(self):
        """ Test the output of CopyNode to have the same
        observer/fake_quant instance as the input
        """

        class M(torch.nn.Module):
            def __init__(self):
                super().__init__()
                self.avgpool2d = torch.nn.AvgPool2d(kernel_size=3)

            def forward(self, x):
                x = self.avgpool2d(x)
                return x

        for quant_type in self.static_quant_types:
            m = M()
            # Checks that we have an observer for both input and output
            occurrence_map = {
                QuantType.STATIC: {
                    ns.call_module(torch.ao.quantization.MinMaxObserver): 2
                },
                QuantType.QAT: {
                    ns.call_module(torch.ao.quantization.FakeQuantize): 2
                }
            }
            if quant_type == QuantType.QAT:
                m.train()
                prepare = prepare_qat_fx
                qconfig = default_qat_qconfig
                actpp_module_class = torch.ao.quantization.FakeQuantize
            else:
                m.eval()
                prepare = prepare_fx
                qconfig = default_qconfig
                actpp_module_class = torch.ao.quantization.MinMaxObserver

            example_inputs = (torch.randn(1, 3, 3, 3),)
            m = prepare(m, {"": qconfig}, example_inputs=example_inputs)
            # check that there is a duplicated observer instance
            actpp_module_count = 0
            for name, module in m.named_modules(remove_duplicate=False):
                if isinstance(module, actpp_module_class):
                    actpp_module_count += 1
            self.assertEqual(actpp_module_count, 2)

            actpp_module_count = 0
            for name, module in m.named_modules():
                if isinstance(module, actpp_module_class):
                    actpp_module_count += 1
            self.assertEqual(actpp_module_count, 1)

            m_copy = copy.deepcopy(m)
            m = convert_fx(m)
            m_reference = convert_to_reference_fx(m_copy)

            # checks for non-reference quantized model
            node_occurrence = {
                ns.call_function(torch.quantize_per_tensor): 1,
                ns.call_method("dequantize"): 1
            }
            node_list = [
                ns.call_function(torch.quantize_per_tensor),
                ns.call_module(torch.nn.AvgPool2d),
                ns.call_method("dequantize"),
            ]
            self.checkGraphModuleNodes(m, expected_node_occurrence=node_occurrence, expected_node_list=node_list)

            # checks for reference quantized model, for copy nodes we'll have
            # dequant - copy_node - quant patterns which will be fused later
            # in the backend lowering step
            node_occurrence = {
                ns.call_function(torch.quantize_per_tensor): 2,
                ns.call_method("dequantize"): 2
            }
            node_list = [
                ns.call_function(torch.quantize_per_tensor),
                ns.call_method("dequantize"),
                ns.call_module(torch.nn.AvgPool2d),
                ns.call_function(torch.quantize_per_tensor),
                ns.call_method("dequantize"),
            ]
            self.checkGraphModuleNodes(m_reference, expected_node_occurrence=node_occurrence, expected_node_list=node_list)

    def test_linear_qint8_activation(self):
        """Test support for qint8 activation in reference pattern
        """
        class M(torch.nn.Module):
            def __init__(self):
                super().__init__()
                self.conv = torch.nn.Conv2d(1, 2, 2, 2)
                self.linear = torch.nn.Linear(8, 5)

            def forward(self, x):
                x = self.conv(x)
                x = torch.flatten(x, 1)
                x = self.linear(x)
                return x

        m = M().eval()
        example_inputs = (torch.rand(2, 1, 5, 5),)
        m = prepare_fx(
            m,
            {"": torch.ao.quantization.QConfig(
                activation=torch.ao.quantization.HistogramObserver.with_args(
                    qscheme=torch.per_tensor_symmetric, dtype=torch.qint8
                ), weight=torch.ao.quantization.default_per_channel_weight_observer)},
            example_inputs=example_inputs)
        m = convert_to_reference_fx(m)
        m(*example_inputs)

    def test_preserve_tuple(self):
        """ Test tuple input type is preserved
        """

        class LSTM(nn.Module):
            def __init__(self):
                super().__init__()
                self.lstm = nn.LSTM(50, 50, 1)

            def forward(self, inputs: torch.Tensor, state: List[torch.Tensor]):
                h = state[0]
                c = state[1]
                return self.lstm(inputs, (h, c))

        m = LSTM().eval()
        example_inputs = (torch.randn(5, 3, 50), torch.randn(2, 3, 50), torch.randn(2, 3, 50))
        m = prepare_fx(m, {"": default_qconfig}, example_inputs=example_inputs)
        # make sure the arg[1] of lstm module is a tuple
        for n in m.graph.nodes:
            if n.target == "lstm":
                self.assertEqual(type(n.args[1]), tuple)

    def _test_static_lstm_helper(self, model, prepare_node_occurrence, convert_node_occurrence):
        """
        Helper method to validate the graph of a model with static LSTM.
        """
        qconfig_mapping = get_default_qconfig_mapping()
        prepare_custom_config = PrepareCustomConfig() \
            .set_float_to_observed_mapping(torch.nn.LSTM, torch.ao.nn.quantizable.LSTM)
        convert_custom_config = ConvertCustomConfig() \
            .set_observed_to_quantized_mapping(torch.ao.nn.quantizable.LSTM, torch.ao.nn.quantized.LSTM)
        example_inputs = (torch.rand(5, 3, 50), torch.rand(1, 3, 50), torch.randn(1, 3, 50))

        model = prepare_fx(model, qconfig_mapping, example_inputs, prepare_custom_config=prepare_custom_config)
        self.checkGraphModuleNodes(model, expected_node_occurrence=prepare_node_occurrence)
        model(*example_inputs)

        model = convert_fx(model, convert_custom_config=convert_custom_config)
        self.checkGraphModuleNodes(model, expected_node_occurrence=convert_node_occurrence)
        model(*example_inputs)

    def test_static_lstm(self):
        """
        Test statically quantized custom module LSTM followed by ops that consume individual
        tensors of the output tuple.
        """
        class MyModel(nn.Module):
            def __init__(self):
                super().__init__()
                self.lstm = nn.LSTM(50, 50, 1)
                self.linear1 = nn.Linear(50, 10)
                self.linear2 = nn.Linear(50, 10)
                self.linear3 = nn.Linear(50, 10)

            def forward(self, inputs: torch.Tensor, h0: torch.Tensor, c0: torch.Tensor):
                (out, (h0_out, c0_out)) = self.lstm(inputs, (h0, c0))
                out = self.linear1(out)
                h0_out = self.linear2(h0_out)
                c0_out = self.linear3(c0_out)
                return (out, (h0_out, c0_out))

        m = MyModel()
        prepare_node_occurrence = {
            ns.call_module(torch.ao.nn.quantizable.LSTM): 1,
        }
        convert_node_occurrence = {
            ns.call_module(torch.ao.nn.quantized.LSTM): 1,
            ns.call_function(torch.quantize_per_tensor): 3,
            # lstm[0].dequantize()
            # lstm[1][0].dequantize()
            # lstm[1][1].dequantize()
            ns.call_method("dequantize"): 3,
            # lstm[0], lstm[1], lstm[1][0], lstm[1][1]
            ns.call_function(operator.getitem): 4,
            # No tuples are consumed
            ns.call_function(tuple): 0,
        }
        self._test_static_lstm_helper(m, prepare_node_occurrence, convert_node_occurrence)

    def test_static_lstm_consume_tuple(self):
        """
        Test statically quantized custom module LSTM followed by a module that consumes the
        output tuple, either as a whole or part of it.
        """
        class ModuleAfterLSTM(nn.Module):
            def __init__(self):
                super().__init__()
                self.identity = torch.nn.Identity()

            def forward(self, x):
                return self.identity(x)

        class ConsumeWholeTuple(nn.Module):
            def __init__(self):
                super().__init__()
                self.lstm = nn.LSTM(50, 50, 1)
                self.module_after_lstm = ModuleAfterLSTM()

            def forward(self, inputs: torch.Tensor, h0: torch.Tensor, c0: torch.Tensor):
                x = self.lstm(inputs, (h0, c0))
                x = self.module_after_lstm(x)  # consume tuple (output, (hidden0, hidden1))
                return x

        class ConsumeHiddenTuple(ConsumeWholeTuple):
            def forward(self, inputs: torch.Tensor, h0: torch.Tensor, c0: torch.Tensor):
                x = self.lstm(inputs, (h0, c0))
                x = self.module_after_lstm(x[1])  # consume tuple (hidden0, hidden1)
                return x

        # Test consuming the whole tuple (output, (hidden0, hidden1))
        m1 = ConsumeWholeTuple()
        prepare_node_occurrence = {
            ns.call_module(torch.ao.nn.quantizable.LSTM): 1,
        }
        convert_node_occurrence1 = {
            ns.call_module(torch.ao.nn.quantized.LSTM): 1,
            ns.call_function(torch.quantize_per_tensor): 3,
            # lstm[0].dequantize()
            # lstm[1][0].dequantize()
            # lstm[1][1].dequantize()
            ns.call_method("dequantize"): 3,
            # lstm[0], lstm[1], lstm[1][0], lstm[1][1]
            ns.call_function(operator.getitem): 4,
            # tuple(output_dq, tuple(hidden0_dq, hidden1_dq))
            ns.call_function(tuple): 2,
        }
        self._test_static_lstm_helper(m1, prepare_node_occurrence, convert_node_occurrence1)

        # Test consuming just the hidden tuple (hidden0, hidden1)
        m2 = ConsumeHiddenTuple()
        convert_node_occurrence2 = {
            ns.call_module(torch.ao.nn.quantized.LSTM): 1,
            ns.call_function(torch.quantize_per_tensor): 3,
            # lstm[1][0].dequantize()
            # lstm[1][1].dequantize()
            ns.call_method("dequantize"): 2,
            # lstm[1], lstm[1][0], lstm[1][1]
            ns.call_function(operator.getitem): 3,
            # tuple(hidden0_dq, hidden1_dq)
            ns.call_function(tuple): 1,
        }
        self._test_static_lstm_helper(m2, prepare_node_occurrence, convert_node_occurrence2)

    def test_static_lstm_with_custom_fixed_qparams(self):
        """
        Test statically quantized LSTM with custom fixed qparams assigned to each of the
        inner submodules. This flow requires users to extend `torch.ao.nn.quantizable.LSTM`
        and use the child class in the custom module mapping.
        """
        class MyModel(torch.nn.Module):
            def __init__(self):
                super().__init__()
                self.my_lstm = torch.nn.LSTM(50, 50, 1)

            def forward(self, inputs: torch.Tensor, h0: torch.Tensor, c0: torch.Tensor):
                x = self.my_lstm(inputs, (h0, c0))
                return x

        class UserLSTM(torch.ao.nn.quantizable.LSTM):
            """
            Example of user provided LSTM implementation that has fixed qparams assigned
            to the inner submodules.
            """
            @classmethod
            def from_float(cls, other):
                assert isinstance(other, cls._FLOAT_MODULE)
                # uint16, [-16, 16)
                linear_output_obs_ctr = FixedQParamsObserver.with_args(scale=2 ** -11, zero_point=2 ** 15, dtype=torch.qint32)
                # uint16, [0, 1)
                sigmoid_obs_ctr = FixedQParamsObserver.with_args(scale=2 ** -16, zero_point=0, dtype=torch.qint32)
                # uint16, [-1, 1)
                tanh_obs_ctr = FixedQParamsObserver.with_args(scale=2 ** -15, zero_point=2 ** 15, dtype=torch.qint32)
                # int16, [-16, 16)
                cell_state_obs_ctr = FixedQParamsObserver.with_args(scale=2 ** -11, zero_point=0, dtype=torch.qint32)
                # uint8, [-1, 1)
                hidden_state_obs_ctr = FixedQParamsObserver.with_args(scale=2 ** -7, zero_point=2 ** 7, dtype=torch.quint8)
                return torch.ao.quantization.utils._get_lstm_with_individually_observed_parts(
                    float_lstm=other,
                    linear_output_obs_ctr=linear_output_obs_ctr,
                    sigmoid_obs_ctr=sigmoid_obs_ctr,
                    tanh_obs_ctr=tanh_obs_ctr,
                    cell_state_obs_ctr=cell_state_obs_ctr,
                    hidden_state_obs_ctr=hidden_state_obs_ctr,
                )

        # Prepare model
        qconfig_mapping = get_default_qconfig_mapping()
        example_inputs = (torch.rand(5, 3, 50), torch.rand(1, 3, 50), torch.randn(1, 3, 50))
        prepare_custom_config = PrepareCustomConfig() \
            .set_float_to_observed_mapping(torch.nn.LSTM, UserLSTM)
        convert_custom_config = ConvertCustomConfig() \
            .set_observed_to_quantized_mapping(UserLSTM, torch.ao.nn.quantized.LSTM)
        model = MyModel()
        model = prepare_fx(model, qconfig_mapping, example_inputs, prepare_custom_config=prepare_custom_config)

        # Validate that the observers inserted to each inner module has the expected qparams
        def validate_qparams(inner_module: torch.nn.Module, scale: float, zero_point: int, dtype: torch.dtype):
            self.assertTrue(hasattr(inner_module, "activation_post_process"))
            obs = inner_module.activation_post_process
            self.assertTrue(isinstance(obs, FixedQParamsObserver))
            self.assertEqual(obs.scale, scale)
            self.assertEqual(obs.zero_point, zero_point)
            self.assertEqual(obs.dtype, dtype)
        cell = model.my_lstm.layers[0].layer_fw.cell
        validate_qparams(cell.igates, 2 ** -11, 2 ** 15, torch.qint32)
        validate_qparams(cell.hgates, 2 ** -11, 2 ** 15, torch.qint32)
        validate_qparams(cell.input_gate, 2 ** -16, 0, torch.qint32)
        validate_qparams(cell.forget_gate, 2 ** -16, 0, torch.qint32)
        validate_qparams(cell.cell_gate, 2 ** -15, 2 ** 15, torch.qint32)
        validate_qparams(cell.output_gate, 2 ** -16, 0, torch.qint32)
        validate_qparams(cell.fgate_cx_igate_cgate, 2 ** -11, 0, torch.qint32)
        validate_qparams(cell.ogate_cy, 2 ** -7, 2 ** 7, torch.quint8)

        # Make sure the rest of the flow runs
        model(*example_inputs)
        model = convert_fx(model, convert_custom_config=convert_custom_config, _remove_qconfig=False)
        model(*example_inputs)

    def test_reroute_tuple_getitem_patterns(self):
        """
        The following graph should redirect the output to `b`. After the transformation,
        all other nodes, including the inputs `a` and `c`, are no longer needed.

             a   b     c
             |   \\   /
             \\   tuple
              \\   /
               tuple
               /  \\
              /    \\
             |      \\
             |       \\
             |        \\
        getitem0    getitem1
             |      /     \\
             | getitem0  getitem1
             |     \\     /
             \\      tuple
              \\      /
               \\    /
                tuple
                  |
               getitem1
                  |
               getitem0
                  |
                output
        """
        # Construct graph manually because symbolic_trace does not insert tuple and getitem nodes
        graph = torch.fx.Graph()
        a = graph.create_node("placeholder", "a")
        b = graph.create_node("placeholder", "b")
        c = graph.create_node("placeholder", "c")
        bc = graph.call_function(tuple, args=([b, c],))
        abc = graph.call_function(tuple, args=([a, bc],))

        # Break down tuple and reconstruct it again
        a2 = graph.call_function(operator.getitem, args=(abc, 0))
        bc2 = graph.call_function(operator.getitem, args=(abc, 1))
        b2 = graph.call_function(operator.getitem, args=(bc2, 0))
        c2 = graph.call_function(operator.getitem, args=(bc2, 1))
        bc3 = graph.call_function(tuple, args=([b2, c2],))
        abc2 = graph.call_function(tuple, args=([a2, bc3],))

        # Output tuple[1][0]
        bc4 = graph.call_function(operator.getitem, args=(abc2, 1))
        b3 = graph.call_function(operator.getitem, args=(bc4, 0))
        output = graph.output(b3)

        # Do reroute
        _reroute_tuple_getitem_pattern(graph)

        # Assert that output reroutes to `b` directly, and all other nodes can be removed
        output_ancestors = []
        def gather_ancestors(current_node):  # noqa: E306
            for arg in current_node.args:
                output_ancestors.append(arg)
                gather_ancestors(arg)
        gather_ancestors(output)
        self.assertEqual(output_ancestors, [b])
        self.assertEqual(output.args[0], b)

    def test_relu_lowering(self):
        class M(torch.nn.Module):
            def forward(self, x):
                return torch.nn.functional.relu(x)

        m = M().eval()
        m = prepare_fx(m, {"": default_qconfig}, example_inputs=(torch.randn(1),))
        m_copy = copy.deepcopy(m)
        m = convert_fx(m)
        m_ref = convert_to_reference_fx(m_copy)
        node_occurrence = {
            ns.call_function(torch.quantize_per_tensor): 1,
            ns.call_method("dequantize"): 1
        }
        node_occurrence_ref = {
            ns.call_function(torch.quantize_per_tensor): 2,
            ns.call_method("dequantize"): 2
        }

        self.checkGraphModuleNodes(m, expected_node_occurrence=node_occurrence)
        self.checkGraphModuleNodes(m_ref, expected_node_occurrence=node_occurrence_ref)

    @skipIfNoFBGEMM
    def test_dynamic_with_fusion(self):
        """
        Tests that dynamic quantization APIs work with Linear + Relu fusion
        """
        with override_quantized_engine('fbgemm'):
            class LinearRelu(torch.nn.Module):
                def __init__(self):
                    super().__init__()
                    self.linear = torch.nn.Linear(5, 5)
                    self.relu = torch.nn.ReLU()

                def forward(self, x):
                    x = self.linear(x)
                    return self.relu(x)

            class Linear(torch.nn.Module):
                def __init__(self):
                    super().__init__()
                    self.w = torch.ones(5, 5)
                    self.b = torch.zeros(5)

                def forward(self, x):
                    return torch.nn.functional.linear(x, self.w, self.b)

            class M(torch.nn.Module):
                def __init__(self):
                    super().__init__()
                    self.mods1 = torch.nn.Sequential(LinearRelu(), LinearRelu())
                    self.mods2 = Linear()
                    self.relu = F.relu

                def forward(self, x):
                    x = self.mods1(x)
                    x = self.mods2(x)
                    x = self.relu(x)
                    return x

            dynamic_quantized_ops = {
                float16_dynamic_qconfig: torch.ops.quantized.linear_relu_dynamic_fp16,
                default_dynamic_qconfig: torch.ops.quantized.linear_relu_dynamic
            }
            for qconfig in [float16_dynamic_qconfig, default_dynamic_qconfig]:
                model = M().eval()
                qconfig_dict = {
                    "": qconfig
                }
                example_inputs = (torch.rand(5, 5),)
                m = prepare_fx(model, qconfig_dict, example_inputs=example_inputs)
                m = convert_fx(m)
                m(*example_inputs)
                node_list = [
                    ns.call_module(nniqd.LinearReLU),
                    ns.call_module(nniqd.LinearReLU),
                    ns.call_function(dynamic_quantized_ops[qconfig]),
                ]
                self.checkGraphModuleNodes(m, expected_node_list=node_list)

    @skipIfNoFBGEMM
    def test_dynamic_with_fusion_multiple_uses(self):
        """
        Tests that dynamic quantization APIs work with Linear + Relu fusion
        """
        with override_quantized_engine('fbgemm'):
            class LinearRelu(torch.nn.Module):
                def __init__(self):
                    super().__init__()
                    self.linear = torch.nn.Linear(5, 5)
                    self.relu = torch.nn.ReLU()

                def forward(self, x):
                    x = self.linear(x)
                    return self.relu(x)

            class M(torch.nn.Module):
                def __init__(self):
                    super().__init__()
                    self.linear_relu = LinearRelu()

                def forward(self, x):
                    x = self.linear_relu(x)
                    x = self.linear_relu(x)
                    return x

            for qconfig in [float16_dynamic_qconfig, default_dynamic_qconfig]:
                model = M().eval()
                qconfig_dict = {
                    "": qconfig
                }
                example_inputs = (torch.randn(5, 5),)
                m = prepare_fx(model, qconfig_dict, example_inputs=example_inputs)
                m = convert_fx(m)
                m(*example_inputs)
                node_list = [
                    ns.call_module(nniqd.LinearReLU),
                    ns.call_module(nniqd.LinearReLU),
                ]
                self.checkGraphModuleNodes(m, expected_node_list=node_list)

    @skipIfNoFBGEMM
    def test_dynamic_linear_input_multiple_use(self):
        """
        Tests input for dynamic linear being used by multiple ops
        """
        with override_quantized_engine('fbgemm'):
            class LinearRelu(torch.nn.Module):
                def __init__(self):
                    super().__init__()
                    self.linear = torch.nn.Linear(5, 5)
                    self.relu = torch.nn.ReLU()

                def forward(self, x):
                    x = self.linear(x)
                    return self.relu(x)

            class M(torch.nn.Module):
                def __init__(self):
                    super().__init__()
                    self.mod1 = LinearRelu()
                    self.mod2 = LinearRelu()

                def forward(self, x):
                    y1 = self.mod1(x)
                    y2 = self.mod2(x)
                    return y1 + y2

            for qconfig in [float16_dynamic_qconfig, default_dynamic_qconfig]:
                model = M().eval()
                qconfig_dict = {
                    "": qconfig
                }
                example_inputs = (torch.rand(5, 5, 5),)
                m = prepare_fx(model, qconfig_dict, example_inputs=example_inputs)
                m = convert_fx(m)
                m(*example_inputs)
                node_list = [
                    ns.call_module(nniqd.LinearReLU),
                    ns.call_module(nniqd.LinearReLU),
                ]
                self.checkGraphModuleNodes(m, expected_node_list=node_list)

    def test_ref_linear_module(self):
        """ Make sure the numerics for models with ref linear module
        matches models with fbgemm/qnnpack module
        """
        class M1(torch.nn.Module):
            def __init__(self):
                super().__init__()
                self.linear = torch.nn.Linear(10, 5)

            def forward(self, x):
                return self.linear(x)

        class M2(torch.nn.Module):
            def __init__(self):
                super().__init__()
                self.linear = torch.nn.Linear(10, 5)
                self.relu = torch.nn.ReLU()

            def forward(self, x):
                return self.relu(self.linear(x))

        for M in [M1, M2]:
            m = M().eval()
            example_inputs = (torch.randn(5, 10),)
            m = prepare_fx(m, {"": default_qconfig}, example_inputs=example_inputs)
            m_copy = copy.deepcopy(m)
            m = convert_fx(m)
            m_ref = convert_to_reference_fx(m_copy)
            result = m(*example_inputs)
            result_ref = m_ref(*example_inputs)
            self.assertTrue(torch.equal(result, result_ref))

    def test_ref_conv_module(self):
        """ Make sure the numerics for models with ref conv module
        matches models with fbgemm/qnnpack module
        """
        convs = {
            1: nn.Conv1d,
            2: nn.Conv2d,
            3: nn.Conv3d,
        }

        class M1(torch.nn.Module):
            def __init__(self, dim):
                super().__init__()
                self.conv = convs[dim](3, 3, 3)

            def forward(self, x):
                return self.conv(x)

        class M2(torch.nn.Module):
            def __init__(self, dim):
                super().__init__()
                self.conv = convs[dim](3, 3, 3)
                self.relu = torch.nn.ReLU()

            def forward(self, x):
                return self.relu(self.conv(x))

        for dim, M in itertools.product([1, 2, 3], [M1, M2]):
            m = M(dim).eval()
            data = self.img_data_dict[dim][0][0]
            m = prepare_fx(m, {"": default_qconfig}, example_inputs=(data,))
            m_copy = copy.deepcopy(m)
            m = convert_fx(m)
            m_ref = convert_to_reference_fx(m_copy)
            result = m(data)
            result_ref = m_ref(data)
            self.assertTrue(torch.equal(result, result_ref))

    def test_sub_scalar(self):
        class M(torch.nn.Module):
            def forward(self, x):
                x = x + 1
                x = x - 1
                x = x + 3
                x = x - 4
                return x

        m = M().eval()
        m = prepare_fx(m, {"": default_qconfig}, example_inputs=(torch.rand(3),))
        m = convert_fx(m)
        occurrence = {
            ns.call_function(torch.quantize_per_tensor): 2,
            ns.call_method("dequantize"): 2
        }
        self.checkGraphModuleNodes(m, expected_node_occurrence=occurrence)

    def test_observer_fqn(self):
        """
        Test to make sure the observer FQN is based on the quantizable op/module that it is observing
        and uses the modules FQN to determine the observer name.
        """
        class Linear(torch.nn.Module):
            def __init__(self):
                super().__init__()
                self.w = torch.ones(5, 5)
                self.b = torch.zeros(5)


            def forward(self, x):
                return torch.nn.functional.linear(x, self.w, self.b)


        class M(torch.nn.Module):
            def __init__(self):
                super().__init__()
                self.mods1 = torch.nn.Sequential(
                    Linear(),
                    Linear()
                )
                self.mods2 = Linear()
                self.mods3 = torch.nn.Linear(5, 5)

            def forward(self, x):
                x = self.mods1(x)
                x = torch.add(x, 4)
                x = self.mods2(x)
                y = torch.add(x, 2)
                z = torch.mul(x, 5)
                a = self.mods3(y)
                return a, z

        model = M().eval()

        prepared = prepare_fx(model, {"": default_qconfig}, example_inputs=(torch.randn(1, 5)))
        name_list = []
        for name, mod in prepared.named_modules():
            if isinstance(mod, torch.ao.quantization.observer.MinMaxObserver):
                name_list.append(name)
        expected_name_list = ['activation_post_process_0',
                              'activation_post_process_1',
                              'activation_post_process_2',
                              'activation_post_process_3',
                              'activation_post_process_4',
                              'activation_post_process_6',
                              'activation_post_process_7',
                              'activation_post_process_10']
        assert name_list == expected_name_list

    def test_conv_lowering(self):
        convs = {1: nn.Conv1d, 2: nn.Conv2d, 3: nn.Conv3d}
        qconvs = {1: nn.quantized.Conv1d, 2: nn.quantized.Conv2d, 3: nn.quantized.Conv3d}

        class M(torch.nn.Module):
            def __init__(self, dim):
                super().__init__()
                self.conv = convs[dim](3, 3, 3)

            def forward(self, x):
                return self.conv(x)

        for dim in range(1, len(convs) + 1):
            m = M(dim).eval()
            data = self.img_data_dict[dim][0][0]
            m = prepare_fx(m, {"": default_qconfig}, example_inputs=(data,))
            m_ref = copy.deepcopy(m)
            m_ref = convert_to_reference_fx(m_ref)
            m = convert_fx(m)
            out_ref = m_ref(data)
            out = m(data)
            # check that reference pattern for quantized conv module is fused
            expected_node_occurrence = {
                ns.call_function(torch.quantize_per_tensor): 1,
                ns.call_module(qconvs[dim]): 1,
                ns.call_method("dequantize"): 1
            }
            self.checkGraphModuleNodes(m, expected_node_occurrence=expected_node_occurrence)
            # checking result match
            self.assertTrue(torch.equal(out_ref, out))

    def test_convert_qconfig_mapping(self):
        class Linear(torch.nn.Module):
            def __init__(self):
                super().__init__()
                self.w = torch.ones(5, 5)
                self.b = torch.zeros(5)

            def forward(self, x):
                return torch.nn.functional.linear(x, self.w, self.b)


        class M(torch.nn.Module):
            def __init__(self):
                super().__init__()
                self.mods1 = torch.nn.Sequential(
                    Linear(),
                    Linear()
                )
                self.mods3 = torch.nn.Linear(5, 5)

            def forward(self, x):
                x = self.mods1(x)
                x = torch.add(x, 4)
                z = torch.mul(x, 5)
                x = self.mods3(z)
                return x

        model = M().train()

        for check in ["module_name", "object_type"]:
            qconfig_dict = {"": None,
                            "object_type": [
                                (nn.functional.linear, get_default_qat_qconfig("fbgemm")),
                                (torch.add, get_default_qat_qconfig("fbgemm")),
                                (nn.Linear, get_default_qat_qconfig("fbgemm")),
                            ],
                            }
            example_inputs = (torch.rand(5, 5),)
            prepared = prepare_qat_fx(model, qconfig_dict, example_inputs=example_inputs)
            prepared(*example_inputs)
            if check == "module_name":
                convert_qconfig_dict = {"": None,
                                        "object_type": [
                                            (nn.functional.linear, get_default_qat_qconfig("fbgemm")),
                                            (torch.add, get_default_qat_qconfig("fbgemm")),
                                            (nn.Linear, get_default_qat_qconfig("fbgemm")),
                                        ],
                                        "module_name": [("mods1.0", None)]}

                node_occurrence = {
                    ns.call_function(torch.quantize_per_tensor): 2,
                    ns.call_function(torch.nn.functional.linear): 1,
                    ns.call_function(torch.ops.quantized.linear): 1,
                    ns.call_function(torch.ops.quantized.add): 1,
                    ns.call_method("dequantize"): 2
                }
                order_check = [
                    ns.call_function(torch.nn.functional.linear),
                    ns.call_function(torch.quantize_per_tensor),
                    ns.call_function(torch.ops.quantized.linear),
                    ns.call_function(torch.ops.quantized.add),
                    ns.call_method("dequantize"),
                    ns.call_function(torch.quantize_per_tensor),
                    ns.call_module(nnq.Linear),
                    ns.call_method("dequantize"),
                ]
            elif check == "object_type":
                convert_qconfig_dict = {"": None,
                                        "object_type": [
                                            (nn.functional.linear, get_default_qat_qconfig("fbgemm")),
                                            (torch.add, get_default_qat_qconfig("fbgemm")),
                                            (nn.Linear, None),
                                        ]}

                node_occurrence = {
                    ns.call_function(torch.quantize_per_tensor): 1,
                    ns.call_function(torch.ops.quantized.linear): 2,
                    ns.call_function(torch.ops.quantized.add): 1,
                    ns.call_function(torch.mul): 1,
                    ns.call_method("dequantize"): 1
                }
                order_check = [
                    ns.call_function(torch.quantize_per_tensor),
                    ns.call_function(torch.ops.quantized.linear),
                    ns.call_function(torch.ops.quantized.linear),
                    ns.call_function(torch.ops.quantized.add),
                    ns.call_method("dequantize"),
                    ns.call_function(torch.mul),
                    ns.call_module(nn.Linear),
                ]

            converted = convert_fx(prepared, qconfig_mapping=convert_qconfig_dict)
            converted(torch.rand(5, 5))
            self.checkGraphModuleNodes(
                converted,
                expected_node_occurrence=node_occurrence,
                expected_node_list=order_check)

    def _assertFixedQParamsFakeQuantizeEqual(self, fq1, fq2):
        self.assertEqual(fq1()._observer_ctr, fq2()._observer_ctr)

    def test_register_patterns(self):
        @register_fusion_pattern("dummy_fusion")
        class DummyFusion():
            pass

        @register_quant_pattern("dummy_quant")
        class DummyQuant():
            pass

        @register_quant_pattern("dummy_quant2", default_fixed_qparams_range_0to1_observer)
        class DummyQuant2():
            pass

        @register_quant_pattern("dummy_quant3", default_fixed_qparams_range_neg1to1_observer)
        class DummyQuant3():
            pass

        self.assertEqual(DEFAULT_FUSION_PATTERNS["dummy_fusion"], DummyFusion)
        self.assertEqual(DEFAULT_QUANTIZATION_PATTERNS["dummy_quant"], DummyQuant)
        self.assertEqual(DEFAULT_QUANTIZATION_PATTERNS["dummy_quant2"], DummyQuant2)
        self.assertEqual(DEFAULT_QUANTIZATION_PATTERNS["dummy_quant3"], DummyQuant3)
        self.assertEqual(DEFAULT_OUTPUT_OBSERVER_MAP["dummy_quant2"], default_fixed_qparams_range_0to1_observer)
        self.assertEqual(DEFAULT_OUTPUT_OBSERVER_MAP["dummy_quant3"], default_fixed_qparams_range_neg1to1_observer)
        self._assertFixedQParamsFakeQuantizeEqual(DEFAULT_OUTPUT_FAKE_QUANTIZE_MAP["dummy_quant2"],
                                                  default_fixed_qparams_range_0to1_fake_quant)
        self._assertFixedQParamsFakeQuantizeEqual(DEFAULT_OUTPUT_FAKE_QUANTIZE_MAP["dummy_quant3"],
                                                  default_fixed_qparams_range_neg1to1_fake_quant)
        output_fake_quantize_map = get_default_output_activation_post_process_map(is_training=True)
        output_observer_map = get_default_output_activation_post_process_map(is_training=False)
        self.assertEqual(output_observer_map.get("dummy_quant3"), default_fixed_qparams_range_neg1to1_observer)
        self._assertFixedQParamsFakeQuantizeEqual(output_fake_quantize_map.get("dummy_quant3"),
                                                  default_fixed_qparams_range_neg1to1_fake_quant)



    def test_reuse_input_qconfig(self):
        class M1(torch.nn.Module):
            def __init__(self):
                super().__init__()
                self.conv = torch.nn.Conv2d(3, 3, 3)

            def forward(self, x):
                x = self.conv(x)
                x = x.reshape()
                return x

        class M2(torch.nn.Module):
            def __init__(self):
                super().__init__()

            def forward(self, x):
                x = x.reshape()
                return x

        options = itertools.product([M1, M2], [True, False])
        for M, is_qat in options:
            m = M1().eval()
            example_inputs = (torch.randn(1, 3, 3, 3),)
            m = prepare_fx(m, get_default_qconfig_mapping(), example_inputs=example_inputs)
            m = convert_fx(m)
            node_list = [
                ns.call_function(torch.quantize_per_tensor),
                ns.call_module(nnq.Conv2d),
                ns.call_method("reshape"),
                ns.call_method("dequantize"),
            ]
            self.checkGraphModuleNodes(
                m,
                expected_node_list=node_list)

            m = M2().eval()
            m = prepare_fx(m, get_default_qconfig_mapping(), example_inputs=example_inputs)
            m = convert_fx(m)
            node_occurrence = {
                ns.call_function(torch.quantize_per_tensor): 0,
                ns.call_method("dequnatize"): 0,
            }
            node_list = [
                ns.call_method("reshape"),
            ]
            self.checkGraphModuleNodes(
                m,
                expected_node_occurrence=node_occurrence,
                expected_node_list=node_list)

    def test_stack_trace_preserved_linear(self):
        class M(nn.Module):
            def __init__(self):
                super().__init__()
                self.linear = nn.Linear(1, 1)

            def forward(self, x):
                x = self.linear(x)
                return x

        m = M().eval()
        mp = prepare_fx(m, get_default_qconfig_mapping(), example_inputs=(torch.randn(1, 1),))

        found_stack_trace = False
        for n in mp.graph.nodes:
            if n.op == 'call_module' and n.target == 'linear':
                found_stack_trace = n.stack_trace is not None
                break
        self.assertTrue(found_stack_trace)

        # test reference model
        mq = convert_to_reference_fx(copy.deepcopy(mp))
        found_stack_trace = False
        for n in mq.graph.nodes:
            if n.op == 'call_module' and n.target == 'linear':
                found_stack_trace = n.stack_trace is not None
                break
        self.assertTrue(found_stack_trace, f"stack trace not found, node: {n.format_node()}, is_reference: True")

        # test quantized model
        mq = convert_fx(mp)
        found_stack_trace = False
        for n in mq.graph.nodes:
            if n.op == 'call_module' and n.target == 'linear':
                found_stack_trace = n.stack_trace is not None
                break
        self.assertTrue(found_stack_trace, f"stack trace not found, node: {n.format_node()}, is_reference: False")

    def test_qat_skip_untraced(self):
        class UnTraceableModuleClass(nn.Module):
            def __init__(self):
                super().__init__()
                self.linear = nn.Linear(2, 2)

            def forward(self, x):
                return self.linear(x)

        class UnTraceableModuleName(nn.Module):
            def __init__(self):
                super().__init__()
                self.linear = nn.Linear(2, 2)

            def forward(self, x):
                return self.linear(x)

        class M(nn.Module):
            def __init__(self):
                super().__init__()
                self.untraceable_module_class = UnTraceableModuleClass()
                self.untraceable_module_name = UnTraceableModuleClass()

            def forward(self, x):
                x = self.untraceable_module_class(x)
                x = self.untraceable_module_name(x)
                return x

        mod = M()

        qconfig_dict = {"": torch.quantization.get_default_qat_qconfig()}
        prepare_custom_config_dict = {
            "non_traceable_module_class": [UnTraceableModuleClass],
            "non_traceable_module_name": ["untraceable_module_name"],
        }
        example_inputs = (torch.randn(2, 2),)
        mod_prep = torch.ao.quantization.quantize_fx.prepare_qat_fx(
            mod.train(), qconfig_dict, example_inputs=example_inputs,
            prepare_custom_config=prepare_custom_config_dict
        )
        mod_prep = torch.ao.quantization.quantize_fx.prepare_qat_fx(
            mod.train(), qconfig_dict, example_inputs=example_inputs,
            prepare_custom_config=prepare_custom_config_dict
        )
        self.assertTrue(
            isinstance(mod_prep.untraceable_module_class.linear, torch.nn.Linear)
        )
        self.assertTrue(
            isinstance(mod_prep.untraceable_module_name.linear, torch.nn.Linear)
        )
        self.assertTrue(
            type(mod_prep.untraceable_module_class.linear)
            is not torch.ao.nn.qat.modules.linear.Linear,
            "prepare_qat_fx shold not convert anything inside untraced module classes",
        )
        self.assertTrue(
            type(mod_prep.untraceable_module_name.linear)
            is not torch.ao.nn.qat.modules.linear.Linear,
            "prepare_qat_fx shold not convert anything inside modules named in untraced_module_names",
        )

    def test_qconfig_dict_setup(self):
        class M(torch.nn.Module):
            def __init__(self):
                super(M, self).__init__()
                self.Conv1d = torch.nn.Conv1d(1, 1, 1)
                self.Conv2d = torch.nn.Conv2d(1, 1, 1)
                self.Conv3d = torch.nn.Conv3d(1, 1, 1)
                self.ConvTranspose1d = torch.nn.ConvTranspose1d(1, 1, 1)
                self.ConvTranspose2d = torch.nn.ConvTranspose2d(1, 1, 1)
                self.ConvTranspose3d = torch.nn.ConvTranspose3d(1, 1, 1)
                self.Linear = torch.nn.Linear(1, 1, 1)

            def forward(self, x):
                x = self.Conv1d(x)
                x = self.Conv2d(x)
                x = self.Conv3d(x)
                x = self.ConvTranspose1d(x)
                x = self.ConvTranspose2d(x)
                x = self.ConvTranspose3d(x)
                x = self.Linear(x)
                x = torch.nn.functional.conv1d(x, torch.rand(2, 2))
                x = torch.nn.functional.conv2d(x, torch.rand(2, 2))
                x = torch.nn.functional.conv3d(x, torch.rand(2, 2))
                x = torch.nn.functional.linear(x, torch.rand(2, 2))
                return x

        backends = ["qnnpack", "fbgemm"]
        for func in [get_default_qconfig_mapping, get_default_qat_qconfig_mapping]:
            for backend in backends:
                m = M().eval()
                qconfig_dict = func(backend)
                m = prepare_fx(m, qconfig_dict, example_inputs=(torch.randn(1, 1, 1, 1)))
                for name, mod in m.named_modules():
                    if is_activation_post_process(mod) and mod.dtype == torch.quint8:
                        if backend == "fbgemm":
                            lower_bnd = 0
                            upper_bnd = 127
                        else:
                            lower_bnd = 0
                            upper_bnd = 255
                        if issubclass(type(mod), FakeQuantize):
                            self.assertEqual(mod.activation_post_process.quant_min, lower_bnd)
                            self.assertEqual(mod.activation_post_process.quant_max, upper_bnd)
                        else:
                            self.assertEqual(mod.quant_min, lower_bnd)
                            self.assertEqual(mod.quant_max, upper_bnd)

    def test_prepare_mode(self):
        class LinearModel(torch.nn.Module):
            def __init__(self):
                super().__init__()
                self.linear = torch.nn.Linear(5, 10)

            def forward(self, x):
                return self.linear(x)

        def _test(prepare_fn, qconfig_dict):
            m = LinearModel()
            m1 = copy.deepcopy(m)
            m1.train()
            example_inputs = (torch.randn(1, 5),)
            prepare_fn(m1, qconfig_dict, example_inputs=example_inputs)
            m2 = copy.deepcopy(m)
            m2.eval()
            prepare_fn(m2, qconfig_dict, example_inputs=example_inputs)

        # Ensure prepare_fx and prepare_qat_fx work in both training and eval modes
        _test(prepare_fx, get_default_qconfig_mapping())
        _test(prepare_qat_fx, get_default_qat_qconfig_mapping())

    def _validate_qconfig_against_backend_config_constraints(
            self,
            model: torch.nn.Module,
            qconfig: QConfig,
            backend_config: BackendConfig,
            satisfies_constraints: bool,
            qconfig_name: Optional[str] = None):
        """
        Helper method to validate whether `qconfig` satisfies the constraints specified in `backend_config`.
        """
        qconfig_mapping = QConfigMapping().set_object_type(torch.nn.Linear, qconfig)
        example_inputs = (torch.rand((1, 30), dtype=torch.float),)
        model = prepare_fx(model, qconfig_mapping, example_inputs, backend_config=backend_config)
        model(*example_inputs)
        model = convert_fx(model, backend_config=backend_config)
        if satisfies_constraints:
            expected_node_occurrence = {
                ns.call_module(torch.ao.nn.quantized.Linear) : 1,
                ns.call_module(torch.nn.Linear) : 0,
            }
        else:
            expected_node_occurrence = {
                ns.call_module(torch.ao.nn.quantized.Linear) : 0,
                ns.call_module(torch.nn.Linear) : 1,
            }
        try:
            self.checkGraphModuleNodes(model, expected_node_occurrence=expected_node_occurrence)
        except AssertionError as e:
            if qconfig_name is not None:
                print("ERROR: Validation for QConfig '%s' failed" % qconfig_name)
            raise e

    def test_backend_config_quantization_range(self):
        """
        Check that quantization ranges specified through the BackendConfig are reflected in
        the observers inserted into the model.
        """
        class MyModel(torch.nn.Module):
            def __init__(self):
                super(MyModel, self).__init__()
                self.linear = torch.nn.Linear(30, 4).float()

            def forward(self, x):
                return self.linear(x)

        dtype_config = DTypeConfig(
            input_dtype=DTypeWithConstraints(
                dtype=torch.quint8,
                quant_min_lower_bound=0,
                quant_max_upper_bound=31,
            ),
            output_dtype=DTypeWithConstraints(
                dtype=torch.quint8,
                quant_min_lower_bound=0,
                quant_max_upper_bound=31,
            ),
            weight_dtype=DTypeWithConstraints(
                dtype=torch.qint8,
                quant_min_lower_bound=-64,
                quant_max_upper_bound=63,
            ),
            bias_dtype=torch.float,
        )
        backend_config = BackendConfig() \
            .set_backend_pattern_config(BackendPatternConfig(torch.nn.Linear)
                .set_observation_type(ObservationType.OUTPUT_USE_DIFFERENT_OBSERVER_AS_INPUT)  # noqa: E128
                .add_dtype_config(dtype_config)
                .set_root_module(torch.nn.Linear)
                .set_reference_quantized_module(nnqr.Linear))

        def validate_qconfig(qconfig: QConfig, satisfies_constraints: bool):
            self._validate_qconfig_against_backend_config_constraints(
                MyModel(), qconfig, backend_config, satisfies_constraints)

        # Case 1: QConfig ranges fit within backend ranges, OK
        qconfig1 = QConfig(
            activation=MinMaxObserver.with_args(quant_min=0, quant_max=15, dtype=torch.quint8),
            weight=MinMaxObserver.with_args(quant_min=-32, quant_max=31, dtype=torch.qint8, qscheme=torch.per_tensor_symmetric))
        validate_qconfig(qconfig1, satisfies_constraints=True)

        # Case 2: QConfig activation range falls outside backend range, should fail
        qconfig2 = QConfig(
            activation=MinMaxObserver.with_args(quant_min=0, quant_max=63, dtype=torch.quint8),
            weight=MinMaxObserver.with_args(dtype=torch.qint8, qscheme=torch.per_tensor_symmetric))
        validate_qconfig(qconfig2, satisfies_constraints=False)

        # Case 3: QConfig weight range falls outside backend range, should fail
        qconfig3 = QConfig(
            activation=MinMaxObserver.with_args(dtype=torch.quint8),
            weight=MinMaxObserver.with_args(quant_min=-128, quant_max=127, dtype=torch.qint8, qscheme=torch.per_tensor_symmetric))
        validate_qconfig(qconfig3, satisfies_constraints=False)

        # Case 4: QConfig doesn't specify range, should fail
        qconfig4 = QConfig(activation=ReuseInputObserver, weight=ReuseInputObserver)
        validate_qconfig(qconfig4, satisfies_constraints=False)

    def test_backend_config_scale_min(self):
        """
        Test QConfig eps validation against the BackendConfig's min scale value.
        """
        class MyModel(torch.nn.Module):
            def __init__(self):
                super(MyModel, self).__init__()
                self.linear = torch.nn.Linear(30, 4).float()

            def forward(self, x):
                return self.linear(x)

        dtype_config = DTypeConfig(
            input_dtype=DTypeWithConstraints(dtype=torch.quint8, scale_min_lower_bound=2 ** -12),
            output_dtype=DTypeWithConstraints(dtype=torch.quint8, scale_min_lower_bound=2 ** -12),
            weight_dtype=DTypeWithConstraints(dtype=torch.qint8, scale_min_lower_bound=2 ** -12),
            bias_dtype=torch.float,
        )

        backend_config = BackendConfig() \
            .set_backend_pattern_config(BackendPatternConfig(torch.nn.Linear)
                .set_observation_type(ObservationType.OUTPUT_USE_DIFFERENT_OBSERVER_AS_INPUT)  # noqa: E128
                .add_dtype_config(dtype_config)
                .set_root_module(torch.nn.Linear)
                .set_reference_quantized_module(nnqr.Linear))

        def validate_qconfig(qconfig: QConfig, satisfies_constraints: bool):
            self._validate_qconfig_against_backend_config_constraints(
                MyModel(), qconfig, backend_config, satisfies_constraints)

        # Case 1: QConfig min scale value == backend min scale value, OK
        qconfig1 = QConfig(
            activation=MinMaxObserver.with_args(dtype=torch.quint8, eps=2 ** -12),
            weight=MinMaxObserver.with_args(dtype=torch.qint8, qscheme=torch.per_tensor_symmetric, eps=2 ** -12))
        validate_qconfig(qconfig1, satisfies_constraints=True)

        # Case 2: QConfig min scale value > backend min scale value, OK
        qconfig2 = QConfig(
            activation=MinMaxObserver.with_args(dtype=torch.quint8, eps=2 ** -10),
            weight=MinMaxObserver.with_args(dtype=torch.qint8, qscheme=torch.per_tensor_symmetric, eps=2 ** -10))
        validate_qconfig(qconfig2, satisfies_constraints=True)

        # Case 3: QConfig activation min scale value < backend min scale value, should fail
        qconfig3 = QConfig(
            activation=MinMaxObserver.with_args(dtype=torch.quint8, eps=2 ** -14),
            weight=MinMaxObserver.with_args(dtype=torch.qint8, qscheme=torch.per_tensor_symmetric))
        validate_qconfig(qconfig3, satisfies_constraints=False)

        # Case 3: QConfig weight min scale value < backend min scale value, should fail
        qconfig4 = QConfig(
            activation=MinMaxObserver.with_args(dtype=torch.quint8),
            weight=MinMaxObserver.with_args(dtype=torch.qint8, qscheme=torch.per_tensor_symmetric, eps=2 ** -14))
        validate_qconfig(qconfig4, satisfies_constraints=False)

        # Case 5: QConfig doesn't specify eps, should fail
        qconfig5 = QConfig(
            activation=FixedQParamsObserver.with_args(scale=1.0, zero_point=0),
            weight=FixedQParamsObserver.with_args(scale=1.0, zero_point=0))
        validate_qconfig(qconfig5, satisfies_constraints=False)

    def test_qnnpack_backend_config(self):
        """
        Test whether default QNNPACK QConfigs are compatible with the QNNPACK BackendConfig.
        """
        class MyModel(torch.nn.Module):
            def __init__(self):
                super(MyModel, self).__init__()
                self.linear = torch.nn.Linear(30, 4).float()

            def forward(self, x):
                return self.linear(x)

        all_qconfigs: List[Tuple[QConfig, str]] = [
            (get_default_qconfig("qnnpack", version=0), "default_qnnpack_qconfig_v0"),
            (get_default_qat_qconfig("qnnpack", version=0), "default_qat_qnnpack_qconfig_v0"),
            (get_default_qat_qconfig("qnnpack", version=1), "default_qat_qnnpack_qconfig_v1"),
            (default_symmetric_qnnpack_qconfig, "default_symmetric_qnnpack_qconfig"),
            (default_symmetric_qnnpack_qat_qconfig, "default_symmetric_qnnpack_qat_qconfig"),
            # TODO: Test these QConfigs once they are fixed, see https://github.com/pytorch/pytorch/issues/85862
            # (default_per_channel_symmetric_qnnpack_qconfig, "default_per_channel_symmetric_qnnpack_qconfig"),
            # (default_per_channel_symmetric_qnnpack_qat_qconfig, "default_per_channel_symmetric_qnnpack_qat_qconfig"),
        ]
        backend_config = get_qnnpack_backend_config()
        for qconfig, qconfig_name in all_qconfigs:
            self._validate_qconfig_against_backend_config_constraints(
                MyModel(), qconfig, backend_config, satisfies_constraints=True, qconfig_name=qconfig_name)

    def test_symmetric_qnnpack_qconfig_mapping(self):
        """
        Test whether `torch.ao.quantization.qconfig_mapping._get_symmetric_qnnpack_qconfig_mapping`
        works with the QNNPACK BackendConfig.
        """
        if "qnnpack" not in supported_qengines:
            return

        class MyModel(torch.nn.Module):
            def __init__(self):
                super(MyModel, self).__init__()
                self.linear = torch.nn.Linear(30, 4).float()

            def forward(self, x):
                return self.linear(x)

        with override_quantized_engine("qnnpack"):
            qconfig_mapping = _get_symmetric_qnnpack_qconfig_mapping()
            example_inputs = (torch.rand((1, 30), dtype=torch.float),)
            backend_config = get_qnnpack_backend_config()
            model = MyModel()
            model = prepare_fx(model, qconfig_mapping, example_inputs, backend_config=backend_config)
            model(*example_inputs)
            model = convert_fx(model, backend_config=backend_config)
            expected_node_occurrence = {
                ns.call_module(torch.ao.nn.quantized.Linear) : 1,
                ns.call_module(torch.nn.Linear) : 0,
            }
            self.checkGraphModuleNodes(model, expected_node_occurrence=expected_node_occurrence)
            model(*example_inputs)

    def test_get_executorch_backend_config(self):
        from torch.ao.quantization.backend_config import get_executorch_backend_config
        # make sure this runs
        executorch_backend_config = get_executorch_backend_config()

    def test_backend_config_check_for_weight_and_bias(self):
        """ Test to make sure the backend_config check for weight and bias
        runs when the qconfig is None for the ops with weight and bias
        previously the error was not hit because we first check input, and
        the check for weight and bias are skipped.
        """

        class M(torch.nn.Module):
            def __init__(self):
                super().__init__()
                self.weight = torch.tensor((5, 5))
                self.bias = torch.tensor((5,))

            def forward(self, x):
                return torch.addmm(self.bias, x, self.weight)

        m = M().eval()
        qconfig_mapping = QConfigMapping()
        observation_type = ObservationType.OUTPUT_USE_DIFFERENT_OBSERVER_AS_INPUT
        weighted_op_quint8_dtype_config = DTypeConfig(
            input_dtype=torch.quint8,
            output_dtype=torch.quint8,
            weight_dtype=torch.qint8,
            bias_dtype=torch.float,
        )
        dtype_configs = [weighted_op_quint8_dtype_config]
        backend_pattern_config = BackendPatternConfig(torch.addmm) \
            .set_observation_type(observation_type) \
            .set_dtype_configs(dtype_configs) \
            ._set_input_type_to_index({"weight": 2, "bias": 0})
        backend_config = BackendConfig() \
            .set_backend_pattern_config(backend_pattern_config)
        example_inputs = (torch.rand(1, 5),)
        # make sure this runs
        m = prepare_fx(m, qconfig_mapping, example_inputs, backend_config=backend_config)

    def test_get_default_qconfig_valid_backend(self):
        """ Checks that AssertionError is raised when non expected backend input is specified
        """
        invalid_backends = ["imaginary_backend", 3]
        for invalid_backend in invalid_backends:
            with self.assertRaisesRegex(AssertionError, "not supported"):
                qconfig = get_default_qconfig(invalid_backend)
            with self.assertRaisesRegex(AssertionError, "not supported"):
                qconfig = get_default_qat_qconfig(invalid_backend)
            with self.assertRaisesRegex(AssertionError, "not supported"):
                qconfig_mapping = get_default_qconfig_mapping(invalid_backend)
            with self.assertRaisesRegex(AssertionError, "not supported"):
                qconfig_mapping = get_default_qat_qconfig_mapping(invalid_backend)

    def test__convert_to_reference_decomposed_fx(self):
        class M(torch.nn.Module):
            def __init__(self):
                super().__init__()
                self.linear = torch.nn.Linear(5, 10)

            def forward(self, x):
                return self.linear(x)

        m = M().eval()
        qconfig_mapping = get_default_qconfig_mapping("fbgemm")
        example_inputs = (torch.randn(1, 5),)
        m = prepare_fx(m, qconfig_mapping, example_inputs)
        m_ref = copy.deepcopy(m)
        m_ref = convert_to_reference_fx(m_ref)
        m = _convert_to_reference_decomposed_fx(m)
        expected_occurrence = {
            ns.call_function(torch.ops.quantized_decomposed.quantize_per_tensor): 2,
            ns.call_function(torch.ops.quantized_decomposed.dequantize_per_tensor): 2,
        }
        self.checkGraphModuleNodes(
            m,
            expected_node_occurrence=expected_occurrence)
        # make sure it runs
        res_ref = m_ref(*example_inputs)
        res = m(*example_inputs)
        self.assertEqual(res, res_ref)

    @skipIfNoQNNPACK
    def test__convert_to_reference_decomposed_fx_dynamic_quant(self):
        class M(torch.nn.Module):
            def __init__(self):
                super().__init__()
                self.linear = torch.nn.Linear(5, 10)

            def forward(self, x):
                return self.linear(x)

        # to avoid reduce_range
        with override_quantized_engine("qnnpack"):
            m = M().eval()
            qconfig_mapping = get_default_qconfig_mapping("fbgemm") \
                .set_object_type(torch.nn.Linear, default_dynamic_qconfig)
            example_inputs = (torch.randn(1, 5),)
            m = prepare_fx(m, qconfig_mapping, example_inputs)
            m(*example_inputs)
            m_ref = copy.deepcopy(m)
            m_ref = convert_to_reference_fx(m_ref)
            m = _convert_to_reference_decomposed_fx(m)
            expected_occurrence = {
                ns.call_function(torch.ops.quantized_decomposed.choose_qparams.tensor): 1,
                ns.call_function(torch.ops.quantized_decomposed.quantize_per_tensor.tensor): 1,
                ns.call_function(torch.ops.quantized_decomposed.dequantize_per_tensor.tensor): 1,
            }
            self.checkGraphModuleNodes(
                m,
                expected_node_occurrence=expected_occurrence)
            # make sure it runs
            res_ref = m_ref(*example_inputs)
            res = m(*example_inputs)
            self.assertEqual(res, res_ref)

    def test__convert_to_reference_decomposed_fx_per_channel_quant(self):
        class M(torch.nn.Module):
            def forward(self, x, weight, bias):
                return F.linear(x, weight, bias)

        m = M().eval()
        qconfig_mapping = get_default_qconfig_mapping("fbgemm") \
            .set_object_type(F.linear, default_per_channel_qconfig)
        example_inputs = (torch.randn(1, 5), torch.randn(10, 5), torch.randn(10,))
        m = prepare_fx(m, qconfig_mapping, example_inputs)
        m(*example_inputs)
        m_ref = copy.deepcopy(m)
        m_ref = convert_to_reference_fx(m_ref)
        m = _convert_to_reference_decomposed_fx(m)
        expected_occurrence = {
            # for input and output activations
            ns.call_function(torch.ops.quantized_decomposed.quantize_per_tensor): 2,
            ns.call_function(torch.ops.quantized_decomposed.dequantize_per_tensor): 2,
            # for weight
            ns.call_function(torch.ops.quantized_decomposed.quantize_per_channel): 1,
            ns.call_function(torch.ops.quantized_decomposed.dequantize_per_channel): 1,
        }
        self.checkGraphModuleNodes(
            m,
            expected_node_occurrence=expected_occurrence)
        # make sure it runs
        res_ref = m_ref(*example_inputs)
        res = m(*example_inputs)
        self.assertEqual(res, res_ref)

    def test_change_backend_config_for_fixed_qparam_ops(self):
        """ Making sure we can skip validation of qconfigs for fixedqparam ops based
        on BackendConfig
        """
        class M(nn.Module):
            def __init__(self):
                super().__init__()
                self.tanh = torch.nn.Tanh()

            def forward(self, x: torch.Tensor):
                x = self.tanh(x)
                return x

        model = M().eval()
        # we set a global default_qconfig, which will be ignored since the backend
        # we defined doesn't support anything
        # this is to make sure we don't validate the qconfig when BackendConfig does not
        # have fixed qparam op related configurations
        qconfig_mapping = QConfigMapping().set_global(default_qconfig)
        backend_config = BackendConfig()
        # make sure this runs
        model = prepare_fx(
            model,
            qconfig_mapping=qconfig_mapping,
            example_inputs=(torch.randn(1, 2, 3, 4),),
            backend_config=backend_config
        )

    def test_channel_shuffle_lowering(self):
        # Three versions of channel shuffle
        class M1(torch.nn.Module):
            def __init__(self):
                super().__init__()
                self.op = torch.nn.ChannelShuffle(2)

            def forward(self, x):
                return self.op(x + x) + x

        class M2(torch.nn.Module):
            def forward(self, x):
                return torch.channel_shuffle(x + x, 2) + x

        class M3(torch.nn.Module):
            def forward(self, x):
                return torch.nn.functional.channel_shuffle(x + x, 2) + x

        x = torch.randn(4, 4, 4, 4)
        # torch.channel_shuffle is equivalent to torch.nn.functional.channel_shuffle
        model_node_pairs = [
            (M1().eval(), ns.call_module(torch.nn.ChannelShuffle)),
            (M2().eval(), ns.call_function(torch.channel_shuffle)),
            (M3().eval(), ns.call_function(torch.channel_shuffle))
        ]
        for m, node in model_node_pairs:
            m = prepare_fx(m, {"": default_qconfig}, example_inputs=(x,))
            m_copy = copy.deepcopy(m)
            m = convert_fx(m)
            m_ref = convert_to_reference_fx(m_copy)
            node_occurrence = {
                node: 1,
                ns.call_function(torch.quantize_per_tensor): 1,
                ns.call_method("dequantize"): 1
            }
            node_occurrence_ref = {
                node: 1,
                ns.call_function(torch.quantize_per_tensor): 4,
                ns.call_method("dequantize"): 4
            }
            self.checkGraphModuleNodes(m, expected_node_occurrence=node_occurrence)
            self.checkGraphModuleNodes(m_ref, expected_node_occurrence=node_occurrence_ref)

<<<<<<< HEAD
    def _test_activation_fusion_lowering_helper(
            self, module, example_inputs, qconfig_mapping,
            backend_config, fused_module, root_module, activation_module):
=======
    def test_match_pattern_with_multiple_args(self):
        """ Test that we can match a pattern that has multiple arguments
        Pattern:
                           shape \
        transpose (observed) -> reshape -> output (observed) ->

        where `reshape` has two arguments
        """

        def _get_pattern_configs():
            backend_pattern_configs = []
            observation_type = ObservationType.OUTPUT_SHARE_OBSERVER_WITH_INPUT
            weighted_op_quint8_dtype_config = DTypeConfig(
                input_dtype=torch.quint8,
                output_dtype=torch.quint8,
                weight_dtype=torch.qint8,
                bias_dtype=torch.float,
            )
            dtype_configs = [weighted_op_quint8_dtype_config]

            def root_node_getter(node_pattern):
                reshape, transpose, shape = node_pattern
                return transpose

            backend_pattern_configs.append(
                BackendPatternConfig((torch.reshape, torch.transpose, MatchAllNode))
                .set_observation_type(observation_type)  # noqa: E131
                .set_dtype_configs(dtype_configs)
                ._set_root_node_getter(root_node_getter))
            return backend_pattern_configs

        backend_config = BackendConfig().set_backend_pattern_configs(_get_pattern_configs())

        class M(torch.nn.Module):
            def forward(self, x):
                x = torch.transpose(x, 0, 1)
                x = torch.reshape(x, (-1,))
                return x

        m = M().eval()
        qconfig_mapping = QConfigMapping().set_global(default_qconfig)
        example_inputs = (torch.randn(1, 3, 3, 3),)
        m = prepare_fx(m, qconfig_mapping, example_inputs, backend_config=backend_config)
        node_occurrence = {
            # one for input of the pattern and one for output of the pattern
            ns.call_module(MinMaxObserver): 2
        }
        self.checkGraphModuleNodes(m, expected_node_occurrence=node_occurrence)

    @skipIfNoONEDNN
    def test_linear_leaky_relu_lowering(self):
        """ Test fusion and lowering of Linear - (bn -) LeakyReLU
            by FX. For onednn backedn only.
        """
        from torch.ao.quantization.backend_config import get_onednn_backend_config
        qconfig_mapping = get_default_qconfig_mapping('onednn')
>>>>>>> bcf770f8
        node_occurrence = {
            ns.call_function(torch.quantize_per_tensor): 1,
            ns.call_method("dequantize"): 1,
            ns.call_module(fused_module): 1,
            ns.call_module(root_module): 0,
            ns.call_module(activation_module): 0,
        }
        node_occurrence_ref = {
            ns.call_function(torch.quantize_per_tensor): 2,
            ns.call_method("dequantize"): 2,
        }
        m = module.eval()
        m = prepare_fx(m, qconfig_mapping,
                       example_inputs=example_inputs,
                       backend_config=backend_config)
        m_copy = copy.deepcopy(m)
        m = convert_fx(m, backend_config=backend_config)
        m_ref = convert_to_reference_fx(m_copy)

        self.checkGraphModuleNodes(m, expected_node_occurrence=node_occurrence)
        self.checkGraphModuleNodes(m_ref, expected_node_occurrence=node_occurrence_ref)
        m(*example_inputs)

    @skipIfNoONEDNN
    def test_linear_leaky_relu_lowering(self):
        """ Test fusion and lowering of Linear - (bn -) LeakyReLU
            by FX. For onednn backedn only.
        """
        from torch.ao.quantization.backend_config import get_onednn_backend_config
        qconfig_mapping = get_default_qconfig_mapping('onednn')
        with override_quantized_engine('onednn'):
            for with_bn in [True, False]:
                m = LinearBnLeakyReluModel(with_bn)
                self._test_activation_fusion_lowering_helper(
                    m,
                    m.get_example_inputs(),
                    qconfig_mapping,
                    get_onednn_backend_config(),
                    nniq.LinearLeakyReLU,
                    nn.Linear,
                    nn.LeakyReLU)

    @skipIfNoONEDNN
    def test_linear_tanh_lowering(self):
        """ Test fusion and lowering of Linear - Tanh
            by FX. For onednn backedn only.
        """
        from torch.ao.quantization.backend_config import get_onednn_backend_config
        qconfig_mapping = get_default_qconfig_mapping('onednn')
        with override_quantized_engine('onednn'):
            m = LinearTanhModel()
            self._test_activation_fusion_lowering_helper(
                m,
                m.get_example_inputs(),
                qconfig_mapping,
                get_onednn_backend_config(),
                nniq.LinearTanh,
                nn.Linear,
                nn.Tanh)

@skipIfNoFBGEMM
class TestQuantizeFxOps(QuantizationTestCase):
    def setUp(self):
        super().setUp()
        self.custom_qconfig = torch.ao.quantization.QConfig(
            activation=torch.ao.quantization.observer.HistogramObserver.with_args(
                qscheme=torch.per_tensor_symmetric, dtype=torch.qint8
            ),
            weight=torch.ao.quantization.default_per_channel_weight_observer
        )
        self.common_quant_patterns = {
            torch.nn.ConvTranspose1d: DefaultNodeQuantizeHandler,
            torch.nn.ConvTranspose2d: DefaultNodeQuantizeHandler,
            torch.nn.ELU: DefaultNodeQuantizeHandler,
            torch.nn.LeakyReLU: DefaultNodeQuantizeHandler,
            torch.nn.Hardswish: DefaultNodeQuantizeHandler,
            torch.nn.InstanceNorm1d: DefaultNodeQuantizeHandler,
            torch.nn.InstanceNorm2d: DefaultNodeQuantizeHandler,
            torch.nn.InstanceNorm3d: DefaultNodeQuantizeHandler,
            torch.nn.LayerNorm: DefaultNodeQuantizeHandler,
            torch.nn.SiLU: DefaultNodeQuantizeHandler,
            torch.nn.Mish: DefaultNodeQuantizeHandler,
            torch.nn.GELU: DefaultNodeQuantizeHandler,
            torch.nn.Softmax: DefaultNodeQuantizeHandler,
            torch.nn.functional.elu: DefaultNodeQuantizeHandler,
            torch.nn.functional.hardswish: DefaultNodeQuantizeHandler,
            torch.nn.functional.instance_norm: DefaultNodeQuantizeHandler,
            torch.nn.functional.layer_norm: DefaultNodeQuantizeHandler,
            torch.nn.functional.leaky_relu: DefaultNodeQuantizeHandler,
            torch.nn.functional.silu: DefaultNodeQuantizeHandler,
            torch.nn.functional.mish: DefaultNodeQuantizeHandler,
            torch.nn.functional.gelu: DefaultNodeQuantizeHandler,
            torch.nn.functional.softmax: DefaultNodeQuantizeHandler,
            torch.sum: DefaultNodeQuantizeHandler
        }

    """Unit tests for individual ops
    """
    @skipIfNoFBGEMM
    def test_linear_module(self):
        with override_quantized_engine('fbgemm'):
            class LinearModel(torch.nn.Module):
                def __init__(self):
                    super(LinearModel, self).__init__()
                    self.linear = torch.nn.Linear(30, 4).float()

                def forward(self, x):
                    return self.linear(x)

            class LinearReLUModel(torch.nn.Module):
                def __init__(self, f_relu=False):
                    super(LinearReLUModel, self).__init__()
                    self.linear = torch.nn.Linear(30, 4).float()
                    if f_relu:
                        self.relu = F.relu
                    else:
                        self.relu = torch.nn.ReLU()

                def forward(self, x):
                    x = self.linear(x)
                    x = self.relu(x)
                    return x

            class LinearBnModel(torch.nn.Module):
                def __init__(self):
                    super(LinearBnModel, self).__init__()
                    self.linear = torch.nn.Linear(4, 4).float()
                    self.bn = torch.nn.BatchNorm1d(4)

                def forward(self, x):
                    x = self.linear(x)
                    x = self.bn(x)
                    return x

            # Test linear
            data = (torch.rand((1, 30), dtype=torch.float),)
            for quant_type in self.all_quant_types:
                model = LinearModel()
                quantized_module = nnqd.Linear if quant_type == QuantType.DYNAMIC else nnq.Linear
                quantized_node = ns.call_module(quantized_module)
                result_dict = self.checkGraphModeFxOp(model, data, quant_type, quantized_node)
                if quant_type in self.static_quant_types:
                    self.assertEqual(result_dict["quantized_output"], result_dict["quantized_reference_output"])

            # TODO: enable test for dynamic quant
            # Test linear-relu
            for f_relu, quant_type in itertools.product([True, False], [QuantType.STATIC, QuantType.QAT]):
                model = LinearReLUModel(f_relu)
                quantized_node = ns.call_module(nniq.LinearReLU)
                result_dict = self.checkGraphModeFxOp(model, data, quant_type, quantized_node)
                self.assertEqual(result_dict["quantized_output"], result_dict["quantized_reference_output"])

            # Test linear-bn
            data = (torch.rand((4, 4), dtype=torch.float),)
            for quant_type in self.static_quant_types:
                model = LinearBnModel()
                quantized_node = ns.call_module(nnq.Linear)
                result_dict = self.checkGraphModeFxOp(model, data, quant_type, quantized_node)
                self.assertEqual(result_dict["quantized_output"], result_dict["quantized_reference_output"])

    @skipIfNoFBGEMM
    def test_functional_linear(self):
        with override_quantized_engine('fbgemm'):
            class FuncLinear(torch.nn.Module):
                def __init__(self, use_bias, has_relu, f_relu):
                    super(FuncLinear, self).__init__()
                    self.w = torch.randn(4, 30)
                    self.b = torch.randn(4)
                    self.use_bias = use_bias
                    if has_relu:
                        if f_relu:
                            self.relu_or_id = F.relu
                        else:
                            self.relu_or_id = torch.nn.ReLU()
                    else:
                        self.relu_or_id = torch.nn.Identity()

                def forward(self, x):
                    if self.use_bias:
                        x = F.linear(x, self.w, self.b)
                    else:
                        x = F.linear(x, self.w)
                    x = self.relu_or_id(x)
                    return x

            data = (torch.rand((1, 30), dtype=torch.float),)
            quant_type_to_qlinear_fun = {
                QuantType.DYNAMIC: ns.call_function(torch.ops.quantized.linear_dynamic),
                QuantType.STATIC: ns.call_function(torch.ops.quantized.linear),
                QuantType.QAT: ns.call_function(torch.ops.quantized.linear),
            }
            quant_type_to_qlinear_relu_fun = {
                # we don't have linear_relu_dynamic
                QuantType.DYNAMIC: ns.call_function(torch.ops.quantized.linear_relu_dynamic),
                QuantType.STATIC: ns.call_function(torch.ops.quantized.linear_relu),
                QuantType.QAT: ns.call_function(torch.ops.quantized.linear_relu),
            }

            options = itertools.product(
                self.all_quant_types,
                (True, False),  # use_bias
                (True, False),  # has_relu
                (True, False),  # functional relu
            )
            for quant_type, use_bias, has_relu, f_relu in options:
                # when has_relu is False, we are using an nn.Identity and
                # we will insert observer/fake_quant for the output of nn.Identity since
                # it is a copy node, that's why we have extra observer/fake_quant
                # when has_relu is False
                quant_type_to_prepare_expected_node_occurrence = {
                    QuantType.DYNAMIC: {
                        ns.call_module(torch.ao.quantization.PlaceholderObserver): 1,
                        ns.call_module(torch.ao.quantization.MinMaxObserver): 1,
                    },
                    # There should be 3 observers: after input, weight and activation.
                    # one more observer for torch.nn.Identity when there is no relu
                    QuantType.STATIC: {
                        ns.call_module(torch.ao.quantization.HistogramObserver): 2 if has_relu else 3,
                        ns.call_module(torch.ao.quantization.PerChannelMinMaxObserver): 1,
                    },
                    # There should be 3 observers: after input, weight and activation.
                    QuantType.QAT: {
                        ns.call_module(torch.ao.quantization.FusedMovingAvgObsFakeQuantize): 3 if has_relu else 4,
                    },
                }
                model = FuncLinear(use_bias, has_relu, f_relu)
                if has_relu:
                    qlinear_fun = quant_type_to_qlinear_relu_fun[quant_type]
                else:
                    qlinear_fun = quant_type_to_qlinear_fun[quant_type]

                if quant_type != QuantType.DYNAMIC:
                    num_dequantize = 1
                else:
                    # we will have an extra quantize_per_tensor_dynamic + dequantize for
                    # nn.Identity right now, but it will be fixed after we use
                    # backend_config to configure the default pt backend
                    num_dequantize = int(not has_relu)

                convert_node_occurrence = {
                    ns.call_function(torch.quantize_per_tensor): 1 if quant_type != QuantType.DYNAMIC else 0,
                    qlinear_fun: 1,
                    ns.call_method("dequantize"): num_dequantize if quant_type != QuantType.DYNAMIC else 0,
                }
                prepare_expected_node_occurrence = \
                    quant_type_to_prepare_expected_node_occurrence[quant_type]
                result_dict = self.checkGraphModeFxOp(
                    model, data, quant_type, qlinear_fun,
                    prepare_expected_node_occurrence=prepare_expected_node_occurrence,
                    expected_node_occurrence=convert_node_occurrence)
                if quant_type != QuantType.DYNAMIC:
                    self.assertEqual(result_dict["quantized_output"], result_dict["quantized_reference_output"])
                    # Ensure packed weights in lowered models are folded
                    self.assertIn("_packed_weight_0", result_dict["quantized"].state_dict().keys())

    @skipIfNoFBGEMM
    def test_linear_dynamic_fp16(self):
        with override_quantized_engine('fbgemm'):
            class FuncLinear(torch.nn.Module):
                def __init__(self, use_bias, has_relu, f_relu):
                    super(FuncLinear, self).__init__()
                    self.w = torch.randn(4, 30)
                    self.b = torch.randn(4)
                    self.use_bias = use_bias
                    if has_relu:
                        if f_relu:
                            self.relu = F.relu
                        else:
                            self.relu = torch.nn.ReLU()
                    else:
                        self.relu = torch.nn.Identity()

                def forward(self, x):
                    if self.use_bias:
                        x = F.linear(x, self.w, self.b)
                    else:
                        x = F.linear(x, self.w)
                    x = self.relu(x)
                    return x

            data = (torch.rand((1, 30), dtype=torch.float),)
            options = itertools.product(
                (True, False),  # use_bias
                (True, False),  # has_relu
                (True, False),  # functional relu
                (True, False),  # is_reference
            )
            for use_bias, has_relu, f_relu, is_reference in options:
                model = FuncLinear(use_bias, has_relu, f_relu)
                if is_reference:
                    qlinear_fun = ns.call_function(torch.nn.functional.linear)
                else:
                    if has_relu:
                        qlinear_fun = ns.call_function(torch.ops.quantized.linear_relu_dynamic_fp16)
                    else:
                        qlinear_fun = ns.call_function(torch.ops.quantized.linear_dynamic_fp16)
                prepare_node_occurrence = {
                    # activation and weight
                    ns.call_module(torch.ao.quantization.PlaceholderObserver): 2
                }
                convert_node_occurrence = {
                    qlinear_fun: 1,
                    # weight
                    ns.call_method("to"): 1 if is_reference else 0
                }
                self.checkGraphModeFxOp(
                    model, data, QuantType.DYNAMIC, qlinear_fun,
                    is_reference=is_reference,
                    custom_qconfig_dict={"": float16_dynamic_qconfig},
                    prepare_expected_node_occurrence=prepare_node_occurrence,
                    expected_node_occurrence=convert_node_occurrence)

    def test_linear_static_fp16(self):
        class FuncLinear(torch.nn.Module):
            def __init__(self, use_bias, has_relu, f_relu):
                super(FuncLinear, self).__init__()
                self.w = torch.randn(4, 30)
                self.b = torch.randn(4)
                self.use_bias = use_bias
                if has_relu:
                    if f_relu:
                        self.relu = F.relu
                    else:
                        self.relu = torch.nn.ReLU()
                else:
                    self.relu = torch.nn.Identity()

            def forward(self, x):
                if self.use_bias:
                    x = F.linear(x, self.w, self.b)
                else:
                    x = F.linear(x, self.w)
                x = self.relu(x)
                return x

        data = (torch.rand((1, 30), dtype=torch.float),)
        options = itertools.product(
            (True, False),  # use_bias
            (True, False),  # has_relu
            (True, False),  # functional relu
            (True, False),  # is_reference
        )
        backend_config = get_test_only_legacy_native_backend_config()
        for use_bias, has_relu, f_relu, is_reference in options:
            model = FuncLinear(use_bias, has_relu, f_relu)
            linear_fun = ns.call_function(torch.nn.functional.linear)
            # when has_relu is False, we are using an nn.Identity and
            # we will insert observer/fake_quant for the output of nn.Identity since
            # it is a copy node, that's why we have extra observer/fake_quant
            # when has_relu is False
            prepare_node_occurrence = {
                # activation, weight, bias and output
                ns.call_module(torch.ao.quantization.PlaceholderObserver): 3 + int(use_bias) + int(not has_relu),
            }
            # We have extra to and dequantize when is_reference is True
            # and has_relu is False since when has_relu is False, we
            # have an nn.Identity in the model, which is a CopyNode
            # and we would add extra quant - dequant for CopyNode in
            # reference patterns
            convert_node_occurrence = {
                # we don't support static fp16 ops, so the linear function
                # is unfused
                linear_fun: 1,
                # activation, weight, bias and output
                ns.call_method("to"): 3 + int(use_bias) + int(not has_relu and is_reference),
                ns.call_method("dequantize"): 3 + int(use_bias) + int(not has_relu and is_reference)
            }
            self.checkGraphModeFxOp(
                model, data, QuantType.DYNAMIC, linear_fun,
                is_reference=is_reference,
                custom_qconfig_dict={"": float16_static_qconfig},
                prepare_expected_node_occurrence=prepare_node_occurrence,
                expected_node_occurrence=convert_node_occurrence,
                backend_config=backend_config)

    @skipIfNoFBGEMM
    def test_conv_module(self):
        conv_module = {1 : torch.nn.Conv1d, 2 : torch.nn.Conv2d, 3 : torch.nn.Conv3d}

        class ConvWrapper(torch.nn.Module):
            def __init__(self, dim):
                super(ConvWrapper, self).__init__()
                self.conv = conv_module[dim](3, 3, 3).float()

            def forward(self, x):
                return self.conv(x)

        options = itertools.product([1, 2, 3], self.static_quant_types)
        quantized_nodes = {
            # dim
            1: ns.call_module(nnq.Conv1d),
            2: ns.call_module(nnq.Conv2d),
            3: ns.call_module(nnq.Conv3d),
        }
        for dim, quant_type in options:
            self.checkGraphModeFxOp(
                ConvWrapper(dim), self.img_data_dict[dim], quant_type,
                quantized_nodes[dim])

    @skipIfNoFBGEMM
    def test_functional_conv(self):
        with override_quantized_engine('fbgemm'):
            """ Test for function conv and functional conv + relu
            """
            convs = {
                1: torch.nn.functional.conv1d,
                2: torch.nn.functional.conv2d,
                3: torch.nn.functional.conv3d,
            }

            class FuncConv(torch.nn.Module):
                def __init__(self, dim, use_bias, has_relu, f_relu):
                    super().__init__()
                    self.dim = dim
                    self.w = torch.randn(tuple([3] * (dim + 2)))
                    self.b = torch.randn(3) if use_bias else None
                    self.stride = tuple([1] * dim)
                    self.padding = tuple([0] * dim)
                    self.dilation = tuple([1] * dim)
                    self.groups = 1
                    self.use_bias = use_bias
                    if has_relu:
                        if f_relu:
                            self.relu = F.relu
                        else:
                            self.relu = torch.nn.ReLU()
                    else:
                        self.relu = torch.nn.Identity()

                def forward(self, x):
                    x = convs[self.dim](x, self.w, self.b, self.stride, self.padding, self.dilation, self.groups)
                    x = self.relu(x)
                    return x

            quant_type_to_qconv_fun = {
                QuantType.STATIC: {
                    1: ns.call_function(torch.ops.quantized.conv1d),
                    2: ns.call_function(torch.ops.quantized.conv2d),
                    3: ns.call_function(torch.ops.quantized.conv3d)
                },
                QuantType.QAT: {
                    1: ns.call_function(torch.ops.quantized.conv1d),
                    2: ns.call_function(torch.ops.quantized.conv2d),
                    3: ns.call_function(torch.ops.quantized.conv3d)
                },
            }
            quant_type_to_qconv_relu_fun = {
                QuantType.STATIC: {
                    1: ns.call_function(torch.ops.quantized.conv1d_relu),
                    2: ns.call_function(torch.ops.quantized.conv2d_relu),
                    3: ns.call_function(torch.ops.quantized.conv3d_relu)
                },
                QuantType.QAT: {
                    1: ns.call_function(torch.ops.quantized.conv1d_relu),
                    2: ns.call_function(torch.ops.quantized.conv2d_relu),
                    3: ns.call_function(torch.ops.quantized.conv3d_relu)
                },
            }

            options = itertools.product(
                [1, 2, 3],  # dims
                self.static_quant_types,
                (True, False),  # use_bias
                (True, False),  # has_relu
                (True, False),  # functional relu
            )
            for dim, quant_type, use_bias, has_relu, f_relu in options:
                # when has_relu is False, we are using an nn.Identity and
                # we will insert observer/fake_quant for the output of nn.Identity since
                # it is a copy node, that's why we have extra observer/fake_quant
                # when has_relu is False
                quant_type_to_prepare_expected_node_occurrence = {
                    QuantType.DYNAMIC: {},
                    # There should be 3 observers: after input, weight and activation.
                    QuantType.STATIC: {
                        ns.call_module(torch.ao.quantization.HistogramObserver): 2 if has_relu else 3,
                        ns.call_module(torch.ao.quantization.PerChannelMinMaxObserver): 1,
                    },
                    # There should be 3 observers: after input, weight and activation.
                    QuantType.QAT: {
                        ns.call_module(torch.ao.quantization.FusedMovingAvgObsFakeQuantize): 3 if has_relu else 4,
                    },
                }
                data_dims = [2, 3] + [4] * dim
                data = (torch.randn(tuple(data_dims), dtype=torch.float),)
                model = FuncConv(dim, use_bias, has_relu, f_relu)
                if has_relu:
                    qconv_fun = quant_type_to_qconv_relu_fun[quant_type][dim]
                else:
                    qconv_fun = quant_type_to_qconv_fun[quant_type][dim]

                convert_node_occurrence = {
                    ns.call_function(torch.quantize_per_tensor): 1,
                    qconv_fun: 1,
                    ns.call_method("dequantize"): 1
                }
                prepare_expected_node_occurrence = \
                    quant_type_to_prepare_expected_node_occurrence[quant_type]
                result_dict = self.checkGraphModeFxOp(
                    model, data, quant_type, qconv_fun,
                    prepare_expected_node_occurrence=prepare_expected_node_occurrence,
                    expected_node_occurrence=convert_node_occurrence)
                if quant_type != QuantType.DYNAMIC:
                    self.assertEqual(result_dict["quantized_output"], result_dict["quantized_reference_output"])
                    # Ensure packed weights in lowered models are folded
                    self.assertIn("_packed_weight_0", result_dict["quantized"].state_dict().keys())

    @skipIfNoFBGEMM
    def test_quantized_conv_relu(self):
        """tests for conv1d_relu/conv2d_relu/conv3d_relu"""
        conv_module = {1 : torch.nn.Conv1d, 2 : torch.nn.Conv2d, 3 : torch.nn.Conv3d}

        class ConvNdRelu(torch.nn.Module):
            def __init__(self, dim, inplace):
                super(ConvNdRelu, self).__init__()
                self.conv = conv_module[dim](3, 3, 3).float()
                self.relu = torch.nn.ReLU(inplace)

            def forward(self, x):
                return self.relu(self.conv(x))

        class ConvNdFunctionalRelu(torch.nn.Module):
            def __init__(self, dim):
                super(ConvNdFunctionalRelu, self).__init__()
                self.conv = conv_module[dim](3, 3, 3).float()

            def forward(self, x):
                return F.relu(self.conv(x))

        class ConvNdInplaceFunctionalRelu(torch.nn.Module):
            def __init__(self, dim):
                super(ConvNdInplaceFunctionalRelu, self).__init__()
                self.conv = conv_module[dim](3, 3, 3).float()

            def forward(self, x):
                return F.relu(self.conv(x), True)

        options = itertools.product([1, 2, 3], self.static_quant_types)
        quantized_nodes = {
            # dim
            1: ns.call_module(nniq.ConvReLU1d),
            2: ns.call_module(nniq.ConvReLU2d),
            3: ns.call_module(nniq.ConvReLU3d),
        }
        for dim, quant_type in options:
            for m in [ConvNdRelu(dim, True),
                      ConvNdRelu(dim, False),
                      ConvNdFunctionalRelu(dim),
                      ConvNdInplaceFunctionalRelu(dim)]:
                self.checkGraphModeFxOp(
                    m, self.img_data_dict[dim], quant_type,
                    quantized_nodes[dim])


    def _test_binary_op_int8_impl(self, binary_op, ibinary_op, quantized_op):
        data = (torch.randn(1, 1, 1, 1, dtype=torch.float),
                torch.randn(1, 1, 1, 1, dtype=torch.float))
        options = itertools.product([True, False], [True, False], [True, False])
        quant_type = QuantType.STATIC
        # testing for default int8 static quant
        for is_inplace, is_scalar, is_reference in options:
            if is_reference:
                node_list = [
                    ns.call_method("dequantize"),
                    ns.call_function(binary_op),
                    ns.call_function(torch.quantize_per_tensor)
                ]
                quantized_node = None
            else:
                node_list = None
                quantized_node = ns.call_function(quantized_op)

            self.checkGraphModeFxOp(
                BinaryOp(binary_op, ibinary_op, is_inplace, is_scalar), data, quant_type,
                quantized_node, expected_node_list=node_list, is_reference=is_reference)
            # This tests the binary op should be quantized even when it is not feed with a
            # quantized input
            self.checkGraphModeFxOp(
                BinaryOpNonQuantizedInput(binary_op, ibinary_op, is_inplace, is_scalar),
                data, quant_type, quantized_node,
                expected_node_list=node_list, is_reference=is_reference)


    def _test_binary_op_float16_impl(self, binary_op, ibinary_op):
        data = (torch.randn(1, 1, 1, 1, dtype=torch.float),
                torch.randn(1, 1, 1, 1, dtype=torch.float))
        quant_type = QuantType.STATIC
        # testing for fp16 static quant
        # we are producing fp16 patterns
        options = itertools.product([True, False], [True, False])
        custom_qconfig_dict = {
            "object_type": [(binary_op, float16_static_qconfig)]
        }
        backend_config = get_test_only_legacy_native_backend_config()
        for is_inplace, is_scalar in options:
            node_occurrence = {
                # output_conv1, output_add1, output_add2 for scalar
                # output_conv1, output_conv2, output_add1, output_add2 for non-scalar
                ns.call_method("to"): 3 if is_scalar else 4
            }
            self.checkGraphModeFxOp(
                BinaryOp(binary_op, ibinary_op, is_inplace, is_scalar), data, quant_type,
                expected_node_occurrence=node_occurrence,
                custom_qconfig_dict=custom_qconfig_dict,
                backend_config=backend_config)

            node_occurrence = {
                # input_add, output_add for scalar
                # input_add1, input_add2, output_add for non-scalar
                ns.call_method("to"): 2 if is_scalar else 3
            }
            self.checkGraphModeFxOp(
                BinaryOpNonQuantizedInput(binary_op, ibinary_op, is_inplace, is_scalar), data, quant_type,
                expected_node_occurrence=node_occurrence,
                custom_qconfig_dict=custom_qconfig_dict,
                backend_config=backend_config)

    def _test_binary_op_relu_int8_impl(self, binary_op, ibinary_op, quantized_op):
        data = (torch.rand((1, 1, 1, 1), dtype=torch.float),
                torch.rand((1, 1, 1, 1), dtype=torch.float))
        quant_type = QuantType.STATIC
        quantized_node = ns.call_function(quantized_op)
        options = itertools.product(
            [True, False], [nn.ReLU, F.relu, torch.relu], [True, False])
        for is_inplace_op, relu_callable, is_scalar in options:
            model = BinaryOpRelu(
                binary_op, ibinary_op, is_inplace_op, relu_callable, is_scalar)
            self.checkGraphModeFxOp(
                model, data, quant_type, quantized_node)

    def _test_binary_op_relu_float16_impl(self, binary_op, ibinary_op):
        data = (torch.rand((1, 1, 1, 1), dtype=torch.float),
                torch.rand((1, 1, 1, 1), dtype=torch.float))
        quant_type = QuantType.STATIC
        options = itertools.product(
            [True, False], [nn.ReLU, F.relu, torch.relu], [True, False])
        custom_qconfig_dict = {
            "": float16_static_qconfig,
            "object_type": [(torch.nn.Conv2d, None)]
        }
        backend_config = get_test_only_legacy_native_backend_config()
        for is_inplace_op, is_functional_relu, is_scalar in options:
            node_occurrence = {
                ns.call_method("to"): 3 if is_scalar else 4
            }
            model = BinaryOpRelu(
                binary_op, ibinary_op, is_inplace_op, is_functional_relu, is_scalar)
            self.checkGraphModeFxOp(
                model, data, quant_type, custom_qconfig_dict=custom_qconfig_dict,
                expected_node_occurrence=node_occurrence,
                backend_config=backend_config)


    @skipIfNoFBGEMM
    def test_add(self):
        self._test_binary_op_int8_impl(
            operator.add, operator.iadd, torch.ops.quantized.add)
        self._test_binary_op_float16_impl(
            operator.add, operator.iadd)

    @unittest.skip("This is no longer needed right now, can enable later with new api")
    def test_sub(self):
        self._test_binary_op_float16_impl(operator.sub, operator.isub)
        self._test_binary_op_float16_impl(torch.sub, None)

    @unittest.skip("This is no longer needed right now, can enable later with new api")
    def test_div(self):
        self._test_binary_op_float16_impl(operator.truediv, operator.itruediv)
        self._test_binary_op_float16_impl(torch.div, None)

    @skipIfNoFBGEMM
    def test_mul(self):
        self._test_binary_op_int8_impl(
            operator.mul, operator.imul, torch.ops.quantized.mul)
        self._test_binary_op_float16_impl(operator.mul, operator.imul)

    @unittest.skip("This is no longer needed right now, can enable later with new api")
    def test_sum(self):
        class Sum(torch.nn.Module):
            def forward(self, x):
                x = torch.sum(x, [1], keepdim=True)
                x = torch.sum(x, [1])
                return x

        data = torch.randn(1, 2, 3, 4, dtype=torch.float)
        quant_type = QuantType.STATIC
        # testing for fp16 static quant
        # we are producing fp16 patterns
        custom_qconfig_dict = {
            "object_type": [(torch.sum, float16_static_qconfig)]
        }
        node_occurrence = {
            # input_sum1, output_sum1, output_sum2
            ns.call_method("to"): 3
        }
        self.checkGraphModeFxOp(
            Sum(), data, quant_type,
            expected_node_occurrence=node_occurrence,
            custom_qconfig_dict=custom_qconfig_dict)

    @unittest.skip("This is no longer needed right now, can enable later with new api")
    def test_bmm(self):
        class BMMMethod(torch.nn.Module):
            def __init__(self):
                super().__init__()

            def forward(self, x, y):
                return x.bmm(y)

        data = (torch.randn(1, 1, 1, dtype=torch.float),
                torch.randn(1, 1, 1, dtype=torch.float))
        quant_type = QuantType.STATIC
        # testing for fp16 static quant
        # we are producing fp16 patterns
        custom_qconfig_dict = {
            "object_type": [(torch.bmm, float16_static_qconfig),
                            ("bmm", float16_static_qconfig)]
        }
        node_occurrence = {
            # input_bmm1, input_bmm2, output_bmm
            ns.call_method("to"): 3
        }
        self.checkGraphModeFxOp(
            BinaryOpNonQuantizedInput(torch.bmm, None, False, False), data, quant_type,
            expected_node_occurrence=node_occurrence,
            custom_qconfig_dict=custom_qconfig_dict)

        # TODO: support call_method("bmm")
        # we can transform call_method("bmm") to call_function(torch.bmm)
        # self.checkGraphModeFxOp(
        #     BMMMethod(), data, quant_type,
        #     expected_node_occurrence=node_occurrence,
        #     custom_qconfig_dict=custom_qconfig_dict,
        #     print_debug_info=True)

    @skipIfNoFBGEMM
    def test_add_relu(self):
        self._test_binary_op_relu_int8_impl(
            operator.add, operator.iadd, torch.ops.quantized.add_relu)
        self._test_binary_op_relu_float16_impl(
            operator.add, operator.iadd)

    @skipIfNoFBGEMM
    def test_add_relu_multiple_uses_of_relu(self):
        class Sub(torch.nn.Module):
            def __init__(self):
                super().__init__()
                self.relu = torch.nn.ReLU(inplace=True)

        class M(torch.nn.Module):
            def __init__(self):
                super().__init__()
                self.sub = Sub()

            def forward(self, x, y):
                x = x + y
                x = self.sub.relu(x)
                x = x + y
                x = self.sub.relu(x)
                return x

        m = M().eval()
        example_inputs = (torch.randn(3), torch.randn(3))
        m = prepare_fx(m, {"": default_qconfig}, example_inputs=example_inputs)
        m = convert_fx(m)
        node_occurrence = {
            ns.call_function(torch.quantize_per_tensor): 2,
            ns.call_function(torch.ops.quantized.add_relu): 2,
            ns.call_method("dequantize"): 1,
        }
        self.checkGraphModuleNodes(m, expected_node_occurrence=node_occurrence)
        # check the model is scriptable
        m = torch.jit.script(m)
        # check the model is runnable
        m(*example_inputs)

    @skipIfNoFBGEMM
    def test_mul_relu(self):
        self._test_binary_op_relu_int8_impl(
            operator.mul, operator.imul, torch.ops.quantized.mul_relu)
        self._test_binary_op_relu_float16_impl(
            operator.mul, operator.imul)

    # TODO(future PR): make more generic
    def _test_quantized_add_mul_qat(self, model, example_inputs, expected_node_occurrence):
        qconfig_dict = {'': torch.ao.quantization.get_default_qat_qconfig('fbgemm')}
        mp = prepare_qat_fx(model, qconfig_dict, example_inputs=example_inputs)
        self.checkGraphModuleNodes(
            mp, expected_node_occurrence=expected_node_occurrence)

    @skipIfNoFBGEMM
    def test_quantized_add_qat(self):
        class M(torch.nn.Module):
            def __init__(self):
                super().__init__()
                self.conv1 = torch.nn.Conv2d(1, 1, 1)
                self.conv2 = torch.nn.Conv2d(1, 1, 1)

            def forward(self, x):
                x = torch.add(x, 1.0)
                x = self.conv1(x)
                x = torch.add(x, 1.0)
                x = torch.relu(x)
                x = self.conv2(x)
                return x

        m = M()
        example_inputs = (torch.randn(1, 1, 1, 1),)
        expected_node_occurrence = {
            ns.call_module(torch.ao.quantization.FusedMovingAvgObsFakeQuantize): 5,
        }
        self._test_quantized_add_mul_qat(m, example_inputs, expected_node_occurrence)

    @skipIfNoFBGEMM
    def test_quantized_mul_qat(self):
        class M(torch.nn.Module):
            def __init__(self):
                super().__init__()
                self.conv1 = torch.nn.Conv2d(1, 1, 1)
                self.conv2 = torch.nn.Conv2d(1, 1, 1)

            def forward(self, x):
                x = torch.mul(x, 1.0)
                x = self.conv1(x)
                x = torch.mul(x, 1.0)
                x = torch.relu(x)
                x = self.conv2(x)
                return x

        m = M()
        example_inputs = (torch.randn(1, 1, 1, 1),)
        expected_node_occurrence = {
            ns.call_module(torch.ao.quantization.FusedMovingAvgObsFakeQuantize): 5,
        }
        self._test_quantized_add_mul_qat(m, example_inputs, expected_node_occurrence)

    def test_int8_input_no_unnecessary_fq(self):
        """
        If the inputs to the graph are quantized and the only node
        does not need an activation observer, verifies that the
        activation observer is not inserted.
        """
        class M(nn.Module):
            def __init__(self, scalar):
                super().__init__()
                self.scalar = scalar
                self.add_func = torch.ao.nn.quantized.FloatFunctional()

            def forward(self, x):
                return self.add_func.add_scalar(x, self.scalar)

        m = M(0.5)
        mp = torch.ao.quantization.quantize_fx.prepare_qat_fx(
            m, {'': torch.ao.quantization.get_default_qat_qconfig('fbgemm')},
            example_inputs=(torch.randn(1),),
            prepare_custom_config={"input_quantized_idxs": [0]})
        expected_node_occurrence = {
            ns.call_module(torch.ao.quantization.FusedMovingAvgObsFakeQuantize): 1,
        }
        self.checkGraphModuleNodes(
            mp, expected_node_occurrence=expected_node_occurrence)

    @skipIfNoFBGEMM
    def test_cat(self):
        """ quantization of the output of cat will depend on the
        input of cat. we only quantize the output of cat when its inputs are quantized.
        """
        class M(torch.nn.Module):
            def __init__(self):
                super().__init__()
                self.conv1 = torch.nn.Conv2d(2, 2, 2).float()
                self.conv2 = torch.nn.Conv2d(2, 2, 2).float()

            def forward(self, x, y):
                x = self.conv1(x)
                y = self.conv2(y)
                return torch.cat([x, y], 1)

        example_inputs = (torch.randn(1, 2, 5, 5, dtype=torch.float),
                          torch.randn(1, 2, 5, 5, dtype=torch.float))
        quantized_node = ns.call_function(torch.cat)
        options = itertools.product(self.static_quant_types, [True, False])
        for quant_type, is_reference in options:
            if is_reference:
                converted_node_list = [
                    ns.call_method("dequantize"),
                    ns.call_function(torch.cat),
                    ns.call_function(torch.quantize_per_tensor)
                ]
                converted_node_occurrence = {
                    # inputs and outputs of the two conv, and output of cat
                    ns.call_method("dequantize"): 5,
                    ns.call_function(torch.cat): 1,
                    # inputs and outputs of the two conv, and output of cat
                    ns.call_function(torch.quantize_per_tensor): 5,
                }
            else:
                converted_node_list = None
                converted_node_occurrence = {
                    # output of cat
                    ns.call_method("dequantize"): 1,
                    ns.call_function(torch.cat): 1,
                    # for two inputs
                    ns.call_function(torch.quantize_per_tensor): 2,
                }

            self.checkGraphModeFxOp(
                M(),
                example_inputs,
                quant_type,
                quantized_node,
                expected_node_list=converted_node_list,
                expected_node_occurrence=converted_node_occurrence,
                is_reference=is_reference)

        # check cat is using the same observer for input and output
        m = M().eval()
        m = prepare_fx(m, {"": default_qconfig}, example_inputs=example_inputs)
        # two inputs and one output of torch.cat are using same observer, so we have
        # 2 observers that's replicated
        all_observers = len(dict(m.named_modules(remove_duplicate=False)))
        distinct_observers = len(dict(m.named_modules()))
        self.assertEqual(all_observers, distinct_observers + 2)
        # make sure the converted model runs
        m = convert_fx(m)
        m(*example_inputs)

    @skipIfNoFBGEMM
    def test_qbatch_norm(self):
        bn_module = {
            # TODO: quantized batchnorm 1d module is missing
            # 1 : torch.nn.BatchNorm1d,
            2 : torch.nn.BatchNorm2d,
            3 : torch.nn.BatchNorm3d,
        }

        class M(torch.nn.Module):
            def __init__(self, dim):
                super(M, self).__init__()
                self.bn = bn_module[dim](3).to(torch.float)

            def forward(self, x):
                return self.bn(x)

        options = itertools.product(self.static_quant_types, [2, 3], [True, False])
        quantized_nodes = {
            False: {
                # 1: ns.call_module(nnq.BatchNorm1d),
                2: ns.call_module(nnq.BatchNorm2d),
                3: ns.call_module(nnq.BatchNorm3d),
            },
            True: {
                # 1: ns.call_module(nn.BatchNorm1d),
                2: ns.call_module(nn.BatchNorm2d),
                3: ns.call_module(nn.BatchNorm3d),
            }
        }
        for quant_type, dim, is_reference in options:
            self.checkGraphModeFxOp(
                M(dim), self.img_data_dict[dim], quant_type, quantized_nodes[is_reference][dim], is_reference=is_reference)

    @skipIfNoFBGEMM
    def test_qbatch_norm_relu(self):
        bn_module = {2 : torch.nn.BatchNorm2d, 3 : torch.nn.BatchNorm3d}

        class BNRelu(torch.nn.Module):
            def __init__(self, dim, inplace):
                super(BNRelu, self).__init__()
                self.bn = bn_module[dim](3).to(torch.float)
                self.relu = torch.nn.ReLU(inplace=inplace)

            def forward(self, x):
                return self.relu(self.bn(x))

        class BNFuncRelu(torch.nn.Module):
            def __init__(self, dim):
                super(BNFuncRelu, self).__init__()
                self.bn = bn_module[dim](3).to(torch.float)

            def forward(self, x):
                return F.relu(self.bn(x), False)

        class BNFuncInplaceRelu(torch.nn.Module):
            def __init__(self, dim):
                super(BNFuncInplaceRelu, self).__init__()
                self.bn = bn_module[dim](3).to(torch.float)

            def forward(self, x):
                return F.relu(self.bn(x), True)

        options = itertools.product(self.static_quant_types, [2, 3], [True, False])
        quantized_nodes = {
            True: {
                2: ns.call_module(nni.BNReLU2d),
                3: ns.call_module(nni.BNReLU3d),
            },
            False: {
                2: ns.call_module(nniq.BNReLU2d),
                3: ns.call_module(nniq.BNReLU3d),
            }
        }
        for quant_type, dim, is_reference in options:
            for instance in [BNRelu(dim, True), BNRelu(dim, False),
                             BNFuncRelu(dim), BNFuncInplaceRelu(dim)]:
                self.checkGraphModeFxOp(
                    instance, self.img_data_dict[dim], quant_type,
                    quantized_nodes[is_reference][dim], is_reference=is_reference)

    def _test_activation_impl(
            self, float_module, float_op, quantized_module, quantized_op):
        ''' Test for activation op(with inplace options), float_op can be
        torch op or functional op
        '''
        class M(torch.nn.Module):
            def __init__(self, is_module, inplace):
                super(M, self).__init__()
                self.is_module = is_module
                self.inplace = inplace
                if self.is_module:
                    self.op = float_module(self.inplace)
                else:
                    self.op = float_op

            def forward(self, input):
                if self.is_module:
                    return self.op(input)
                else:
                    return self.op(input, self.inplace)

        options = itertools.product([True, False], [True, False], self.static_quant_types, [True, False])
        quantized_nodes = {
            # is_module
            True: {
                # is_reference
                True: ns.call_module(float_module),
                False: ns.call_module(quantized_module),
            },
            False: {
                True: ns.call_function(float_op),
                False: ns.call_function(quantized_op),
            }
        }

        for is_module, is_inplace, quant_type, is_reference in options:
            self.checkGraphModeFxOp(
                M(is_module, is_inplace), self.img_data_2d,
                quant_type, quantized_nodes[is_module][is_reference], is_reference=is_reference)

    def test_hardswish(self):
        self._test_activation_impl(nn.Hardswish, F.hardswish, nnq.Hardswish, torch.ops.quantized.hardswish)

    def test_elu(self):
        self._test_activation_impl(nn.ELU, F.elu, nnq.ELU, torch.ops.quantized.elu)

    def test_leaky_relu(self):
        self._test_activation_impl(nn.LeakyReLU, F.leaky_relu, nnq.LeakyReLU, torch.ops.quantized.leaky_relu)

    def test_prelu(self):
        class M(torch.nn.Module):
            def __init__(self, num_param: int):
                super(M, self).__init__()
                self.op = torch.nn.PReLU(num_parameters=num_param)

            def forward(self, input):
                return self.op(input)

        X = [[torch.randn(4, 4, 4, 4, dtype=torch.float)]]
        options = itertools.product([1, 4], self.static_quant_types, [True, False])
        quantized_nodes = {
            # is_reference
            True: ns.call_module(torch.nn.PReLU),
            False: ns.call_module(torch.nn.quantized.PReLU),
        }

        for num_parameter, quant_type, is_reference in options:
            self.checkGraphModeFxOp(
                M(num_parameter), X, quant_type, quantized_nodes[is_reference],
                is_reference=is_reference)

    def _test_norm_impl(
            self, float_module, float_op, op_args, data, quantized_module, quantized_op,
            skip_op_arg_for_functional=False):
        ''' Test for normalization op, float_op can be torch op or functional op,
        op_args is a list of positional argument for the module/op
        '''
        class M(torch.nn.Module):
            def __init__(self, is_module):
                super(M, self).__init__()
                self.is_module = is_module
                if self.is_module:
                    self.op = float_module(*op_args)
                else:
                    self.op = float_op

            def forward(self, input):
                if self.is_module:
                    return self.op(input)
                else:
                    args = [input]
                    if not skip_op_arg_for_functional:
                        args += op_args
                    return self.op(*args)

        options = itertools.product([True, False], self.static_quant_types)
        quantized_nodes = {
            # is_module
            True: ns.call_module(quantized_module),
            False: ns.call_function(quantized_op),
        }

        for is_module, quant_type in options:
            self.checkGraphModeFxOp(
                M(is_module), data, quant_type, quantized_nodes[is_module])

    def _test_norm_float16_impl(
            self, float_module, float_op, op_args, data,
            skip_op_arg_for_functional=False):
        ''' Test for normalization op, float_op can be torch op or functional op,
        op_args is a list of positional argument for the module/op
        '''
        class M(torch.nn.Module):
            def __init__(self, is_module):
                super(M, self).__init__()
                self.is_module = is_module
                if self.is_module:
                    self.op = float_module(*op_args)
                else:
                    self.op = float_op

            def forward(self, input):
                if self.is_module:
                    return self.op(input)
                else:
                    args = [input]
                    if not skip_op_arg_for_functional:
                        args += op_args
                    return self.op(*args)

        options = itertools.product([True, False], self.static_quant_types)
        qconfig_dict = {
            "object_type": [
                (float_module, float16_static_qconfig),
                (float_op, float16_static_qconfig)
            ]
        }
        node_occurrence = {
            ns.call_method("to"): 2
        }
        for is_module, quant_type in options:
            self.checkGraphModeFxOp(
                M(is_module), data, quant_type, custom_qconfig_dict=qconfig_dict, expected_node_occurrence=node_occurrence)

    def test_layer_norm(self):
        data = (torch.rand((1, 2, 5, 5), dtype=torch.float),)
        self._test_norm_impl(
            nn.LayerNorm, F.layer_norm, [[2, 5, 5]], data, nnq.LayerNorm, torch.ops.quantized.layer_norm)

    def test_instance_norm(self):
        data_1d = (torch.rand((1, 4, 5), dtype=torch.float),)
        data_2d = (torch.rand((1, 4, 5, 1), dtype=torch.float),)
        data_3d = (torch.rand((1, 4, 5, 1, 1), dtype=torch.float),)
        data_dict = {1 : data_1d, 2 : data_2d, 3 : data_3d}
        instance_norm_modules = {1 : nn.InstanceNorm1d,
                                 2 : nn.InstanceNorm2d,
                                 3 : nn.InstanceNorm3d}
        quantized_instance_norm_modules = {
            1 : nnq.InstanceNorm1d,
            2 : nnq.InstanceNorm2d,
            3 : nnq.InstanceNorm3d
        }
        for dim in [1, 2, 3]:
            data = data_dict[dim]
            module = instance_norm_modules[dim]
            quantized_module = quantized_instance_norm_modules[dim]
            self._test_norm_impl(
                module, F.instance_norm, [4], data,
                quantized_module, torch.ops.quantized.instance_norm,
                skip_op_arg_for_functional=True)

    def test_norm_weight_bias(self):
        class Linear(torch.nn.Module):
            def __init__(self):
                super().__init__()
                self.w = torch.ones(5, 5)
                self.b = torch.zeros(5)

            def forward(self, x):
                return torch.nn.functional.linear(x, self.w, self.b)

        class M(torch.nn.Module):
            def __init__(self):
                super().__init__()
                self.mods1 = Linear()
                self.scale = torch.randn(5, 5)
                self.bias = torch.randn(5, 5)

            def forward(self, x):
                x1 = self.mods1(x)
                y = F.layer_norm(x1, [5, 5], weight=self.scale, bias=self.bias)
                return y

        model = M()
        expected_occurrence = {
            ns.call_function(torch.quantize_per_tensor): 1,
            ns.call_function(torch.ops.quantized.linear): 1,
            ns.call_function(torch.ops.quantized.layer_norm): 1,
            ns.call_method("dequantize"): 1,
        }

        self.checkGraphModeFxOp(
            model,
            (torch.rand(5, 5),),
            QuantType.STATIC,
            expected_node_occurrence=expected_occurrence,
            custom_qconfig_dict=get_default_qconfig_mapping().to_dict()
        )

    def _test_default_node_quant_handler_ops(
            self, module, functional, qconfig, is_reference=True, node_list=None, additional_quant_pattern_dict=None
    ):
        class M(torch.nn.Module):
            def __init__(self, mod, func):
                super().__init__()
                self.module = mod()
                self.functional = func

            def forward(self, x):
                x = self.module(x)
                x = self.functional(x)
                return x

        if node_list is None:
            node_list = []
        if additional_quant_pattern_dict is None:
            additional_quant_pattern_dict = {}

        data = torch.randn((2, 2, 2, 2))
        quant_type = QuantType.STATIC
        prepare_custom_qconfig_dict = {"additional_quant_pattern": additional_quant_pattern_dict}
        qconfig_dict = {"": qconfig}

        m = M(module, functional).eval()
        m_prep = prepare_fx(m, qconfig_dict, prepare_custom_qconfig_dict)
        m_prep(data)
        convert_fn = convert_to_reference_fx if is_reference else convert_fx
        m_quant = convert_fn(m_prep, is_reference=is_reference)
        m_quant(data)

        self.checkGraphModuleNodes(m_quant, expected_node_list=node_list)

    @unittest.skip("TODO: reenable with backend_config api")
    def test_gelu_normal(self):
        module = torch.nn.GELU
        functional = torch.nn.functional.gelu
        qconfig = torch.ao.quantization.get_default_qconfig("fbgemm")
        is_reference = False
        node_list = [
            ns.call_module(module),
            ns.call_function(functional),
        ]
        self._test_default_node_quant_handler_ops(
            module, functional, qconfig, is_reference, node_list)

    @unittest.skip("TODO: reenable with backend_config api")
    def test_softmax_normal(self):
        module = torch.nn.Softmax
        functional = torch.nn.functional.softmax
        qconfig = torch.ao.quantization.get_default_qconfig("fbgemm")
        is_reference = False
        node_list = [
            ns.call_module(torch.ao.nn.quantized.Softmax),
            ns.call_function(functional),
        ]
        self._test_default_node_quant_handler_ops(
            module, functional, qconfig, is_reference, node_list)

    @unittest.skip("This is no longer needed right now, can enable later with new api")
    def test_gelu_reference(self):
        module = torch.nn.GELU
        functional = torch.nn.functional.gelu
        qconfig = torch.ao.quantization.get_default_qconfig("fbgemm")
        is_reference = True
        node_list = [
            ns.call_function(torch.quantize_per_tensor),
            ns.call_method("dequantize"),
            ns.call_module(module),
            ns.call_function(torch.quantize_per_tensor),
            ns.call_method('dequantize'),
            ns.call_function(functional),
            ns.call_function(torch.quantize_per_tensor),
            ns.call_method('dequantize')
        ]
        # TODO: change these to use backend_config
        additional_patterns = {torch.nn.GELU: DefaultNodeQuantizeHandler,
                               torch.nn.functional.gelu: DefaultNodeQuantizeHandler}
        self._test_default_node_quant_handler_ops(
            module, functional, qconfig, is_reference, node_list, additional_patterns)

        self._test_default_node_quant_handler_ops(module, functional, self.custom_qconfig, is_reference, node_list,
                                                  additional_quant_pattern_dict=self.common_quant_patterns)

    @unittest.skip("This is no longer needed right now, can enable later with new api")
    def test_softmax_reference(self):
        module = torch.nn.Softmax
        functional = torch.nn.functional.softmax
        qconfig = torch.ao.quantization.get_default_qconfig("fbgemm")
        is_reference = True
        node_list = [
            ns.call_function(torch.quantize_per_tensor),
            ns.call_method("dequantize"),
            ns.call_module(module),
            ns.call_function(torch.quantize_per_tensor),
            ns.call_method('dequantize'),
            ns.call_function(functional),
            ns.call_function(torch.quantize_per_tensor),
            ns.call_method('dequantize')
        ]
        additional_patterns = {torch.nn.Softmax: DefaultNodeQuantizeHandler,
                               torch.nn.functional.softmax: DefaultNodeQuantizeHandler}
        self._test_default_node_quant_handler_ops(
            module, functional, qconfig, is_reference, node_list, additional_patterns)

        self._test_default_node_quant_handler_ops(module, functional, self.custom_qconfig, is_reference, node_list,
                                                  additional_quant_pattern_dict=self.common_quant_patterns)

    @unittest.skip("This is no longer needed right now, can enable later with new api")
    def test_silu_reference(self):
        module = torch.nn.SiLU
        functional = torch.nn.functional.silu
        qconfig = float16_static_qconfig
        is_reference = True
        node_list = [
            ns.call_method("to"),
            ns.call_method("dequantize"),
            ns.call_module(module),
            ns.call_method("to"),
            ns.call_method('dequantize'),
            ns.call_function(functional),
            ns.call_method("to"),
            ns.call_method('dequantize')
        ]
        self._test_default_node_quant_handler_ops(
            module, functional, qconfig, is_reference, node_list)

        node_list = [
            ns.call_function(torch.quantize_per_tensor),
            ns.call_method("dequantize"),
            ns.call_module(module),
            ns.call_function(torch.quantize_per_tensor),
            ns.call_method("dequantize"),
            ns.call_function(functional),
            ns.call_function(torch.quantize_per_tensor),
            ns.call_method("dequantize")
        ]
        self._test_default_node_quant_handler_ops(module, functional, self.custom_qconfig, is_reference, node_list,
                                                  additional_quant_pattern_dict=self.common_quant_patterns)

    @unittest.skip("This is no longer needed right now, can enable later with new api")
    def test_mish_reference(self):
        module = torch.nn.Mish
        functional = torch.nn.functional.mish
        qconfig = float16_static_qconfig
        is_reference = True
        node_list = [
            ns.call_method("to"),
            ns.call_method("dequantize"),
            ns.call_module(module),
            ns.call_method("to"),
            ns.call_method('dequantize'),
            ns.call_function(functional),
            ns.call_method("to"),
            ns.call_method('dequantize')
        ]
        self._test_default_node_quant_handler_ops(
            module, functional, qconfig, is_reference, node_list)

        node_list = [
            ns.call_function(torch.quantize_per_tensor),
            ns.call_method("dequantize"),
            ns.call_module(module),
            ns.call_function(torch.quantize_per_tensor),
            ns.call_method("dequantize"),
            ns.call_function(functional),
            ns.call_function(torch.quantize_per_tensor),
            ns.call_method("dequantize")
        ]
        self._test_default_node_quant_handler_ops(module, functional, self.custom_qconfig, is_reference, node_list,
                                                  additional_quant_pattern_dict=self.common_quant_patterns)

    def test_bmm_int_reference(self):
        """ int8 is not supported for bmm so we won't produce reference
            pattern for it
        """
        class M(torch.nn.Module):
            def __init__(self):
                super().__init__()
                self.bmm = torch.bmm

            def forward(self, x, y):
                out = self.bmm(x, y)
                return out

        data_x = torch.randn((2, 2, 2,))
        data_y = torch.randn((2, 2, 2,))
        example_inputs = (data_x, data_y)
        qconfig_dict = {"": torch.ao.quantization.get_default_qconfig("fbgemm")}
        is_reference = True
        node_list = [
            ns.call_function(torch.bmm),
        ]

        m = M().eval()
        m_prep = prepare_fx(m, qconfig_dict, example_inputs=example_inputs)
        m_prep(*example_inputs)
        convert_fn = convert_to_reference_fx if is_reference else convert_fx
        m_quant = convert_fn(m_prep)
        m_quant(*example_inputs)

        self.checkGraphModuleNodes(m_quant, expected_node_list=node_list)

    @skipIfNoFBGEMM
    def test_clamp(self):
        class M(torch.nn.Module):
            def __init__(self):
                super(M, self).__init__()
                self.conv = torch.nn.Conv2d(2, 2, 2).float()
                self.relu6 = torch.nn.ReLU6()
                self.relu6_ = torch.nn.ReLU6(True)
                self.hardtanh = torch.nn.Hardtanh()
                self.hardtanh_ = torch.nn.Hardtanh(inplace=True)

            def forward(self, x):
                x = self.conv(x)
                x = self.relu6(x)
                self.relu6_(x)
                x = F.relu6(x)
                x = torch.clamp(x, -3, 3)
                x = x.clamp(-2.5, 2.5)
                # x = x.clamp_(-2, 2)  # Enable when quantized `clamp_` is ready
                x = self.hardtanh(x)
                self.hardtanh_(x)
                x = F.hardtanh(x)
                return x

        data = (torch.rand((1, 2, 5, 5), dtype=torch.float),)
        # list of node that should occur in order
        node_list = [
            ns.call_function(torch.quantize_per_tensor),
            ns.call_module(nnq.Conv2d),
            ns.call_method('dequantize')
        ]
        for quant_type in self.static_quant_types:
            self.checkGraphModeFxOp(
                M(), data, quant_type, expected_node_list=node_list)

    def test_fixed_qparams_ops_fp16(self):
        class M(torch.nn.Module):
            def __init__(self):
                super().__init__()
                self.sigmoid = torch.nn.Sigmoid()
                self.tanh = torch.nn.Tanh()

            def forward(self, x):
                x = self.sigmoid(x)
                x = torch.sigmoid(x)
                x = x.sigmoid()
                x = self.tanh(x)
                x = torch.tanh(x)
                x = x.tanh()
                return x

        data = (torch.randn((2, 2, 2, 2), dtype=torch.float),)
        quant_type = QuantType.STATIC
        # TODO: use get_default_qconfig_mapping once it handles fp16
        qconfig_mapping = QConfigMapping().set_global(float16_static_qconfig)
        backend_config = get_test_only_legacy_native_backend_config()
        node_occurrence = {
            ns.call_method("to"): 7
        }
        self.checkGraphModeFxOp(
            M(), data, quant_type, custom_qconfig_dict=qconfig_mapping,
            expected_node_occurrence=node_occurrence,
            backend_config=backend_config)

    def test_fixed_qparams_ops_qint8(self):
        class M(torch.nn.Module):
            def __init__(self):
                super().__init__()
                self.sigmoid = torch.nn.Sigmoid()
                self.tanh = torch.nn.Tanh()

            def forward(self, x):
                x = self.sigmoid(x)
                x = torch.sigmoid(x)
                x = x.sigmoid()
                x = self.tanh(x)
                x = torch.tanh(x)
                x = x.tanh()
                return x

        data = (torch.randn((2, 2, 2, 2), dtype=torch.float),)
        quant_type = QuantType.STATIC
        qconfig = torch.ao.quantization.QConfig(
            activation=HistogramObserver.with_args(qscheme=torch.per_tensor_symmetric, dtype=torch.quint8),
            weight=default_weight_observer)
        qconfig_mapping = get_default_qconfig_mapping().set_global(qconfig)
        node_occurrence = {
            ns.call_function(torch.quantize_per_tensor): 7,
            ns.call_method("dequantize"): 7
        }
        self.checkGraphModeFxOp(
            M(), data, quant_type, custom_qconfig_dict=qconfig_mapping,
            expected_node_occurrence=node_occurrence, is_reference=True)

    def test_fixed_qparams_ops_wrong_qconfig(self):
        """ Test that wrong qconfigs for fixed qparams ops results in the ops not being quantized.
        """
        class M(torch.nn.Module):
            def __init__(self):
                super().__init__()
                self.sigmoid = torch.nn.Sigmoid()
                self.tanh = torch.nn.Tanh()

            def forward(self, x):
                x = self.sigmoid(x)
                x = torch.sigmoid(x)
                x = x.sigmoid()
                x = self.tanh(x)
                x = torch.tanh(x)
                x = x.tanh()
                return x

        data = (torch.randn((2, 2, 2, 2), dtype=torch.float),)
        qconfig_mapping = QConfigMapping().set_global(default_qconfig)
        m = M().eval()
        node_occurrence = {
            ns.call_function(torch.quantize_per_tensor): 0,
            ns.call_method("dequantize"): 0,
        }
        self.checkGraphModeFxOp(
            m, data, QuantType.STATIC, custom_qconfig_dict=qconfig_mapping,
            expected_node_occurrence=node_occurrence, is_reference=True)
        self.assertTrue(isinstance(m.sigmoid, torch.nn.Sigmoid))
        self.assertTrue(isinstance(m.tanh, torch.nn.Tanh))

    @skipIfNoFBGEMM
    def test_general_shape_ops(self):
        """ A test that checks dequantize will be swapped for
        all supported general shape ops like aten::flatten
        without actually checking for execution of these ops
        """
        class M(torch.nn.Module):
            def __init__(self):
                super(M, self).__init__()
                self.maxpool1d = torch.nn.MaxPool1d(kernel_size=3)
                self.maxpool2d = torch.nn.MaxPool2d(kernel_size=3)
                self.maxpool3d = torch.nn.MaxPool3d(kernel_size=3)
                self.dropout = torch.nn.Dropout()
                self.conv1 = torch.nn.Conv2d(3, 3, 3)
                self.conv2 = torch.nn.Conv2d(3, 3, 3)
                self.relu = torch.nn.ReLU()

            def forward(self, x):
                x = self.conv1(x)
                # add_scalar
                x = x + 3
                # mul_scalar
                x = x * 3
                # add_scalar_out
                x += 3
                # mul_scalar_out
                x *= 3
                # add_scalar_relu
                x = x + 3
                x = F.relu(x)
                # add_scalar_relu_out
                x += 3
                x = F.relu(x)
                # mul_scalar_relu
                x = x * 3
                x = F.relu(x)
                # mul_scalar_relu_out
                x *= 3
                x = F.relu(x)
                x = self.maxpool1d(x)
                x = self.maxpool2d(x)
                x = self.maxpool3d(x)
                x = torch.flatten(x)
                x = x.reshape([-1])
                x = x.resize_(1, 1, x)
                x = x.view(-1)
                # prim::ListConstruct
                xs = [x, x]
                # prim::ListUnpack
                x, y = xs
                # prim::TupleConstruct
                xs = (x, x)
                # prim::TupleUnpack
                x, y = xs
                x = x.transpose(1, 2)
                x = x.contiguous()
                # chunk is not supported since observer only supports
                # observing single Tensor currently
                x, y = torch.chunk(x, 2)
                x = F.dropout(x)
                x = self.dropout(x)
                x = x.permute(0, 2, 3, 1)
                x = x.repeat_interleave(3, 1)
                x = torch.repeat_interleave(x, 3, 1)
                x = self.relu(x)
                x = F.relu(x)
                x = F.relu(x, inplace=True)
                x = x.relu()
                x.relu_()
                x = x.squeeze(0)
                x.squeeze_(0)
                x = torch.squeeze(x, 0)
                x = x.unsqueeze(0)
                x.unsqueeze_(0)
                x = torch.unsqueeze(x, 0)
                x = x.detach()
                x.detach_()
                x = x.repeat(4, 2)
                y = []
                y.append(x)
                z = torch.stack(y, 0)
                z = [z, z]
                x, _ = z
                x = self.conv2(x)
                return x

        example_inputs = (torch.rand(1, 3, 10, 10),)
        # This model is not executable since we just put all ops
        # in the same forward
        m = M().eval()
        qconfig_dict = {'': default_qconfig}
        prepared = prepare_fx(m, qconfig_dict, example_inputs=example_inputs)
        # not runnable
        quantized = convert_fx(prepared)

        # This checks that the dequantize from the output of first conv
        # is being propagated to the end, so that we don't insert extra
        # observers and also successfully fused two quantized::conv2d
        # patterns
        # one quantize_per_tensor for input
        # check exact counts of quantize and dequantize
        count_check = {
            # input of conv and two outputs of getitem
            ns.call_function(torch.quantize_per_tensor) : 2,
            # output of the model and two outputs of getitem
            ns.call_method('dequantize') : 2
        }
        order_check = [
            ns.call_function(torch.quantize_per_tensor),
            ns.call_module(nnq.Conv2d),
            ns.call_module(nnq.Conv2d),
            ns.call_method('dequantize'),
        ]
        self.checkGraphModuleNodes(
            quantized,
            expected_node_occurrence=count_check,
            expected_node_list=order_check)


        # Checking the is_reference output
        m = M().eval()
        qconfig_dict = {'': default_qconfig}
        prepared = prepare_fx(m, qconfig_dict, example_inputs=example_inputs)
        # not runnable
        quantized = convert_to_reference_fx(prepared)


    @skipIfNoFBGEMM
    def test_ave_pool_with_custom_cfg(self):
        """ A test that checks correct patterns are produced for
        avg_pool2d with customized config
        """
        class M(torch.nn.Module):
            def __init__(self):
                super().__init__()
                self.avg_pool2d = torch.nn.AvgPool2d(3)


            def forward(self, x):
                x = self.avg_pool2d(x)
                return x

        # This model is not executable since we just put all ops
        # in the same forward
        m = M().eval()
        # nothing to fuse so skipping the fuse step
        qconfig_dict = {'': default_qconfig}
        example_inputs = (torch.randn(1, 3, 3, 3),)
        prepared = prepare_fx(
            m, qconfig_dict, example_inputs=example_inputs,
            prepare_custom_config={"input_quantized_idxs": [0]})

        # not runnable
        quantized = convert_fx(prepared)

        # This checks that the dequantize from the output of first conv
        # is being propagated to the end, so that we don't insert extra
        # observers
        # check exact counts of quantize and dequantize
        count_check = {
            ns.call_method('dequantize') : 1
        }
        order_check = [
            ns.call_module(nn.AvgPool2d),
            ns.call_method('dequantize'),
        ]
        self.checkGraphModuleNodes(
            quantized,
            expected_node_occurrence=count_check,
            expected_node_list=order_check)

    @skipIfNoFBGEMM
    def test_general_value_ops(self):
        """ A test that checks correct patterns are produced for
        all supported general value ops like aten::avg_pool2d \
        without actually checking for execution of these ops
        """
        class M(torch.nn.Module):
            def __init__(self):
                super().__init__()
                self.conv = torch.nn.Conv2d(3, 3, 3)
                self.avg_pool1d = torch.nn.AvgPool1d(3)
                self.avg_pool2d = torch.nn.AvgPool2d(3)
                self.avg_pool3d = torch.nn.AvgPool3d(3)
                self.adaptive_avg_pool1d = torch.nn.AdaptiveAvgPool1d((1))
                self.adaptive_avg_pool2d = torch.nn.AdaptiveAvgPool2d((1, 1))
                self.adaptive_avg_pool3d = torch.nn.AdaptiveAvgPool3d((1, 1, 1))

            def forward(self, x):
                x = self.conv(x)
                x = self.avg_pool1d(x)
                x = self.avg_pool2d(x)
                x = self.avg_pool3d(x)
                x = self.adaptive_avg_pool1d(x)
                x = self.adaptive_avg_pool2d(x)
                x = self.adaptive_avg_pool3d(x)
                x = F.avg_pool1d(x, 3)
                x = F.avg_pool2d(x, 3)
                x = F.avg_pool3d(x, 3)
                x = F.adaptive_avg_pool1d(x, (1))
                x = F.adaptive_avg_pool2d(x, (1, 1))
                x = F.adaptive_avg_pool3d(x, (1, 1, 1))
                x = torch.mean(x)
                x = torch.mean(x, [2, 3], False)
                x = x.mean()
                x = x.mean([2, 3], True)
                x = F.interpolate(x, 4, mode='nearest')
                x = F.interpolate(x, 4, mode='linear')
                x = self.conv(x)
                return x

        # This model is not executable since we just put all ops
        # in the same forward
        m = M().eval()
        # nothing to fuse so skipping the fuse step
        qconfig_dict = {'': default_qconfig}
        example_inputs = (torch.randn(1, 3, 3, 3),)
        prepared = prepare_fx(m, qconfig_dict, example_inputs=example_inputs)
        # not runnable
        quantized = convert_fx(prepared)

        # This checks that the dequantize from the output of first conv
        # is being propagated to the end, so that we don't insert extra
        # observers
        # check exact counts of quantize and dequantize
        count_check = {
            ns.call_function(torch.quantize_per_tensor) : 1,
            ns.call_method('dequantize') : 1
        }
        order_check = [
            ns.call_function(torch.quantize_per_tensor),
            ns.call_module(nnq.Conv2d),
            ns.call_module(nnq.Conv2d),
            ns.call_method('dequantize'),
        ]
        self.checkGraphModuleNodes(
            quantized,
            expected_node_occurrence=count_check,
            expected_node_list=order_check)

    def test_copy_node_fp32_input(self):
        """ CopyNode works for both fp32 and int8 inputs, this is a test to make
        sure that a CopyNode can be successfully quantized in both cases
        """
        class M(torch.nn.Module):
            def forward(self, x):
                x = x.relu()
                return x

        m = M().eval()
        m = prepare_fx(m, {"": default_reuse_input_qconfig}, example_inputs=(torch.randn(1),))
        m = convert_fx(m)
        # make sure it runs
        m(torch.rand(1))

    def test_getitem(self):
        """ Make sure we only insert observer for getitem if the following node is matched
        or needs to be quantized
        """
        class M(torch.nn.Module):
            def forward(self, xs):
                x = xs[0]
                return x

        m = M().eval()
        example_inputs = (torch.rand(1, 2),)
        qconfig_mapping = get_default_qconfig_mapping()
        m = prepare_fx(m, qconfig_mapping, example_inputs=example_inputs)
        self.checkGraphModuleNodes(m, expected_node_occurrence={
            ns.call_module(torch.ao.quantization.MinMaxObserver): 0
        })
        m = convert_fx(m)
        m(*example_inputs)

        class M2(torch.nn.Module):
            def forward(self, xs):
                x = xs[0]
                x = torch.sigmoid(x)
                return x

        m2 = M2().eval()
        example_inputs = ([torch.rand(1, 2)],)
        qconfig_mapping = get_default_qconfig_mapping()
        m2 = prepare_fx(m2, qconfig_mapping, example_inputs=example_inputs)
        self.checkGraphModuleNodes(m2, expected_node_occurrence={
            ns.call_module(torch.ao.quantization.FixedQParamsObserver): 2
        })
        m2 = convert_fx(m2)
        self.checkGraphModuleNodes(m2, expected_node_list=[
            ns.call_function(torch.quantize_per_tensor),
            ns.call_method("dequantize")
        ])
        m2(*example_inputs)

        # testing prepare recognizes non-Tensor input for getitem
        class M3(torch.nn.Module):
            def forward(self, x):
                s = x.shape
                n, c = s[:2]
                x = torch.sigmoid(x)
                return x

        m3 = M3().eval()
        example_inputs = (torch.rand(1, 2, 3, 4),)
        qconfig_mapping = get_default_qconfig_mapping()
        m3 = prepare_fx(m3, qconfig_mapping, example_inputs=example_inputs)
        self.checkGraphModuleNodes(m3, expected_node_occurrence={
            ns.call_module(torch.ao.quantization.FixedQParamsObserver): 2
        })
        m3 = convert_fx(m3)
        self.checkGraphModuleNodes(m3, expected_node_list=[
            ns.call_function(torch.quantize_per_tensor),
            ns.call_method("dequantize")
        ])
        m3(*example_inputs)


    @skipIfNoFBGEMM
    def test_fixed_qparams_ops(self):
        class M(torch.nn.Module):
            def __init__(self):
                super().__init__()
                self.conv = torch.nn.Conv2d(3, 3, 3)
                self.sigmoid = torch.nn.Sigmoid()
                self.hardsigmoid = torch.nn.Hardsigmoid()
                self.tanh = torch.nn.Tanh()
                self.softmax = torch.nn.Softmax(dim=0)

            def forward(self, x):
                x = self.conv(x)
                # F.sigmoid is deprecated
                x = self.sigmoid(x)
                x = torch.sigmoid(x)
                x = x.sigmoid()
                x = self.hardsigmoid(x)
                x = F.hardsigmoid(x)
                x = F.hardsigmoid(x, inplace=True)
                x = self.tanh(x)
                # F.tanh is deprecated
                x = torch.tanh(x)
                x = x.tanh()
                # TODO(future PR): handle F.softmax
                x = self.softmax(x)
                return x

        for eval_mode in [True, False]:
            # This model is not executable since we just put all ops
            # in the same forward
            m = M()
            if eval_mode:
                m.eval()
                qconfig_mapping = get_default_qconfig_mapping()
                prepare = prepare_fx
                fq_count = 10
            else:
                m.train()
                qconfig_mapping = get_default_qat_qconfig_mapping()
                prepare = prepare_qat_fx
                fq_count = 10
            # nothing to fuse so skipping the fuse step
            m_copy = copy.deepcopy(m)
            example_inputs = (torch.rand(3, 3, 3, 3),)
            prepared = prepare(m, qconfig_mapping, example_inputs=example_inputs)
            prepared_copy = copy.deepcopy(prepared)
            # check that prepare does not change model result
            if eval_mode:
                self.assertEqual(m_copy(*example_inputs), prepared_copy(*example_inputs))
            # check the correct number of activation_post_process is inserted
            expected_activation_post_process = FixedQParamsObserver if eval_mode else FixedQParamsFakeQuantize
            count_check = {
                ns.call_module(expected_activation_post_process) : fq_count,
            }
            self.checkGraphModuleNodes(
                prepared,
                expected_node_occurrence=count_check)
            # not runnable
            quantized = convert_fx(prepared)
            quantized_reference = convert_to_reference_fx(prepared_copy)

            # This checks that the dequantize from the output of first conv
            # is being propagated to the end, so that we don't insert extra
            # observers
            # check exact counts of quantize and dequantize
            count_check = {
                ns.call_function(torch.quantize_per_tensor) : 1,
                ns.call_method('dequantize') : 1
            }
            order_check = [
                ns.call_function(torch.quantize_per_tensor),
                ns.call_module(nnq.Conv2d),
                ns.call_module(nn.Sigmoid),
                ns.call_module(nnq.Softmax),
                ns.call_method('dequantize'),
            ]
            self.checkGraphModuleNodes(
                quantized,
                expected_node_occurrence=count_check,
                expected_node_list=order_check)

            reference_count_check = {
                ns.call_function(torch.quantize_per_tensor) : 12,
                ns.call_method('dequantize') : 12
            }
            reference_order_check = [
                ns.call_function(torch.quantize_per_tensor),
                ns.call_method('dequantize'),
                ns.call_module(nnqr.Conv2d),
                ns.call_function(torch.quantize_per_tensor),
                ns.call_method('dequantize'),
                ns.call_module(nn.Sigmoid),
                ns.call_function(torch.quantize_per_tensor),
                ns.call_method('dequantize'),
                ns.call_module(nn.Softmax),
                ns.call_function(torch.quantize_per_tensor),
                ns.call_method('dequantize'),
            ]
            self.checkGraphModuleNodes(
                quantized_reference,
                expected_node_occurrence=reference_count_check,
                expected_node_list=reference_order_check)

            # Verify that softmax scale and zero_point are correct
            self.assertTrue(quantized.softmax.scale - (1.0 / 256) <= 1e-8)
            self.assertTrue(quantized.softmax.zero_point == 0)

    def test_float_functional(self):
        class TorchAdd(nn.Module):
            """Wrapper around torch.add so that all ops can be found at build"""
            def __init__(self):
                super().__init__()
                self.add_func = nnq.FloatFunctional()

            def forward(self, x, y):
                return self.add_func.add(x, y)

        class M(torch.nn.Module):
            def __init__(self):
                super().__init__()
                self.ff1 = TorchAdd()
                self.ff2 = nnq.FloatFunctional()
                self.ff3 = nnq.FloatFunctional()
                self.ff4 = nnq.FloatFunctional()
                self.ff5 = nnq.FloatFunctional()
                self.ff6 = nnq.FloatFunctional()

            def forward(self, x):
                x = self.ff1(x, x)
                x = self.ff2.add_scalar(x, 3)
                x = self.ff3.mul(x, x)
                x = self.ff4.mul_scalar(x, 3)
                x = self.ff5.add_relu(x, x)
                x = self.ff6.cat([x])
                return x

        example_inputs = (torch.rand(3, 3),)
        # Note: QAT test succeeded by chance, to make it actually work
        # we need to fix eager mode FloatFunctional by removing
        # activation_post_process in add_scalar and mul_scalar
        for quant_type in self.static_quant_types:
            m = M()
            ref_m = torch.ao.quantization.QuantWrapper(M())
            is_qat = quant_type == QuantType.QAT
            if is_qat:
                m.train()
                ref_m.train()
                qconfig = default_qat_qconfig
                expected_act_post_process = torch.ao.quantization.FakeQuantize
            else:
                m.eval()
                ref_m.eval()
                qconfig = default_qconfig
                expected_act_post_process = torch.ao.quantization.MinMaxObserver

            prepare_fx_function = prepare_qat_fx if is_qat else prepare_fx
            qconfig_dict = {"": qconfig}
            m = prepare_fx_function(m, qconfig_dict, example_inputs=example_inputs)
            node_occurrence = {
                ns.call_module(expected_act_post_process): 7,
                ns.call_module(torch.ao.nn.quantized.FloatFunctional): 0
            }
            self.checkGraphModuleNodes(m, expected_node_occurrence=node_occurrence)
            m(*example_inputs)
            node_list = [
                ns.call_function(torch.quantize_per_tensor),
                ns.call_function(torch.ops.quantized.add),
                ns.call_function(torch.ops.quantized.add),
                ns.call_function(torch.ops.quantized.mul),
                ns.call_function(torch.ops.quantized.mul),
                ns.call_function(torch.ops.quantized.add_relu),
                ns.call_function(torch.cat),
                ns.call_method('dequantize')
            ]
            m = convert_fx(m)
            self.checkGraphModuleNodes(m, expected_node_list=node_list)

            # make sure numerics match with eager mode
            ref_m.qconfig = qconfig
            prepare_function = prepare_qat if is_qat else prepare
            ref_m = prepare_function(ref_m)
            ref_m(*example_inputs)
            ref_m = convert(ref_m)
            # FX Graph Mode and Eager Mode now diverages in numerics of add_scalar and mul_scalar
            # self.assertEqual(m(data), ref_m(data))

    def test_embedding(self):
        class M(torch.nn.Module):
            def __init__(self):
                super().__init__()
                self.emb = torch.nn.Embedding(num_embeddings=10, embedding_dim=12)

            def forward(self, indices):
                return self.emb(indices)

        for qconfig_type in [float_qparams_weight_only_qconfig, float_qparams_weight_only_qconfig_4bit]:
            model = M().eval()
            indices = torch.tensor([9, 6, 5, 7, 8, 8, 9, 2, 8, 6, 6, 9, 1, 6, 8, 8, 3, 2, 3, 6, 3, 6, 5, 7, 0, 8, 4, 6, 5, 8, 2, 3])
            example_inputs = (indices,)
            quantized_node = ns.call_module(nnq.Embedding)
            configs = [
                (qconfig_type, ns.call_module(nnq.Embedding)),
                (None, ns.call_module(nn.Embedding)),
                (default_qconfig, ns.call_module(nn.Embedding)),
            ]

            for qconfig, node in configs:
                qconfig_dict = {"": qconfig}
                m = prepare_fx(model, qconfig_dict, example_inputs=example_inputs)
                self.checkGraphModuleNodes(m, expected_node_occurrence={
                    ns.call_module(torch.ao.quantization.MinMaxObserver): 0
                })
                m = convert_fx(m)
                self.checkGraphModuleNodes(m, expected_node=node)
                # make sure it runs
                m(*example_inputs)

    def test_embedding_bag(self):
        class M(torch.nn.Module):
            def __init__(self):
                super().__init__()
                self.emb = torch.nn.EmbeddingBag(num_embeddings=10, embedding_dim=12, include_last_offset=True)

            def forward(self, indices, offsets):
                return self.emb(indices, offsets)

        indices = torch.tensor([9, 6, 5, 7, 8, 8, 9, 2, 8, 6, 6, 9, 1, 6, 8, 8, 3, 2, 3, 6, 3, 6, 5, 7, 0, 8, 4, 6, 5, 8, 2, 3])
        offsets = torch.tensor([0, 19, 20, 28, 28, 32])
        quantized_node = ns.call_module(nnq.EmbeddingBag)
        example_inputs = (indices, offsets)

        for dtype in [torch.quint8, torch.quint4x2]:
            model = M().eval()
            float_qparams_observer = PerChannelMinMaxObserver.with_args(dtype=dtype,
                                                                        qscheme=torch.per_channel_affine_float_qparams,
                                                                        ch_axis=0)
            float_qparams_qconfig = QConfig(activation=default_placeholder_observer,
                                            weight=float_qparams_observer)
            self.checkGraphModeFxOp(
                model,
                example_inputs,
                QuantType.DYNAMIC,
                quantized_node,
                custom_qconfig_dict={"": float_qparams_qconfig}
            )

        # check it works in None and static qconfig
        for qconfig in [None, default_qconfig]:
            qconfig_dict = {"": default_qconfig}
            m = M().eval()
            m = prepare_fx(model, qconfig_dict, example_inputs=example_inputs)
            self.checkGraphModuleNodes(m, expected_node_occurrence={
                ns.call_module(torch.ao.quantization.MinMaxObserver): 0
            })
            m = convert_fx(m)
            self.checkGraphModuleNodes(m, expected_node=ns.call_module(nn.EmbeddingBag))
            # make sure it runs
            m(*example_inputs)

    def _test_rnn_impl(self, qconfigs, M, module_type_strs, module_types, sample_input):
        options = itertools.product(qconfigs, module_type_strs)
        for qconfig, module_type_str in options:
            model_eager = M(module_type_str).eval()
            model_graph = copy.deepcopy(model_eager)
            if torch.backends.quantized.engine == 'qnnpack' and \
               qconfig is float16_dynamic_qconfig:
                continue
                # fp16 dynamic quant is not supported for qnnpack

            eager_qconfig_dict = {x : qconfig for x in module_types}
            model_eager = quantize_dynamic(model_eager, qconfig_spec=eager_qconfig_dict)

            graph_qconfig_dict = {
                "object_type": [
                    (x, qconfig) for x in module_types
                ]
            }
            model_graph = prepare_fx(model_graph, graph_qconfig_dict, example_inputs=(sample_input,))
            model_graph = convert_fx(model_graph)
            self.assertEqual(model_eager(sample_input), model_graph(sample_input))
            self.checkScriptable(model_graph, [[sample_input]], True)

    @override_qengines
    def test_rnn_cell(self):
        if torch.backends.quantized.engine not in ('fbgemm', 'qnnpack'):
            return
        qconfigs = [per_channel_dynamic_qconfig, default_dynamic_qconfig, float16_dynamic_qconfig]
        module_type_strs = ['LSTMCell', 'GRUCell', 'RNNTanh', 'RNNReLU']
        module_types = [torch.nn.LSTMCell, torch.nn.GRUCell, torch.nn.RNNCell]
        sample_input = torch.tensor([[100, -155],
                                     [-155, 100],
                                     [100, -155]], dtype=torch.float)
        self._test_rnn_impl(qconfigs, RNNCellDynamicModel, module_type_strs, module_types, sample_input)

    @override_qengines
    def test_rnn(self):
        if torch.backends.quantized.engine not in ('fbgemm', 'qnnpack'):
            return
        qconfigs = [per_channel_dynamic_qconfig, default_dynamic_qconfig, float16_dynamic_qconfig]
        module_type_strs = ['LSTM']
        module_types = [torch.nn.LSTM]
        niter = 10
        sample_input = torch.tensor([[100, -155],
                                     [-155, 100],
                                     [100, -155]], dtype=torch.float).unsqueeze(0).repeat(niter, 1, 1)
        self._test_rnn_impl(qconfigs, RNNDynamicModel, module_type_strs, module_types, sample_input)

    def _test_conv_transpose_impl(
            self, float_cls: Callable, q_cls: Callable, data: torch.Tensor):
        with override_quantized_engine('qnnpack'):
            # Create fp32 versions of FX and Eager models
            m1 = torch.nn.Sequential(float_cls(1, 1, 1))
            m2 = torch.nn.Sequential(float_cls(1, 1, 1))
            m2.load_state_dict(m1.state_dict())
            m2 = torch.ao.quantization.QuantWrapper(m2)
            # FX graph
            result_dict = self.checkGraphModeFxOp(
                m1, (data,), QuantType.STATIC,
                expected_node_occurrence={
                    ns.call_module(q_cls): 1,
                })
            q_result1 = result_dict["quantized_output"]
            # Eager
            m2.qconfig = get_default_qconfig(torch.backends.quantized.engine)
            m2.eval()
            m2p = torch.ao.quantization.prepare(m2)
            m2p(data)
            m2q = torch.ao.quantization.convert(m2p)
            q_result2 = m2q(data)
            # verify results match
            self.assertEqual(q_result1, q_result2)

    @unittest.skipUnless('qnnpack' in supported_qengines,
                         "This Pytorch Build has not been built with or does not support QNNPACK")
    def test_conv_transpose_1d(self):
        self._test_conv_transpose_impl(
            torch.nn.ConvTranspose1d, nnq.ConvTranspose1d, torch.randn(4, 1, 4))

    @unittest.skipUnless('qnnpack' in supported_qengines,
                         "This Pytorch Build has not been built with or does not support QNNPACK")
    def test_conv_transpose_2d(self):
        self._test_conv_transpose_impl(
            torch.nn.ConvTranspose2d, nnq.ConvTranspose2d, torch.randn(4, 1, 4, 4))

    def test_reshape_fp16(self):
        class M(torch.nn.Module):
            def __init__(self, w, b):
                super().__init__()
                self.w = w
                self.b = b

            def forward(self, x):
                x = torch.nn.functional.linear(x, self.w)
                x = x.reshape(-1, 4)
                x = torch.nn.functional.linear(x, self.w)
                return x

        w = torch.randn(4, 4)
        b = torch.randn(4)
        m = M(w, b).eval()
        qconfig_dict = {
            # reshape will be quantized to fp16 as requested by this qconfig
            "": float16_static_qconfig,
            "object_type": [
                (torch.nn.functional.linear, default_qconfig)
            ]
        }
        backend_config = get_test_only_legacy_native_backend_config()
        example_inputs = (torch.randn(1, 4),)
        m = prepare_fx(
            m, qconfig_dict, example_inputs=example_inputs,
            backend_config=backend_config)
        expected_occurrence = {
            # input and weight of first and second linear, output of first and second linear
            ns.call_module(torch.ao.quantization.MinMaxObserver): 6,
            # we insert placeholder observer for both input and output of reshape
            ns.call_module(torch.ao.quantization.PlaceholderObserver): 2
        }
        self.checkGraphModuleNodes(
            m,
            expected_node_occurrence=expected_occurrence
        )
        m = convert_fx(m, backend_config=backend_config)
        expected_occurrence = {
            ns.call_function(torch.quantize_per_tensor): 2,
            # dequantize after first linear, before reshape and before output
            ns.call_method("dequantize"): 3,
            # before reshape, to(fp16)
            ns.call_method("to"): 1,
            ns.call_function(torch.ops.quantized.linear): 2
        }
        self.checkGraphModuleNodes(
            m,
            expected_node_occurrence=expected_occurrence
        )
        # make sure it runs
        m(torch.randn(2, 4))

    def test_multiple_qconfigs_for_single_value(self):
        """ Test multiple qconfigs for a single value"""
        class M(torch.nn.Module):
            def __init__(self, w, b):
                super().__init__()
                self.w = w
                self.b = b

            def forward(self, x):
                x = torch.nn.functional.linear(x, self.w)
                x = torch.sigmoid(x)
                return x

        w = torch.randn(4, 4)
        b = torch.randn(4)
        m = M(w, b).eval()
        # TODO: use get_default_qconfig_mapping once it handles fp16
        qconfig_mapping = QConfigMapping() \
            .set_global(float16_static_qconfig) \
            .set_object_type(torch.nn.functional.linear, default_qconfig)
        example_inputs = (torch.randn(1, 4),)
        backend_config = get_test_only_legacy_native_backend_config()
        m = prepare_fx(
            m, qconfig_mapping, example_inputs=example_inputs,
            backend_config=backend_config)
        expected_occurrence = {
            # input and weight of linear, output of linear
            ns.call_module(torch.ao.quantization.MinMaxObserver): 3,
            # input and output of sigmoid
            ns.call_module(torch.ao.quantization.PlaceholderObserver): 2,
        }
        self.checkGraphModuleNodes(
            m,
            expected_node_occurrence=expected_occurrence
        )
        # make sure it runs
        m = convert_fx(m)
        expected_occurrence = {
            ns.call_function(torch.quantize_per_tensor): 1,
            ns.call_method("dequantize"): 3,
            ns.call_method("to"): 2
        }
        self.checkGraphModuleNodes(
            m,
            expected_node_occurrence=expected_occurrence
        )

    def test_boolean_tensor(self):
        """ Make sure we don't insert observer for boolean Tensors """
        class M(torch.nn.Module):
            def forward(self, x, mask):
                mask = mask.unsqueeze(0)
                mask = mask.unsqueeze(1)
                x = x.masked_fill(mask, 1)
                return x

        m = M().eval()
        example_inputs = (torch.rand(1, 2, 3, 4), torch.rand(3, 4).bool())
        m = prepare_fx(m, {"": default_qconfig}, example_inputs=example_inputs)
        expected_occurrence = {
            ns.call_module(torch.ao.quantization.MinMaxObserver): 0
        }
        self.checkGraphModuleNodes(
            m,
            expected_node_occurrence=expected_occurrence)
        m = convert_fx(m)
        m(*example_inputs)

    def test_chunk(self):
        class M(torch.nn.Module):
            def forward(self, x):
                x, y = torch.chunk(x, 2)
                x = x + y
                return x
        m = M().eval()
        example_inputs = (torch.rand(2, 2, 2, 2),)
        m = prepare_fx(m, {"": default_qconfig}, example_inputs=example_inputs)
        m(*example_inputs)
        m = convert_fx(m)
        m(*example_inputs)
        # make sure everything runs

    def test_ref_pattern_multi_use(self):
        class M(torch.nn.Module):
            def __init__(self):
                super().__init__()
                self.linear = torch.nn.Linear(5, 5)
                self.linear1 = torch.nn.Linear(5, 5)

            def forward(self, x):
                y = self.linear(x)
                z = self.linear1(x)
                a = torch.mul(z, 5)
                b = torch.add(z, 5)
                return (y, a, b)

        m = M().eval()
        qconfig_dict = {
            "": None,
            "object_type": [
                (torch.nn.Linear, get_default_qconfig("fbgemm")),
                (torch.nn.ReLU, get_default_qconfig("fbgemm")),
            ],
        }
        example_inputs = (torch.randn(1, 5),)
        m = prepare_fx(m, qconfig_dict, example_inputs=example_inputs)
        m = convert_fx(m)
        expected_occurrence = {
            ns.call_function(torch.quantize_per_tensor): 1,
            ns.call_module(nnq.Linear): 2,
            ns.call_method("dequantize"): 2,
            ns.call_function(torch.add): 1,
            ns.call_function(torch.mul): 1,
        }
        self.checkGraphModuleNodes(
            m,
            expected_node_occurrence=expected_occurrence)

    def test_qmatmul(self):
        class M(torch.nn.Module):
            def forward(self, x, y):
                z = torch.matmul(x, y)
                return z

        m = M().eval()
        example_inputs = (torch.randn(2, 2), torch.randn(2, 2))
        qconfig_dict = get_default_qconfig_mapping("fbgemm")
        mp = prepare_fx(m, qconfig_dict, example_inputs=example_inputs)
        mp(*example_inputs)
        mq = convert_fx(mp)
        expected_occurrence = {
            ns.call_function(torch.matmul): 0,
            ns.call_function(torch.ops.quantized.matmul): 1,
        }
        self.checkGraphModuleNodes(
            mq,
            expected_node_occurrence=expected_occurrence)
        # verify no crash
        res = mq(*example_inputs)

class TestQuantizeFxModels(QuantizationTestCase):
    @skipIfNoFBGEMM
    @unittest.skipIf(not TEST_CUDA, "gpu is not available.")
    def test_static_gpu_convert_basic(self):

        class Net(nn.Module):
            def __init__(self):
                super(Net, self).__init__()
                self.relu1 = nn.ReLU()
                self.conv1 = nn.Conv2d(1, 6, 5)
                self.linear1 = nn.Linear(120, 1)

            def forward(self, x):
                x = self.relu1(self.conv1(x))
                y = self.linear1(x.view(-1))
                return y

        input = torch.randn((5, 1, 6, 6)).to('cuda')
        example_inputs = (input,)
        model = Net().to('cuda').eval()
        qconfig_dict = {"": torch.ao.quantization.get_default_qconfig('fbgemm')}
        model_prepared = prepare_fx(model, qconfig_dict, example_inputs=example_inputs)
        model_prepared(*example_inputs)
        model_quantized = convert_to_reference_fx(model_prepared)
        out = model_quantized(*example_inputs)
        self.assertEqual(out.device.type, 'cuda')

    @skipIfNoFBGEMM
    @unittest.skipIf(not TEST_CUDA, "gpu is not available.")
    def test_switch_device_prepare_convert(self):

        class Net(nn.Module):
            def __init__(self):
                super(Net, self).__init__()
                self.relu1 = nn.ReLU()
                self.conv1 = nn.Conv2d(1, 6, 5)
                self.linear1 = nn.Linear(120, 1)

            def forward(self, x):
                x = self.relu1(self.conv1(x))
                y = self.linear1(x.view(-1))
                return y

        for device in ['cuda', 'cpu']:
            device_after = 'cuda' if device == 'cpu' else 'cpu'
            input = torch.randn((5, 1, 6, 6)).to(device)
            model = Net().to(device).eval()
            qconfig_dict = {"": torch.ao.quantization.get_default_qconfig('fbgemm')}
            model_prepared = prepare_fx(model, qconfig_dict, example_inputs=(input,))
            model_prepared(input)
            model_prepared.to(device_after)
            model_quantized = convert_to_reference_fx(model_prepared)
            out = model_quantized(input.to(device_after))
            self.assertEqual(out.device.type, device_after)

    @skipIfNoFBGEMM
    @unittest.skipIf(not TEST_CUDA, "gpu is not available.")
    def test_prepare_serialize_switch_device_convert(self):
        class Net(nn.Module):
            def __init__(self):
                super(Net, self).__init__()
                self.conv1 = nn.Conv2d(1, 6, 5)
                self.linear1 = nn.Linear(120, 1)

            def forward(self, x):
                x = self.conv1(x)
                y = self.linear1(x.view(-1))
                return y

        for device in ['cuda', 'cpu']:
            for device_after in ['cuda', 'cpu']:
                input = torch.randn((5, 1, 6, 6)).to(device)
                model = Net().to(device).eval()
                qconfig_dict = {"": torch.ao.quantization.get_default_qconfig('fbgemm')}
                model_prepared_first = prepare_fx(model, qconfig_dict, example_inputs=(input,))
                model_prepared_second = prepare_fx(model, qconfig_dict, example_inputs=(input,))
                model_prepared_first(input)
                state_dict = model_prepared_first.state_dict()
                del model_prepared_first
                model_prepared_second.load_state_dict(state_dict)
                model_prepared_second.to(device_after)
                model_quantized = convert_to_reference_fx(model_prepared_second)
                out = model_quantized(input.to(device_after))
                self.assertEqual(out.device.type, device_after)

    @skip_if_no_torchvision
    def test_model_dropout(self):
        from torchvision import models
        m = models.mobilenet_v3_small()
        qconfig_mapping = torch.ao.quantization.get_default_qat_qconfig_mapping('fbgemm')
        example_inputs = (torch.randn(1, 3, 224, 224),)
        mp = prepare_qat_fx(m, qconfig_mapping, example_inputs=example_inputs)
        mp(*example_inputs)
        with override_quantized_engine("qnnpack") if IS_ARM64 else contextlib.nullcontext():
            mq = convert_fx(mp)
        mq(*example_inputs)

    def _test_model_impl(
            self, mode, name, model, eager_quantizable_model,
            check_with_eager=True,
            diff_of_quant=None,
            diff_from_eager=None):
        if diff_of_quant is None or diff_from_eager is None:
            diff_of_quant = {}
            diff_from_eager = {}

        if mode not in diff_of_quant or mode not in diff_from_eager:
            diff_of_quant[mode] = {}
            diff_from_eager[mode] = {}

        input_tensor = torch.rand(1, 3, 224, 224)
        input_tensor_inception = torch.rand(1, 3, 299, 299)
        output_value = torch.randint(0, 1, (1,))

        # print('quantizing:', name, ' mode:', mode)
        if name == 'inception_v3':
            input_value = input_tensor_inception
        else:
            input_value = input_tensor

        qconfig = default_qconfig if mode == 'static' else default_qat_qconfig
        qconfig_dict = {'': qconfig}
        script = torch.jit.script(model)

        # make sure graph module and script module are both runanble
        original_out = model(input_value)
        is_not_tuple_out = not isinstance(original_out, tuple)
        script_out = script(input_value)

        # set to train just before quantization
        prepare_fx_fn = prepare_fx
        if mode != 'static':
            model.train()
            prepare_fx_fn = prepare_qat_fx

        prepared = prepare_fx_fn(model, qconfig_dict)

        if mode == 'ddp':
            mp.spawn(run_ddp,
                     args=(world_size, prepared),
                     nprocs=world_size,
                     join=True)
        elif mode == 'qat':
            assert prepared.training, 'prepared must be in training mode for qat'
            optimizer = torch.optim.SGD(prepared.parameters(), lr=0.0001)
            criterion = nn.CrossEntropyLoss()
            train_one_epoch(prepared, criterion, optimizer, [(input_value, output_value)], torch.device('cpu'), 1)
        else:
            for i in range(10):
                prepared(input_value)

        # print('after observation root:', prepared.root)

        qgraph = convert_fx(prepared)
        # print('after quantization root:', qgraph.root)
        # print('after quantization code:', qgraph.src)
        qgraph.eval()
        qgraph_script = torch.jit.script(qgraph)
        # print('quantized and scripted:', qgraph_script.graph)

        qgraph_out = qgraph(input_value)
        qgraph_script = qgraph_script(input_value)

        if is_not_tuple_out:
            diff_of_quant[mode][name] = (original_out - qgraph_out).abs().max()
            assert torch.allclose(qgraph_out, qgraph_script), 'graph, scripted graph'
        else:
            print('tuple output')

        if eager_quantizable_model is not None:
            # comparing to eager mode quantization
            qeager = eager_quantizable_model
            ref_out = qeager(input_value)
            qeager.qconfig = qconfig
            if mode == 'static':
                qeager.fuse_model()
                prepare(qeager, inplace=True)
            else:
                qeager.train()
                qeager.fuse_model()
                prepare_qat(qeager, inplace=True)

            # calibration
            if mode == 'ddp':
                mp.spawn(run_ddp,
                         args=(world_size, qeager),
                         nprocs=world_size,
                         join=True)
            elif mode == 'qat':
                assert qeager.training, 'qeager should be in training mode for qat'
                optimizer = torch.optim.SGD(qeager.parameters(), lr=0.0001)
                train_one_epoch(qeager, criterion, optimizer, [(input_value, output_value)], torch.device('cpu'), 1)
            else:
                for i in range(10):
                    qeager(input_value)

            # print('ref after observation:', qeager)

            convert(qeager, inplace=True)
            qeager.eval()

            # print('ref after quantization:', qeager)
            qeager_out = qeager(input_value)
            qeager_script = torch.jit.script(qeager)
            qscript_out = qeager_script(input_value)
            if is_not_tuple_out:
                diff_from_eager[mode][name] = (qeager_out - qgraph_out).abs().max()
                if check_with_eager:
                    self.assertEqual(diff_from_eager[mode][name], 0,
                                     'Result of graph mode quantization and ' +
                                     'eager mode quantization on model: ' + name +
                                     ' should match. Mode: ' + mode +
                                     ' diff:' + str(diff_from_eager[mode][name]))

    def _test_building_block(self, quant_type, BB):
        eager = BB().float()
        graph = copy.deepcopy(eager)

        if quant_type == QuantType.STATIC:
            qconfig = default_qconfig
            eager_prepare = prepare
            graph_prepare = prepare_fx
            eager.eval()
            graph.eval()
            calibrate_or_train = test_only_eval_fn
            data = self.img_data_2d
            is_qat = False
        else:
            assert quant_type == QuantType.QAT
            qconfig = default_qat_qconfig
            eager_prepare = prepare_qat
            graph_prepare = prepare_qat_fx
            eager.train()
            graph.train()
            calibrate_or_train = test_only_train_fn
            data = self.img_data_2d_train
            is_qat = True

        if hasattr(eager, "fuse_model"):
            eager.fuse_model()
        eager = QuantWrapper(eager)
        eager.qconfig = qconfig
        eager = eager_prepare(eager)

        qconfig_dict = {"": qconfig}
        graph = graph_prepare(graph, qconfig_dict, example_inputs=(data[0][0],))

        eager_out = eager(data[0][0])
        graph_out = graph(data[0][0])
        # Eager Mode and FX Graph Mode QAT now differ in numerics both
        # in Post Training and QAT because FX Graph Mode uses same fake_quant instances
        # for input and output of CopyNode
        # self.assertEqual(eager_out, graph_out)

        calibrate_or_train(eager, data)
        calibrate_or_train(graph, data)

        eager = convert(eager)
        graph = convert_fx(graph)

        eager_out = eager(data[0][0])
        graph_out = graph(data[0][0])

    @override_qengines
    def test_resnet_base(self):
        models = [ResNetBase]
        options = itertools.product(self.static_quant_types, models)
        for quant_type, M in options:
            self._test_building_block(quant_type, M)

    @skip_if_no_torchvision
    @skipIfNoFBGEMM
    @unittest.skip("skip for now since tbb failed")
    def test_torchvision(self):
        from torchvision import models
        from torchvision.models import quantization as quantized_models
        from torchvision.models.quantization.utils import _replace_relu

        def get_available_classification_models(models):
            return [k for k, v in models.__dict__.items() if callable(v) and k[0].lower() == k[0] and k[0] != "_"]

        model_list = get_available_classification_models(models)
        quantized_model_list = get_available_classification_models(quantized_models)

        quantized_model_list = set(quantized_model_list)
        # test eager and graph consistency
        model_list = quantized_model_list
        # mobilenet/inception_v3/googlenet qat is not working due to AdaptiveAveragePool qat
        # we might observe the output of AdaptiveAveragePool in the future
        # and re-enable the test
        fx_eager_not_matching = [
            ("mobilenet_v2", "qat"),
            ("inception_v3", "qat"),
            ("googlenet", "qat")
        ]  # because relu6 is replaced as relu in mobilenetv2

        diff_of_quant = {}
        diff_from_eager = {}
        modes = ['static', 'qat']
        options = itertools.product(modes, model_list)
        for mode, name in options:
            pretrained = name in quantized_model_list  # load pretrained model to compare with quantized model
            kwargs = {}
            # turn off transform input for inception_v3 since
            # it's not quantized in eager mode and in fx graph
            # mode we can't skip quantizing a method right now
            # (might be supported in the future)
            if name in ["inception_v3", "googlenet"]:
                kwargs["transform_input"] = False
            eager_quantizable_model = None
            if name in quantized_model_list:
                eager_quantizable_model = quantized_models.__dict__[name](pretrained=False, quantize=False, **kwargs).eval().float()
            # compare with eager mode quantized model when it is available
            pretrained = eager_quantizable_model is not None
            model = models.__dict__[name](pretrained=pretrained, **kwargs).eval().float()
            if name == "mobilenet_v2":
                _replace_relu(model)
            # disable aux logits
            if hasattr(model, "aux_logits"):
                model.aux_logits = False
                model.AuxLogits = None
                if eager_quantizable_model:
                    eager_quantizable_model.aux_logits = False
                    eager_quantizable_model.AuxLogits = None

            check_with_eager = (name, mode) not in fx_eager_not_matching
            self._test_model_impl(
                mode, name, model, eager_quantizable_model,
                check_with_eager,
                diff_of_quant, diff_from_eager)

        def print_diffs(diffs):
            for mode, diffs_for_mode in diffs.items():
                print('mode:', mode)
                for name, diff in diffs_for_mode.items():
                    print(name, ':', diff)

        # print('differences between float and quantized')
        # print_diffs(diff_of_quant)
        # print('----------------------')
        # print('differences between graph mode and eager mode')
        # print_diffs(diff_from_eager)
        # print('----------------------')

    @skip_if_no_torchvision
    @skipIfNoFBGEMM
    @unittest.skip("TODO: Test is always failing - https://github.com/pytorch/pytorch/issues/54979")
    def test_resnet18_ddp(self):
        from torchvision import models
        from torchvision.models import quantization as quantized_models
        eager_quantizable_model = quantized_models.__dict__[name](pretrained=False, quantize=False).eval().float()
        model = models.__dict__[name](pretrained=False).eval().float()
        self._test_model_impl(
            'ddp', 'resnet18', model, eager_quantizable_model)

    @override_qengines
    def test_qat_embeddingbag_linear(self):
        for device in get_supported_device_types():
            class EmbeddingBagLinear(torch.nn.Module):
                def __init__(self):
                    super(EmbeddingBagLinear, self).__init__()
                    self.emb = torch.nn.EmbeddingBag(num_embeddings=10, embedding_dim=12, mode='sum')
                    self.linear = torch.nn.Linear(12, 1).to(dtype=torch.float)

                def forward(self, input: torch.Tensor, offsets: Optional[torch.Tensor] = None,
                            per_sample_weights: Optional[torch.Tensor] = None):
                    x = self.emb(input, offsets, per_sample_weights)
                    x = self.linear(x)
                    return x

            qengine = torch.backends.quantized.engine
            qconfig_dict = {"": get_default_qat_qconfig(qengine),
                            "object_type": [(torch.nn.EmbeddingBag, default_embedding_qat_qconfig)]}

            train_indices = [[torch.randint(0, 10, (12, 12)), torch.randn((12, 1))] for _ in range(2)]
            eval_output = [[torch.randint(0, 10, (12, 1))]]

            model = EmbeddingBagLinear().train()
            prepared_fx_model = prepare_qat_fx(model, qconfig_dict, example_inputs=(train_indices[0][0],))
            test_only_train_fn(prepared_fx_model, train_indices)
            quant_model = convert_fx(prepared_fx_model,
                                     qconfig_mapping=qconfig_dict)

            def checkQuantized(model):
                # Make sure EmbeddingBag is now a quantized EmbeddingBag.
                self.assertTrue(type(model.emb), nn.quantized.EmbeddingBag)
                # Also test that Linear has been quantized.
                self.assertTrue(type(model.linear), nnq.Linear)

                test_only_eval_fn(model, eval_output)
                self.checkScriptable(model, eval_output)
                self.checkNoQconfig(model)
            checkQuantized(quant_model)


    @override_qengines
    def test_qat_embedding_linear(self):
        for device in get_supported_device_types():
            class EmbeddingLinear(torch.nn.Module):
                def __init__(self):
                    super(EmbeddingLinear, self).__init__()
                    self.emb = torch.nn.Embedding(num_embeddings=10, embedding_dim=12)
                    self.linear = torch.nn.Linear(12, 1).to(dtype=torch.float)

                def forward(self, input: torch.Tensor):
                    x = torch.sum(self.emb(input), dim=1)
                    x = self.linear(x)
                    return x

            qengine = torch.backends.quantized.engine
            qconfig_dict = {"": get_default_qat_qconfig(qengine),
                            "object_type": [(torch.nn.Embedding, default_embedding_qat_qconfig)]}


            train_indices = [[torch.randint(0, 10, (12, 12)), torch.randn((12, 1))] for _ in range(2)]
            eval_output = [[torch.randint(0, 10, (12, 1))]]

            model = EmbeddingLinear().train()
            prepared_fx_model = prepare_qat_fx(model, qconfig_dict, example_inputs=(train_indices[0][0],))
            test_only_train_fn(prepared_fx_model, train_indices)
            quant_model = convert_fx(prepared_fx_model,
                                     qconfig_mapping=qconfig_dict)

            def checkQuantized(model):
                # Make sure EmbeddingBag is now a quantized EmbeddingBag.
                self.assertTrue(type(model.emb), nn.quantized.Embedding)
                # Also test that Linear has been quantized.
                self.assertTrue(type(model.linear), nnq.Linear)

                test_only_eval_fn(model, eval_output)
                self.checkScriptable(model, eval_output)
                self.checkNoQconfig(model)
            checkQuantized(quant_model)

    @given(
        device=st.sampled_from(
            ["cpu", "cuda"] if torch.cuda.is_available() else ["cpu"]
        )
    )
    @settings(deadline=None)
    @override_qengines
    def test_qat_functional_linear(self, device):
        if torch.backends.quantized.engine not in ('fbgemm', 'qnnpack'):
            return

        class Linear(torch.nn.Module):
            def __init__(self):
                super().__init__()
                self.w = torch.ones(5, 5)
                self.b = torch.zeros(5)

            def forward(self, x):
                return torch.nn.functional.linear(x, self.w, self.b)

        class M(torch.nn.Module):
            def __init__(self):
                super().__init__()
                self.mods1 = torch.nn.Sequential(Linear(), Linear())
                self.mods2 = Linear()

            def forward(self, x):
                x = self.mods1(x)
                x = self.mods2(x)
                return x

        model = M().train()
        ref_fake_quant = FakeQuantize.with_args(
            observer=MovingAverageMinMaxObserver,
            quant_min=0,
            quant_max=255,
            dtype=torch.quint8,
            reduce_range=False,
        )
        ref_weight_fake_quant = FakeQuantize.with_args(
            observer=MovingAverageMinMaxObserver,
            quant_min=-128,
            quant_max=127,
            dtype=torch.qint8,
            reduce_range=False,
        )
        ref_qat_qconfig = QConfig(
            activation=ref_fake_quant, weight=ref_weight_fake_quant
        )
        qconfig_dict = {"": ref_qat_qconfig}
        example_inputs = (torch.randn(1, 5),)
        prepared_ref = prepare_qat_fx(model, qconfig_dict, example_inputs=example_inputs)

        custom_fake_quant = FusedMovingAvgObsFakeQuantize.with_args(
            observer=MovingAverageMinMaxObserver,
            quant_min=0,
            quant_max=255,
            dtype=torch.quint8,
            reduce_range=False,
        )
        custom_weight_fake_quant = FusedMovingAvgObsFakeQuantize.with_args(
            observer=MovingAverageMinMaxObserver,
            quant_min=-128,
            quant_max=127,
            dtype=torch.qint8,
            reduce_range=False,
        )
        custom_qconfig = QConfig(
            activation=custom_fake_quant, weight=custom_weight_fake_quant
        )
        custom_qconfig_dict = {"": custom_qconfig}
        prepared = prepare_qat_fx(model, custom_qconfig_dict, example_inputs=example_inputs)

        prepared.to(device)
        prepared_ref.to(device)

        prepared.apply(torch.ao.quantization.disable_fake_quant)
        prepared.apply(torch.ao.quantization.disable_observer)
        prepared_ref.apply(torch.ao.quantization.disable_fake_quant)
        prepared_ref.apply(torch.ao.quantization.disable_observer)

        inp = torch.randn(5, 5, device=device, requires_grad=True)
        for i in range(10):
            if i == 2:
                prepared.apply(torch.ao.quantization.enable_observer)
                prepared_ref.apply(torch.ao.quantization.enable_observer)
            if i == 4:
                prepared.apply(torch.ao.quantization.enable_fake_quant)
                prepared_ref.apply(torch.ao.quantization.enable_fake_quant)

            inp = torch.randn(5, 5, device=device, requires_grad=True)
            out_ref = prepared_ref(inp)
            out = prepared(inp)
            torch.testing.assert_close(out, out_ref)

            # try backward pass
            labels = torch.randn(5, 5, device=device)
            loss = (out - labels).sum()
            grad = torch.autograd.grad(loss, [inp])
            loss_ref = (out_ref - labels).sum()
            grad_ref = torch.autograd.grad(loss_ref, [inp])
            torch.testing.assert_close(grad[0], grad_ref[0])

        if 'fbgemm' in torch.backends.quantized.supported_engines:
            # During the lowering step in convert, fold_weight calls quantized::linear_prepack
            # which doesn't support QuantizedCuda backend
            prepared.cpu()
            prepared_ref.cpu()
            converted = convert_fx(prepared)
            converted_ref = convert_fx(prepared_ref)
            inp = torch.rand(5, 5)
            out = converted(inp)
            out_ref = converted_ref(inp)

            torch.testing.assert_close(out, out_ref)
if __name__ == '__main__':
    raise RuntimeError("This test file is not meant to be run directly, use:\n\n"
                       "\tpython test/test_quantization.py TESTNAME\n\n"
                       "instead.")<|MERGE_RESOLUTION|>--- conflicted
+++ resolved
@@ -5589,11 +5589,6 @@
             self.checkGraphModuleNodes(m, expected_node_occurrence=node_occurrence)
             self.checkGraphModuleNodes(m_ref, expected_node_occurrence=node_occurrence_ref)
 
-<<<<<<< HEAD
-    def _test_activation_fusion_lowering_helper(
-            self, module, example_inputs, qconfig_mapping,
-            backend_config, fused_module, root_module, activation_module):
-=======
     def test_match_pattern_with_multiple_args(self):
         """ Test that we can match a pattern that has multiple arguments
         Pattern:
@@ -5643,14 +5638,9 @@
         }
         self.checkGraphModuleNodes(m, expected_node_occurrence=node_occurrence)
 
-    @skipIfNoONEDNN
-    def test_linear_leaky_relu_lowering(self):
-        """ Test fusion and lowering of Linear - (bn -) LeakyReLU
-            by FX. For onednn backedn only.
-        """
-        from torch.ao.quantization.backend_config import get_onednn_backend_config
-        qconfig_mapping = get_default_qconfig_mapping('onednn')
->>>>>>> bcf770f8
+    def _test_activation_fusion_lowering_helper(
+            self, module, example_inputs, qconfig_mapping,
+            backend_config, fused_module, root_module, activation_module):
         node_occurrence = {
             ns.call_function(torch.quantize_per_tensor): 1,
             ns.call_method("dequantize"): 1,
