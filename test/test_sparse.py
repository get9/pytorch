# Owner(s): ["module: sparse"]

import torch
import itertools
import functools
import operator
import random
import unittest
from torch.testing import make_tensor
from torch.testing._internal.common_utils import TestCase, run_tests, skipIfRocm, do_test_dtypes, \
    load_tests, TEST_NUMPY, TEST_SCIPY, IS_WINDOWS, gradcheck, coalescedonoff, \
    DeterministicGuard, first_sample, TEST_WITH_CROSSREF, TEST_WITH_ROCM, skipIfTorchDynamo, \
    parametrize, subtest, is_coalesced_indices, suppress_warnings, instantiate_parametrized_tests, \
    skipIfCrossRef
from torch.testing._internal.common_cuda import TEST_CUDA
from numbers import Number
from typing import Dict, Any
from packaging import version
from torch.testing._internal.common_cuda import \
    (SM53OrLater, SM80OrLater, TEST_MULTIGPU)
from torch.testing._internal.common_device_type import \
    (instantiate_device_type_tests, ops, dtypes, dtypesIfCUDA, onlyCPU, onlyCUDA, precisionOverride,
     deviceCountAtLeast, OpDTypes, onlyNativeDeviceTypes)
from torch.testing._internal.common_methods_invocations import \
    (op_db, reduction_ops, sparse_unary_ufuncs, sparse_masked_reduction_ops, binary_ufuncs)
from torch.testing._internal.common_dtype import (
    all_types, all_types_and_complex, all_types_and_complex_and, floating_and_complex_types,
    floating_and_complex_types_and, integral_types, floating_types_and,
)
from torch.testing._internal.opinfo.definitions.sparse import validate_sample_input_sparse
from torch.testing._internal.opinfo.refs import (
    ElementwiseBinaryPythonRefInfo,
    ReductionPythonRefInfo
)

def _op_supports_any_sparse(op):
    return (op.supports_sparse
            or op.supports_sparse_csr
            or op.supports_sparse_csc
            or op.supports_sparse_bsr
            or op.supports_sparse_bsc)



reduction_ops_with_sparse_support = [
    op for op in reduction_ops if 'masked.' not in op.name and
    _op_supports_any_sparse(op) and not isinstance(op, ReductionPythonRefInfo)]

binary_ufuncs_with_sparse_support = [
    op for op in binary_ufuncs if _op_supports_any_sparse(op) and
    not isinstance(op, ElementwiseBinaryPythonRefInfo)]

like_fns_with_sparse_support = [op for op in op_db if _op_supports_any_sparse(op) and '_like' in op.name]

if TEST_SCIPY:
    import scipy.sparse

# load_tests from torch.testing._internal.common_utils is used to automatically filter tests for
# sharding on sandcastle. This line silences flake warnings
load_tests = load_tests

# batched grad doesn't support sparse
gradcheck = functools.partial(gradcheck, check_batched_grad=False)

CUSPARSE_SPMM_COMPLEX128_SUPPORTED = (
    IS_WINDOWS and torch.version.cuda and version.parse(torch.version.cuda) > version.parse("11.2")
) or (not IS_WINDOWS and not TEST_WITH_ROCM)

def all_sparse_layouts(test_name='layout', include_strided=False):
    return parametrize(test_name, [
        subtest(torch.strided, name='Strided'),
        subtest(torch.sparse_coo, name='SparseCOO'),
        subtest(torch.sparse_csr, name='SparseCSR'),
        subtest(torch.sparse_csc, name='SparseCSC'),
        subtest(torch.sparse_bsr, name='SparseBSR'),
        subtest(torch.sparse_bsc, name='SparseBSC'),
    ][(0 if include_strided else 1):])

def gradcheck_semantics(test_name='gradcheck'):
    gradcheck_sparse = functools.partial(gradcheck, masked=False)
    gradcheck_masked = functools.partial(gradcheck, masked=True)
    gradcheck_sparse.masked = False
    gradcheck_masked.masked = True
    return parametrize(test_name, [
        subtest(gradcheck_sparse, name='sparse'),
        subtest(gradcheck_masked, name='masked')])


class CrossRefSparseFakeMode(torch._subclasses.CrossRefFakeMode):
    def __init__(self):
        super().__init__(
            self.ignore_op, check_strides=False,
            check_aliasing=False,
        )  # TODO: enable stride/alias checking

    # empty_like excluded for now due to sparse complex
    # aten._to_dense.default this one is getting called with csc
    @staticmethod
    def ignore_op(func):
        return func in (
            torch.ops.aten.empty_like.default,
            torch.ops.aten.set_.source_Storage_storage_offset,
            torch.ops.aten.sspaddmm.out,
            torch.ops.aten._spdiags.default,
            torch.ops.aten._to_dense.default,
            torch.ops.aten.indices.default,
            torch.ops.aten._indices.default,
            torch.ops.aten.values.default,
            torch.ops.aten._values.default,
        )

class TestSparseLegacyAndDeprecation(TestCase):

    @skipIfTorchDynamo("TorchDynamo fails with unknown reason")
    def test_legacy_warnings(self):

        def f1():
            "torch.sparse.SparseTensor() is deprecated."\
                "  Please use torch.sparse_coo_tensor((0,), dtype=)"
            x_ref = torch.sparse_coo_tensor((0,), dtype=torch.float64)
            x = torch.sparse.DoubleTensor()
            self.assertEqual(x, x_ref)

        def f2():
            "torch.sparse.SparseTensor(cdata=x._cdata) is deprecated."\
                "  Please use torch.sparse_coo_tensor(x._indices(), x._values(), x.shape)"
            x_ref = torch.tensor([[1, 2], [3, 4]], dtype=torch.float64).to_sparse()
            x = torch.sparse.DoubleTensor(cdata=x_ref._cdata)
            y = torch.sparse_coo_tensor(x._indices(), x._values(), x.shape)
            self.assertEqual(x, x_ref)
            self.assertEqual(y, x_ref)

        def f3():
            "torch.sparse.SparseTensor(indices, values, *, device=) is deprecated."\
                "  Please use torch.sparse_coo_tensor(indices, values, dtype=, device=)"
            x_ref = torch.sparse_coo_tensor([[0, 0, 1, 1], [0, 1, 0, 1]], [1, 2, 3, 4], dtype=torch.float64)
            x = torch.sparse.DoubleTensor(torch.tensor([[0, 0, 1, 1], [0, 1, 0, 1]]),
                                          torch.tensor([1, 2, 3, 4], dtype=torch.float64))
            self.assertEqual(x, x_ref)

        def f4():
            "torch.sparse.SparseTensor(indices, values, shape, *, device=) is deprecated."\
                "  Please use torch.sparse_coo_tensor(indices, values, shape, dtype=, device=)"
            x_ref = torch.sparse_coo_tensor([[0, 0, 1, 1], [0, 1, 0, 1]], [1, 2, 3, 4], (2, 3), dtype=torch.float64)
            x = torch.sparse.DoubleTensor(torch.tensor([[0, 0, 1, 1], [0, 1, 0, 1]]),
                                          torch.tensor([1, 2, 3, 4], dtype=torch.float64), (2, 3))
            self.assertEqual(x, x_ref)

        def f5():
            "torch.sparse.SparseTensor(shape, *, device=) is deprecated."\
                "  Please use torch.sparse_coo_tensor(shape, dtype=, device=)"
            x_ref = torch.sparse_coo_tensor((2, 3), dtype=torch.float64)
            x = torch.sparse.DoubleTensor(2, 3)
            self.assertEqual(x, x_ref)

        for test_f in [f1, f2, f3, f4, f5]:

            with self.assertWarns(UserWarning, msg=test_f.__doc__) as cm:
                test_f()
                test_f()

            # Check warn-once:
            self.assertEqual(len(cm.warnings), 1)


class TestSparseBase(TestCase):
    def run(self, result=None):
        if TEST_WITH_CROSSREF:
            with CrossRefSparseFakeMode():
                return super().run(result)
        else:
            return super().run(result)

class TestSparse(TestSparseBase):

    def setUp(self):
        TestCase.setUp(self)

        self.index_tensor = lambda *args, **kwargs: torch.tensor(*args, **kwargs, dtype=torch.int64)

        def sparse_empty_factory(*args, **kwargs):
            kwargs['layout'] = kwargs.get('layout', torch.sparse_coo)
            return torch.empty(*args, **kwargs)
        self.sparse_empty = sparse_empty_factory

        def sparse_tensor_factory(*args, **kwargs):
            return torch.sparse_coo_tensor(*args, **kwargs)
        self.sparse_tensor = sparse_tensor_factory

    def _gen_sparse(self, sparse_dim, nnz, with_size, dtype, device, coalesced):
        if isinstance(with_size, Number):
            with_size = [with_size] * sparse_dim

        x, i, v = self.genSparseTensor(with_size, sparse_dim, nnz, not coalesced, dtype=dtype, device=device)

        if not coalesced:
            self.assert_uncoalesced(x)

        return x, i, v

    def assert_uncoalesced(self, x):
        """
        Test if a CPU tensor is uncoalesced.  This is used to ensure
        correctness of the uncoalesced tensor generation algorithm.
        """
        assert not x.is_coalesced()
        existing_indices = set()
        for i in range(x._nnz()):
            index = str(x._indices()[:, i])
            if index in existing_indices:
                return True
            else:
                existing_indices.add(index)

    def randn(self, *args, **kwargs):
        """
        Variant of torch.randn that also works in the TEST_CUDA case.
        """
        # TODO: Put this in torch.cuda.randn
        return torch.empty(*args, **kwargs).normal_()

    @dtypes(torch.double)
    def test_print_coalesced(self, device, dtype):
        self._test_print(device, dtype, True)

    @dtypes(torch.double)
    def test_print_uncoalesced(self, device, dtype):
        self._test_print(device, dtype, False)

    def _test_print(self, device, dtype, coalesced):
        shape_sparse_dim_nnz = [
            ((), 0, 2),
            ((0,), 0, 10),
            ((2,), 0, 3),
            ((100, 3), 1, 3),
            ((100, 20, 3), 2, 0),
            ((10, 0, 3), 0, 3),
            ((10, 0, 3), 0, 0),
        ]
        printed = []
        for shape, sparse_dim, nnz in shape_sparse_dim_nnz:
            indices_shape = torch.Size((sparse_dim, nnz))
            values_shape = torch.Size((nnz,) + shape[sparse_dim:])
            printed.append(f"# shape: {torch.Size(shape)}")
            printed.append(f"# nnz: {nnz}")
            printed.append(f"# sparse_dim: {sparse_dim}")
            printed.append(f"# indices shape: {indices_shape}")
            printed.append(f"# values shape: {values_shape}")

            indices = torch.arange(indices_shape.numel(), dtype=self.index_tensor(0).dtype,
                                   device=device).view(indices_shape)
            for d in range(sparse_dim):
                indices[d].clamp_(max=(shape[d] - 1))  # make it valid index
            if not coalesced and indices.numel() > 0:
                indices[:, -1] = indices[:, 0]  # make it uncoalesced
            values_numel = values_shape.numel()
            values = torch.arange(values_numel, dtype=dtype,
                                  device=device).view(values_shape).div_(values_numel / 2.)
            sp_tensor = self.sparse_tensor(indices, values, shape, dtype=dtype, device=device)

            dtypes = [torch.int32]
            if values.dtype == torch.double:
                dtypes.append(torch.float)
            else:
                dtypes.append(torch.double)
            for dtype in dtypes:
                printed.append(f"########## {dtype} ##########")
                x = sp_tensor.detach().to(dtype)
                printed.append("# sparse tensor")
                printed.append(str(x))
                if x.dtype.is_floating_point:
                    printed.append("# after requires_grad_")
                    printed.append(str(x.requires_grad_()))
                    printed.append("# after addition")
                    printed.append(str(x + x))
                printed.append("# _indices")
                printed.append(str(x._indices()))
                printed.append("# _values")
                printed.append(str(x._values()))
            printed.append('')
        self.assertExpected('\n'.join(printed))

    @coalescedonoff
    @dtypes(torch.double, torch.cdouble)
    def test_basic(self, device, dtype, coalesced):
        def test_shape(sparse_dims, nnz, with_size):
            if isinstance(with_size, Number):
                with_size = [with_size] * sparse_dims
            x, i, v = self._gen_sparse(sparse_dims, nnz, with_size, dtype, device, coalesced)
            self.assertEqual(i, x._indices())
            self.assertEqual(v, x._values())
            self.assertEqual(x.ndimension(), len(with_size))
            self.assertEqual(x.coalesce()._nnz(), nnz if x.is_coalesced() else nnz // 2)
            self.assertEqual(list(x.size()), with_size)

            # Test .indices() and .values()
            if not coalesced:
                with self.assertRaisesRegex(RuntimeError, "Cannot get indices on an uncoalesced tensor"):
                    x.indices()
                with self.assertRaisesRegex(RuntimeError, "Cannot get values on an uncoalesced tensor"):
                    x.values()
            else:
                self.assertEqual(x.indices(), x._indices())
                self.assertEqual(x.values(), x._values())

        test_shape(3, 10, 100)
        test_shape(3, 10, [100, 100, 100])
        test_shape(3, 10, [100, 100, 100, 5, 5, 5, 0])
        test_shape(3, 0, [0, 0, 100, 5, 5, 5, 0])

        # Make sure that coalesce handles duplicate indices correctly
        i = self.index_tensor([[9, 0, 0, 0, 8, 1, 1, 1, 2, 7, 2, 2, 3, 4, 6, 9]], device=device)
        v = torch.tensor([[idx**2, idx] for idx in range(i.size(1))], dtype=dtype, device=device)
        x = self.sparse_tensor(i, v, torch.Size([10, 2]), dtype=dtype, device=device)
        self.assertEqual(x.coalesce()._nnz(), 9)

    @coalescedonoff
    @dtypes(torch.double, torch.cdouble, torch.bfloat16)
    @precisionOverride({torch.bfloat16: 1e-2})
    @skipIfTorchDynamo("https://github.com/pytorch/torchdynamo/issues/1991")
    def test_coalesce(self, device, dtype, coalesced):

        def _test_coalesce(t):
            tc = t.coalesce()
            self.assertEqual(tc.to_dense(), t.to_dense())
            self.assertTrue(tc.is_coalesced())
            # Our code below doesn't work when nnz is 0, because
            # then it's a 0D tensor, not a 2D tensor.
            if t._nnz() == 0:
                self.assertEqual(t._indices(), tc._indices())
                self.assertEqual(t._values(), tc._values())
                return tc

            value_map: Dict[Any, Any] = {}
            for idx, val in zip(t._indices().t(), t._values()):
                idx_tup = tuple(idx.tolist())
                if idx_tup in value_map:
                    value_map[idx_tup] += val
                else:
                    value_map[idx_tup] = val.clone() if isinstance(val, torch.Tensor) else val

            new_indices = sorted(value_map.keys())
            _new_values = [value_map[idx] for idx in new_indices]
            if t._values().ndimension() < 2:
                new_values = t._values().new(_new_values)
            else:
                new_values = torch.stack(_new_values)

            new_indices = t._indices().new(new_indices).t()
            tg = t.new(new_indices, new_values, t.size())

            self.assertEqual(tc._indices(), tg._indices())
            self.assertEqual(tc._values(), tg._values())

            if t.is_coalesced():
                self.assertEqual(tc._indices(), t._indices())
                self.assertEqual(tc._values(), t._values())

        for empty_i, empty_v, empty_nnz in itertools.product([True, False], repeat=3):
            sparse_size = [] if empty_i else [2, 1]
            dense_size = [1, 0, 2] if empty_v else [1, 2]
            nnz = 0 if empty_nnz else 5

            t, _, _ = self._gen_sparse(len(sparse_size), nnz, sparse_size + dense_size, dtype, device, coalesced)
            _test_coalesce(t)  # this tests correctness

    @dtypes(torch.double)
    @skipIfTorchDynamo("https://github.com/pytorch/pytorch/issues/89395")
    def test_coalesce_reference_cycle(self, device, dtype):
        # Test coalesce doesn't create autograd graph cycles (gh-52253)

        # Sanity check that the helper class works as expected
        t = torch.rand(2)
        t_ref = torch._C._WeakTensorRef(t)
        self.assertFalse(t_ref.expired())

        del t
        self.assertTrue(t_ref.expired())

        def test_sparse_sum():
            i = torch.tensor([[0], [4]], dtype=torch.long, device=device)
            v = torch.tensor([[[-0.4567, -1.8797, 0.0380, 1.4316]]],
                             dtype=dtype, device=device)
            S = torch.sparse_coo_tensor(i, v)
            S = S.coalesce()
            S.requires_grad_(True)
            S2 = S.coalesce()
            self.assertTrue(S2.is_coalesced())
            return torch._C._WeakTensorRef(S2)

        ref = test_sparse_sum()
        self.assertTrue(ref.expired())

    @dtypes(torch.double)
    def test_ctor_large_sizes(self, device, dtype):
        # Test that integer overflow is detected when computing numel
        # of a sparse tensor with large dimensions (gh-57416). Notice
        # that numel is computed internally when constructing a
        # tensor, hence the overflow may appear during the tensor
        # construction step.
        N = 100000
        indices = torch.tensor([[N, N - 1]] * 4, dtype=torch.int64, device=device)
        values = torch.tensor([1, 2], dtype=dtype, device=device)
        self.assertRaises(RuntimeError,
                          lambda: torch.sparse_coo_tensor(
                              indices, values, (N + 1,) * 4, device=device))

    @dtypes(torch.double, torch.cdouble)
    def test_ctor_size_checks(self, device, dtype):
        indices = self.index_tensor([
            [0, 0, 0],
            [0, 3, 0],
            [0, 0, 0],
            [0, 0, 0],
        ], device=device)
        values = torch.tensor([2, 1, 3, 4], dtype=dtype, device=device)

        # indices inconsistent with size
        self.assertRaises(
            RuntimeError,
            lambda: self.sparse_tensor(indices, values, torch.Size([2, 1, 1])))

        # values inconsistent with size
        values = torch.tensor([
            [2, 1, 2, 1],
            [1, 0, 5, 2],
        ], dtype=dtype, device=device)
        self.assertRaises(
            RuntimeError,
            lambda: self.sparse_tensor(indices, values, torch.Size([2, 4, 2, 1])))

    @coalescedonoff
    @dtypes(torch.double)
    def test_ctor_is_coalesced_with_gradcheck(self, device, dtype, coalesced):
        for sparse_size, nnz in (((3, 3), 5), ((2, 3, 1, 5), 11)):
            t, _, _ = self._gen_sparse(len(sparse_size), nnz, sparse_size, dtype, device, coalesced)
            self.assertEqual(t.is_coalesced(), coalesced)

            def func(indices, values, shape, is_coalesced):
                s = torch.sparse_coo_tensor(indices, values, shape, check_invariants=True, is_coalesced=is_coalesced)
                self.assertEqual(s.is_coalesced(), is_coalesced)
                return s.to_dense(masked_grad=False)

            if coalesced:
                torch.autograd.gradcheck(func, (t._indices(), t._values().requires_grad_(True), t.shape, False))
                torch.autograd.gradcheck(func, (t._indices(), t._values().requires_grad_(True), t.shape, True))
            else:
                torch.autograd.gradcheck(func, (t._indices(), t._values().requires_grad_(True), t.shape, False))
                with self.assertRaisesRegex(RuntimeError,
                                            "cannot set is_coalesced to true if indices correspond to uncoalesced COO tensor"):
                    torch.autograd.gradcheck(func, (t._indices(), t._values().requires_grad_(True), t.shape, True))

    @dtypes(*floating_and_complex_types_and(torch.float16, torch.bfloat16))
    @unittest.skipIf(TEST_WITH_CROSSREF, "generator unsupport triggers assertion error")
    @gradcheck_semantics()
    def test_to_dense_with_gradcheck(self, device, dtype, gradcheck):

        def test_tensor(x, res):
            x.to_dense()  # Tests triple to_dense for memory corruption
            x.to_dense()
            x.to_dense()
            dense_x = x.to_dense()
            safe_dense_x = self.safeToDense(x)
            dense_x = dense_x.to(res.dtype)
            safe_dense_x = safe_dense_x.to(res.dtype)
            self.assertEqual(res, dense_x)
            self.assertEqual(res, safe_dense_x)

            # Only run autograd test for float64
            if x.dtype != torch.float64:
                return

            def fn(x):
                return x.to_dense(masked_grad=gradcheck.masked)
            x.requires_grad_(True)
            gradcheck(fn, (x,))

        for value_type in [torch.double, torch.cdouble]:
            i = self.index_tensor([
                [0, 1, 2, 2],
                [0, 0, 0, 3],
                [0, 0, 1, 4],
            ], device=device)
            # we don't have to_dense for half types on CPU because it is implemented
            # with a slower add_ operation
            v = torch.tensor([2, 1, 3, 4], dtype=dtype, device=device)
            x = self.sparse_tensor(i, v, torch.Size([3, 4, 5]), dtype=value_type, device=device)
            res = torch.tensor([
                [[2, 0, 0, 0, 0],
                 [0, 0, 0, 0, 0],
                 [0, 0, 0, 0, 0],
                 [0, 0, 0, 0, 0]],
                [[1, 0, 0, 0, 0],
                 [0, 0, 0, 0, 0],
                 [0, 0, 0, 0, 0],
                 [0, 0, 0, 0, 0]],
                [[0, 3, 0, 0, 0],
                 [0, 0, 0, 0, 0],
                 [0, 0, 0, 0, 0],
                 [0, 0, 0, 0, 4]],
            ], dtype=dtype, device=device)

            test_tensor(x, res)
            test_tensor(res, res)

            i = self.index_tensor([
                [0, 1, 2, 2],
                [0, 0, 0, 3],
                [0, 0, 1, 4],
            ], device=device)
            v = torch.empty(4, 0, dtype=dtype, device=device)
            x = self.sparse_tensor(i, v, torch.Size([3, 4, 5, 0]), dtype=value_type, device=device)
            res = torch.empty((3, 4, 5, 0), dtype=dtype, device=device)
            test_tensor(x, res)

    @coalescedonoff
    @dtypes(torch.float16, torch.bfloat16, torch.float64, torch.int, torch.cfloat, torch.cdouble)
    def test_to_sparse(self, device, dtype, coalesced):
        shape = [5, 2, 10, 4]
        max_nnz = 1
        for value_type in [torch.double, torch.cdouble]:
            for dim, dim_sz in enumerate(shape, 1):
                max_nnz *= dim_sz
                rnnz = torch.randint(2, max_nnz, (1,)).item()
                for nnz in [0, 1, rnnz]:
                    expected, _, _ = self._gen_sparse(dim, nnz, shape, dtype=value_type, device=device,
                                                      coalesced=coalesced)
                    expected = expected.to(dtype)

                    d = expected.to_dense()
                    result = d.to_sparse(dim)
                    self.assertEqual(d, result.to_dense())
                    self.assertEqual(expected.size(), result.size())
                    self.assertEqual(dim, result.sparse_dim())

    @dtypes(torch.double, torch.cdouble)
    def test_sparse_bool(self, device, dtype):
        a = torch.tensor([True, False], dtype=dtype, device=device).to(torch.bool)
        b = a.to_sparse().to_dense()
        self.assertEqual(a, b)

    @skipIfTorchDynamo("https://github.com/pytorch/pytorch/issues/108667")
    @dtypes(torch.double, torch.cdouble)
    def test_scalar(self, device, dtype):
        # tensor with value
        a = self.sparse_tensor(self.index_tensor([], device=device).unsqueeze(1), 12.3, [], dtype=dtype, device=device)
        self.assertEqual(1, a._values().numel())
        self.assertEqual(a, a.clone())
        a_coalesced = a.coalesce()
        self.assertTrue(a_coalesced.is_coalesced())
        self.assertEqual(torch.tensor(12.3, dtype=dtype, device=device), a.to_dense())
        self.assertEqual(a, a.to_dense().to_sparse())

        # tensor with multiple values
        a = self.sparse_tensor(self.index_tensor([], device=device).unsqueeze(1).expand(0, 2),
                               [12.3, 12.3], [], dtype=dtype, device=device)
        self.assertEqual(2, a._values().numel())
        self.assertEqual(a, a.clone())
        a_coalesced = a.coalesce()
        self.assertTrue(a_coalesced.is_coalesced())
        self.assertEqual(torch.tensor(12.3 * 2, dtype=dtype, device=device), a.to_dense())
        self.assertEqual(a.coalesce(), a.coalesce().to_dense().to_sparse())

        # tensor without value
        a = self.sparse_empty((), dtype=dtype, device=device)
        self.assertEqual(0, a._values().numel())
        self.assertEqual(a, a.clone())
        a_coalesced = a.coalesce()
        self.assertTrue(a_coalesced.is_coalesced())
        self.assertEqual(torch.tensor(0, dtype=dtype, device=device), a.to_dense())
        self.assertEqual(a, a.to_dense().to_sparse())

    @dtypes(torch.double, torch.cdouble)
    def test_shared(self, device, dtype):
        i = self.index_tensor([[2]], device=device)
        v = torch.tensor([5], dtype=dtype, device=device)
        x = self.sparse_tensor(i, v, torch.Size([3]))
        v[0] = 6
        self.assertEqual(torch.tensor([0, 0, 6], dtype=dtype, device=device), self.safeToDense(x))
        i[0][0] = 0
        self.assertEqual(torch.tensor([6, 0, 0], dtype=dtype, device=device), self.safeToDense(x))

        i = self.index_tensor([[2]], device=device)
        v = torch.empty((1, 0), dtype=dtype, device=device)
        x = self.sparse_tensor(i, v, torch.Size([3, 0]))
        i[0][0] = 0
        self.assertEqual(torch.empty((3, 0), dtype=dtype, device=device), self.safeToDense(x))

    @dtypes(torch.double, torch.cdouble)
    @unittest.skipIf(TEST_WITH_CROSSREF, "generator unsupport triggers assertion error")
    @gradcheck_semantics()
    def test_to_dense_hybrid(self, device, dtype, gradcheck):

        def test_tensor(x, res):
            x.to_dense()  # Tests double to_dense for memory corruption
            x.to_dense()
            x.to_dense()
            self.assertEqual(res, x.to_dense())
            self.assertEqual(res, self.safeToDense(x))

            def fn(x):
                return x.to_dense(masked_grad=gradcheck.masked)
            x.requires_grad_(True)
            gradcheck(fn, (x,))

        i = self.index_tensor([
            [0, 1, 2, 2],
            [0, 0, 0, 3],
        ], device=device)
        v = torch.tensor([[2, 3], [1, 2], [3, 4], [4, 5]], dtype=dtype, device=device)
        x = self.sparse_tensor(i, v, torch.Size([3, 4, 2]))
        res = torch.tensor([
            [[2, 3],
             [0, 0],
             [0, 0],
             [0, 0]],
            [[1, 2],
             [0, 0],
             [0, 0],
             [0, 0]],
            [[3, 4],
             [0, 0],
             [0, 0],
             [4, 5]],
        ], dtype=dtype, device=device)
        test_tensor(x, res)

        i = self.index_tensor([
            [0, 1, 2, 2],
            [0, 0, 0, 3],
        ], device=device)
        v = torch.empty((4, 2, 0), dtype=dtype, device=device)
        x = self.sparse_tensor(i, v, torch.Size([3, 4, 2, 0]))
        res = torch.empty((3, 4, 2, 0), dtype=dtype, device=device)
        test_tensor(x, res)

    @dtypes(torch.double, torch.cdouble)
    def test_contig(self, device, dtype):
        def test_tensor(x, exp_i, exp_v):
            x = x.coalesce()
            self.assertEqual(exp_i, x._indices())
            self.assertEqual(exp_v, x._values())

        i = self.index_tensor([
            [1, 0, 35, 14, 39, 6, 71, 66, 40, 27],
            [92, 31, 62, 50, 22, 65, 89, 74, 56, 34],
        ], device=device)
        v = torch.tensor([1, 2, 3, 4, 5, 6, 7, 8, 9, 10], dtype=dtype, device=device)
        x = self.sparse_tensor(i, v, torch.Size([100, 100]))
        exp_i = self.index_tensor([
            [0, 1, 6, 14, 27, 35, 39, 40, 66, 71],
            [31, 92, 65, 50, 34, 62, 22, 56, 74, 89],
        ], device=device)
        exp_v = torch.tensor([2, 1, 6, 4, 10, 3, 5, 9, 8, 7], dtype=dtype, device=device)
        test_tensor(x, exp_i, exp_v)

        i = self.index_tensor([
            [2, 0, 2, 1],
            [0, 0, 3, 0],
            [1, 0, 4, 0],
        ], device=device)
        v = torch.tensor([3, 2, 4, 1], dtype=dtype, device=device)
        x = self.sparse_tensor(i, v, torch.Size([3, 4, 5]))
        exp_i = self.index_tensor([
            [0, 1, 2, 2],
            [0, 0, 0, 3],
            [0, 0, 1, 4],
        ], device=device)
        exp_v = torch.tensor([2, 1, 3, 4], dtype=dtype, device=device)
        test_tensor(x, exp_i, exp_v)

        i = self.index_tensor([
            [2, 0, 2, 1],
            [0, 0, 3, 0],
            [1, 0, 4, 0],
        ], device=device)
        v = torch.empty([4, 0], dtype=dtype, device=device)
        x = self.sparse_tensor(i, v, torch.Size([3, 4, 5, 0]))
        exp_i = self.index_tensor([
            [0, 1, 2, 2],
            [0, 0, 0, 3],
            [0, 0, 1, 4],
        ], device=device)
        exp_v = torch.empty([4, 0], dtype=dtype, device=device)
        test_tensor(x, exp_i, exp_v)

        # Duplicate indices
        i = self.index_tensor([
            [0, 0, 2, 0],
            [0, 0, 3, 0],
            [0, 0, 4, 0],
        ], device=device)
        v = torch.tensor([3, 2, 4, 1], dtype=dtype, device=device)
        x = self.sparse_tensor(i, v, torch.Size([3, 4, 5]))
        exp_i = self.index_tensor([
            [0, 2],
            [0, 3],
            [0, 4],
        ], device=device)
        exp_v = torch.tensor([6, 4], dtype=dtype, device=device)
        test_tensor(x, exp_i, exp_v)

        i = self.index_tensor([
            [0, 0, 2, 0],
            [0, 0, 3, 0],
            [0, 0, 4, 0],
        ], device=device)
        v = torch.empty([4, 0], dtype=dtype, device=device)
        x = self.sparse_tensor(i, v, torch.Size([3, 4, 5, 0]))
        exp_i = self.index_tensor([
            [0, 2],
            [0, 3],
            [0, 4],
        ], device=device)
        exp_v = torch.empty([2, 0], dtype=dtype, device=device)
        test_tensor(x, exp_i, exp_v)

    @dtypes(torch.double, torch.cdouble)
    def test_contig_hybrid(self, device, dtype):
        def test_tensor(x, exp_i, exp_v):
            x = x.coalesce()
            self.assertEqual(exp_i, x._indices())
            self.assertEqual(exp_v, x._values())

        i = self.index_tensor([
            [1, 0, 35, 14, 39, 6, 71, 66, 40, 27],
            [92, 31, 62, 50, 22, 65, 89, 74, 56, 34],
        ], device=device)
        v = torch.tensor([
            [1, 2], [2, 3], [3, 4], [4, 5], [5, 6],
            [6, 7], [7, 8], [8, 9], [9, 10], [10, 11],
        ], dtype=dtype, device=device)
        x = self.sparse_tensor(i, v, torch.Size([100, 100, 2]))
        exp_i = self.index_tensor([
            [0, 1, 6, 14, 27, 35, 39, 40, 66, 71],
            [31, 92, 65, 50, 34, 62, 22, 56, 74, 89],
        ], device=device)
        exp_v = torch.tensor([
            [2, 3], [1, 2], [6, 7], [4, 5], [10, 11],
            [3, 4], [5, 6], [9, 10], [8, 9], [7, 8],
        ], dtype=dtype, device=device)
        test_tensor(x, exp_i, exp_v)

        i = self.index_tensor([
            [2, 0, 2, 1],
            [0, 0, 3, 0],
            [1, 0, 4, 0],
        ], device=device)
        v = torch.tensor([[3, 3, 3], [2, 2, 2], [4, 4, 4], [1, 1, 1]], dtype=dtype, device=device)
        x = self.sparse_tensor(i, v, torch.Size([3, 4, 5, 3]))
        exp_i = self.index_tensor([
            [0, 1, 2, 2],
            [0, 0, 0, 3],
            [0, 0, 1, 4],
        ], device=device)
        exp_v = torch.tensor([[2, 2, 2], [1, 1, 1], [3, 3, 3], [4, 4, 4]], dtype=dtype, device=device)
        test_tensor(x, exp_i, exp_v)

        i = self.index_tensor([
            [2, 0, 2, 1],
            [0, 0, 3, 0],
            [1, 0, 4, 0],
        ], device=device)
        v = torch.empty([4, 3, 0], dtype=dtype, device=device)
        x = self.sparse_tensor(i, v, torch.Size([3, 4, 5, 3, 0]))
        exp_i = self.index_tensor([
            [0, 1, 2, 2],
            [0, 0, 0, 3],
            [0, 0, 1, 4],
        ], device=device)
        exp_v = torch.empty([4, 3, 0], dtype=dtype, device=device)
        test_tensor(x, exp_i, exp_v)

        # Duplicate indices
        i = self.index_tensor([
            [0, 0, 2, 0],
            [0, 0, 3, 0],
            [0, 0, 4, 0],
        ], device=device)
        v = torch.tensor([[3, 2, 3], [2, 1, 1], [4, 3, 4], [1, 1, 1]], dtype=dtype, device=device)
        x = self.sparse_tensor(i, v, torch.Size([3, 4, 5, 3]))
        exp_i = self.index_tensor([
            [0, 2],
            [0, 3],
            [0, 4],
        ], device=device)
        exp_v = torch.tensor([[6, 4, 5], [4, 3, 4]], dtype=dtype, device=device)
        test_tensor(x, exp_i, exp_v)

        i = self.index_tensor([
            [0, 0, 2, 0],
            [0, 0, 3, 0],
            [0, 0, 4, 0],
        ], device=device)
        v = torch.empty([4, 3, 0], dtype=dtype, device=device)
        x = self.sparse_tensor(i, v, torch.Size([3, 4, 5, 3, 0]))
        exp_i = self.index_tensor([
            [0, 2],
            [0, 3],
            [0, 4],
        ], device=device)
        exp_v = torch.empty([2, 3, 0], dtype=dtype, device=device)
        test_tensor(x, exp_i, exp_v)

    @coalescedonoff
    @dtypes(torch.double, torch.cdouble)
    def test_clone(self, device, dtype, coalesced):
        def test_shape(sparse_dims, nnz, with_size):
            x = self._gen_sparse(sparse_dims, nnz, with_size, dtype, device, coalesced)[0]
            if not coalesced:
                self.assertFalse(x.is_coalesced())
                y = x.clone()
                self.assertFalse(y.is_coalesced())
            x = x.coalesce()
            self.assertTrue(x.is_coalesced())
            y = x.clone()
            self.assertTrue(y.is_coalesced())

        test_shape(4, 20, 5)
        test_shape(3, 10, [100, 100, 100, 5, 5, 5, 0])
        test_shape(3, 0, [0, 0, 100, 5, 5, 5, 0])

    @coalescedonoff
    @dtypes(torch.double, torch.cdouble, torch.bfloat16)
    @precisionOverride({torch.bfloat16: 2e-2})
    def test_Sparse_to_Sparse_copy_(self, device, dtype, coalesced):
        # This is for testing torch.copy_(SparseTensor, SparseTensor)
        sparse_dims = 3
        nnz = 10
        sizes = [2, 3, 4, 5]  # hybrid sparse
        x1, _, _ = self._gen_sparse(sparse_dims, nnz, sizes, dtype, device, coalesced)
        x2, _, _ = self._gen_sparse(sparse_dims, nnz + 10, sizes, dtype, device, coalesced)

        # test copy
        x2_dense = x2.to_dense()
        x1.copy_(x2)
        self.assertEqual(x2_dense, x1.to_dense())

        # test type conversion (when x1.copy_(x2), x1.dtype should stay the same)
        x1 = x1.to(torch.float32)

        x2 = x2.to(torch.float16)
        x1_dtype = x1.dtype
        x1.copy_(x2)
        self.assertEqual(x1_dtype, x1.dtype)

        x2 = x2.to(torch.float64)
        x1_dtype = x1.dtype
        x1.copy_(x2)
        self.assertEqual(x1_dtype, x1.dtype)

        # test no broadcast
        self.assertRaises(RuntimeError, lambda: x1.copy_(x2.narrow_copy(0, 0, 1)))

        # test raise error on copy_() between dense and sparse Tensors
        self.assertRaises(RuntimeError, lambda: x1.copy_(torch.randn(5, 5)))

        # test autograd
        x1, _, _ = self._gen_sparse(sparse_dims, nnz, sizes, dtype, device, coalesced)
        x2, _, _ = self._gen_sparse(sparse_dims, nnz + 10, sizes, dtype, device, coalesced)
        x2.requires_grad_(True)
        x1.copy_(x2)
        y = x1 * 2
        x2_clone = x2.clone()
        y.backward(x2_clone)
        expected_grad = x2_clone * 2
        self.assertEqual(expected_grad.to_dense(), x2.grad.to_dense())
        self.assertEqual(None, x1.grad)

    @coalescedonoff
    @unittest.skipIf(not TEST_MULTIGPU, "multi-GPU not supported")
    @dtypes(torch.double, torch.cdouble)
    def test_Sparse_to_Sparse_copy_multi_gpu(self, device, dtype, coalesced):
        # This is for testing torch.copy_(SparseTensor, SparseTensor) across GPU devices
        sparse_dims = 3
        nnz = 10
        sizes = [2, 3, 4, 5]  # hybrid sparse
        x1, _, _ = self._gen_sparse(sparse_dims, nnz, sizes, dtype, device, coalesced)
        x2, _, _ = self._gen_sparse(sparse_dims, nnz + 10, sizes, dtype, device, coalesced)
        x1 = x1.to('cuda:0')

        def test_cross_device(x1, x2):
            x1_device = x1.device
            x1.copy_(x2)
            self.assertEqual(x2.to('cuda:0').to_dense(), x1.to_dense())
            self.assertEqual(x1_device, x1.device)

        test_cross_device(x1, x2.to('cuda:1'))  # test across gpu devices
        test_cross_device(x1, x2.to('cpu'))  # test between cpu and gpu

        # test autograd
        x2 = x2.to('cuda:1')
        x2.requires_grad_(True)
        x1.copy_(x2)
        y = x1 * 2
        x2_clone = x2.clone().to('cuda:0')
        y.backward(x2_clone)
        expected_grad = x2_clone * 2
        self.assertEqual(expected_grad.to_dense(), x2.grad.to('cuda:0').to_dense())
        self.assertEqual(None, x1.grad)

    @onlyCUDA
    def test_cuda_empty(self, device):
        def test_tensor(x):
            y = x.to(device)
            self.assertEqual(x.sparse_dim(), y.sparse_dim())
            self.assertEqual(x.dense_dim(), y.dense_dim())
            x = y.cpu()
            self.assertEqual(y.sparse_dim(), x.sparse_dim())
            self.assertEqual(y.dense_dim(), x.dense_dim())

        x = torch.sparse_coo_tensor((2, 3, 4), dtype=torch.float32)
        test_tensor(x)

        x = torch.sparse_coo_tensor((2, 3, 4), dtype=torch.float16)
        test_tensor(x)

        x = torch.sparse_coo_tensor((2, 3, 4), dtype=torch.float16)
        test_tensor(x)

        x = torch.sparse_coo_tensor((2, 3, 4, 0), dtype=torch.float32)
        test_tensor(x)

    @coalescedonoff
    @dtypes(torch.double, torch.cdouble)
    def test_transpose(self, device, dtype, coalesced):
        def test_shape(sparse_dims, nnz, with_size):
            x = self._gen_sparse(sparse_dims, nnz, with_size, dtype, device, coalesced)[0]
            y = self.safeToDense(x)

            for i, j in itertools.combinations(range(4), 2):
                x = x.transpose_(i, j)
                y = y.transpose(i, j)
                self.assertEqual(self.safeToDense(x), y)

                x = x.transpose(i, j)
                y = y.transpose(i, j)
                self.assertEqual(self.safeToDense(x), y)

        test_shape(4, 6, 3)
        test_shape(4, 3, [7, 7, 7, 3, 3, 3, 0])
        test_shape(4, 0, [0, 0, 7, 3, 3, 3, 0])

    @coalescedonoff
    @dtypes(torch.double, torch.cdouble)
    @unittest.skipIf(TEST_WITH_CROSSREF, "generator unsupport triggers assertion error")
    @gradcheck_semantics()
    def test_permute(self, device, dtype, coalesced, gradcheck):
        # trivial checks
        s = torch.rand(3, 3, 3, device=device, dtype=dtype).to_sparse()
        with self.assertRaisesRegex(RuntimeError, "does not match the length"):
            s.permute(dims=(1, 0))
        with self.assertRaisesRegex(RuntimeError, "duplicate dims"):
            s.permute(dims=(1, 1, 1))
        # Calling permute on a sparse tensor with an empty tuple used to segfault,
        # see https://github.com/pytorch/pytorch/issues/116325
        x = torch.rand((), device=device, dtype=dtype).to_sparse()
        x.permute(())
        self.assertEqual(len(x.values()), 1)

        def test_shape(sparse_dims, nnz, with_size):
            ndim = len(with_size)
            valid_sparse_dims = torch.arange(-ndim, -ndim + sparse_dims)
            valid_dense_dims = torch.arange(-ndim + sparse_dims, 0)

            for dims in itertools.permutations(range(-ndim, 0)):
                s = self._gen_sparse(sparse_dims, nnz, with_size, dtype, device, coalesced)[0]
                d = self.safeToDense(s)

                dims_sparse, _ = torch.tensor(dims[:sparse_dims]).sort()
                dims_dense, _ = torch.tensor(dims[sparse_dims:]).sort()

                if (valid_sparse_dims == dims_sparse).all() and (valid_dense_dims == dims_dense).all():
                    # if valid permutation, test for correctness
                    s_permuted = s.permute(dims)
                    self.assertEqual(s_permuted, d.permute(dims))

                    # if s is coalesced, and perm does not touch 0-dim,
                    # the result has to be coalesced as well
                    if dims[0] == 0:
                        self.assertEqual(s_permuted.is_coalesced(), s.is_coalesced())
                    else:
                        self.assertFalse(s_permuted.is_coalesced())

                    gradcheck(lambda t: t.permute(dims).to_dense(masked_grad=gradcheck.masked), s.requires_grad_())
                else:
                    # otherwise check if exception is thrown
                    fail_message = "transpositions between sparse and dense dimensions are not allowed"
                    with self.assertRaisesRegex(RuntimeError, fail_message):
                        s.permute(dims)

        test_shape(2, 3, [2, 3, 4, 5])
        test_shape(2, 3, [2, 2, 0])
        # if nnz=0, it is not true that t == t.to_dense().to_sparse()
        # unless t.sparse_dim == t.dim (i.e. t is not hybrid)
        test_shape(3, 0, [0, 0, 2])

    @coalescedonoff
    @onlyCPU
    @dtypes(torch.double)
    def test_coalesce_transpose_mm(self, device, dtype, coalesced):
        def test_shape(di, dj, dk, nnz):
            x, _, _ = self._gen_sparse(2, nnz, [dj, di], dtype, device, coalesced)
            y = torch.randn(dj, dk, dtype=dtype, device=device)

            x_coalesced = x.coalesce()
            self.assertTrue(x_coalesced.is_coalesced())

            x_coalesced_t = x_coalesced.t()
            # Transpose is `colasced`-preserving if the indices tensor is empty.
            self.assertEqual(x_coalesced_t.is_coalesced(), di * nnz == 0)

            res = torch.mm(x_coalesced_t, y)
            expected = torch.mm(self.safeToDense(x_coalesced_t), y)
            self.assertEqual(res, expected)

        test_shape(10, 20, 30, 20)
        test_shape(0, 20, 30, 0)
        test_shape(10, 0, 30, 0)
        test_shape(10, 20, 0, 0)
        test_shape(10, 20, 0, 20)

    @skipIfTorchDynamo("https://github.com/pytorch/torchdynamo/issues/1166")
    @dtypes(torch.double, torch.cdouble)
    def test_t_empty(self, device, dtype):
        def test_in_place(x):
            shape_original = x.shape
            x.t_()
            self.assertEqual(torch.Size([shape_original[1], shape_original[0]]), x.size())
            self.assertEqual(0, x._indices().numel())
            self.assertEqual(0, x._values().numel())
            self.assertEqual(x.sparse_dim(), 2)
            self.assertEqual(x.dense_dim(), 0)

        def test_not_in_place(x):
            shape_original = x.shape
            y = x.t()
            self.assertEqual(torch.Size([shape_original[1], shape_original[0]]), y.size())
            self.assertEqual(0, y._indices().numel())
            self.assertEqual(0, y._values().numel())
            self.assertEqual(x.sparse_dim(), 2)
            self.assertEqual(x.dense_dim(), 0)

        x = self.sparse_empty(2, 3, dtype=dtype, device=device)
        test_in_place(x)
        test_not_in_place(x)

        x = self.sparse_empty(2, 0, dtype=dtype, device=device)
        test_in_place(x)
        test_not_in_place(x)

    @coalescedonoff
    @dtypes(torch.double, torch.cdouble)
    def test_add_zeros(self, device, dtype, coalesced):
        def test_shape(sparse_dims, nnz, sizes):
            x, _, _ = self._gen_sparse(sparse_dims, nnz, sizes, dtype, device, coalesced)
            zeros = torch.sparse_coo_tensor(sizes, device=x.device)
            r1 = zeros + x
            r2 = x + zeros
            self.assertEqual(r1, x)
            self.assertEqual(r2, x)

        test_shape(1, 20, [1])
        test_shape(4, 20, [3, 17, 19, 5])
        test_shape(2, 20, [3, 17, 19, 5])
        test_shape(2, 20, [3, 17, 19, 0])

    @dtypes(torch.double, torch.cdouble)
    def test_add_sub_nnz(self, device, dtype):
        # nnz should not grow unbounded (gh-34964)
        x = torch.randn(10, dtype=dtype, device=device).to_sparse()
        x.add_(x)
        x.add_(x)
        self.assertLessEqual(x._nnz(), 10)

        x.sub_(2 * x)
        x.sub_(2 * x)
        self.assertLessEqual(x._nnz(), 10)

    @coalescedonoff
    @dtypes(torch.double, torch.cdouble)
    def test_cat(self, device, dtype, coalesced):
        # shapes: list of tuples (sparse_dims, nnz, sizes)
        def test_shapes(shapes, dim, fail_message=None):
            inputs = [self._gen_sparse(shape[0], shape[1], shape[2], dtype, device, coalesced)[0]
                      for shape in shapes]
            if fail_message:
                with self.assertRaisesRegex(RuntimeError, fail_message):
                    torch.cat(inputs, dim)
            else:
                result = torch.cat(inputs, dim)
                dense_result = torch.cat([t.to_dense() for t in inputs], dim)
                self.assertEqual(dense_result, result.to_dense())

        test_shapes(
            [(3, 10, [2, 3, 4]), (3, 10, [2, 1, 4]), (3, 10, [2, 4, 4])], 1)

        # mismatched sizes
        test_shapes([(3, 10, [2, 3, 4]), (3, 10, [2, 1, 4])], 0,
                    "All tensors must have the same shape: \\[2, 3, 4].*\\[2, 1, 4]")
        # hybrid sparse/dense
        test_shapes(
            [(2, 10, [2, 3, 4]), (2, 10, [2, 1, 4]), (2, 10, [2, 4, 4])], 1)
        # cat along dense dim
        test_shapes([(2, 10, [2, 3, 4]), (2, 10, [2, 3, 7])], 2)
        test_shapes([(1, 10, [2, 3, 4]), (1, 10, [2, 3, 4])], 1)
        test_shapes([(1, 10, [2, 3, 4]), (1, 10, [2, 3, 4])], 2)
        # mismatched dimensions
        test_shapes([(2, 10, [2, 3, 4]), (3, 10, [2, 3, 4])], 0,
                    "All tensors must have the same.*2, 1, but tensor at position 1 has 3, 0.")
        # wrapped dimension
        test_shapes(
            [(3, 10, [2, 3, 4]), (3, 10, [2, 1, 4]), (3, 10, [2, 4, 4])], -2)

        # sparse with dense
        sp = self._gen_sparse(3, 10, [2, 3, 4], dtype, device, coalesced)[0]
        dn = sp.to_dense()
        with self.assertRaisesRegex(RuntimeError,
                                    "Concatenating sparse tensors, but a dense tensor was found at position 1."):
            torch.cat((sp, dn))

    @coalescedonoff
    @dtypes(torch.double, torch.cdouble)
    def test_unsqueeze(self, device, dtype, coalesced):
        def test_shape(sparse_dims, nnz, sizes, unsqueeze_dim, fail_message=None):
            x, _, _ = self._gen_sparse(sparse_dims, nnz, sizes, dtype, device, coalesced)
            if fail_message:
                with self.assertRaisesRegex(IndexError, fail_message):
                    torch.unsqueeze(x, unsqueeze_dim)
            else:
                result = torch.unsqueeze(x, unsqueeze_dim)
                dense_result = torch.unsqueeze(x.to_dense(), unsqueeze_dim)
                self.assertEqual(dense_result, result.to_dense())

        # basic case
        test_shape(3, 10, [5, 7, 11], 0)

        # hybrid sparse/dense, unsqueeze along sparse dim
        test_shape(3, 10, [5, 7, 11, 13, 17], 0)
        test_shape(3, 10, [5, 7, 11, 13, 17], 3)

        # unsqueeze along dense dimensions
        test_shape(3, 10, [5, 7, 11, 13, 17], 4)
        test_shape(3, 10, [5, 7, 11, 13, 17], 5)

        # wrapped dimensions
        test_shape(3, 10, [5, 7, 11, 13, 17], -1)
        test_shape(3, 10, [5, 7, 11, 13, 17], -6)

        # bounds
        test_shape(3, 10, [5, 7, 11, 13, 17], -7, "Dimension out of range")
        test_shape(3, 10, [5, 7, 11, 13, 17], 6, "Dimension out of range")

    @coalescedonoff
    @dtypes(torch.double, torch.cdouble)
    def test_select(self, device, dtype, coalesced):
        def test_shape(sparse_dims, nnz, sizes, select_dim, select_index, fail_message=None):
            x, _, _ = self._gen_sparse(sparse_dims, nnz, sizes, dtype, device, coalesced)
            if fail_message:
                with self.assertRaisesRegex(IndexError, fail_message):
                    torch.select(x, select_dim, select_index)
            else:
                result = torch.select(x, select_dim, select_index)
                if result.is_sparse:
                    result = result.to_dense()
                dense_result = torch.select(x.to_dense(), select_dim, select_index)
                self.assertEqual(dense_result, result)


        sizes = [5, 7, 11, 13, 17]
        # hybrid sparse/dense, select sparse dim, result is dense
        for i in range(sizes[0]):
            test_shape(1, 10, sizes, 0, i)
        test_shape(1, 10, sizes, 0, sizes[0] + 1, r'select[(][)][:] index \d out of range.*')

        # hybrid sparse/dense, select sparse dim, result is sparse
        for d in range(3):
            for i in range(sizes[d]):
                test_shape(3, 10, sizes, d, i)

        # hybrid sparse/dense, select dense dim, result is sparse
        for d in range(1, 3):
            for i in range(sizes[d]):
                test_shape(1, 10, sizes, d, i)

    @dtypes(*integral_types())
    def test_select_no_type_promotion(self, device, dtype):
        # see https://github.com/pytorch/pytorch/issues/82150
        idx = torch.tensor([[0, 0, 0, 1, 1, 1], [0, 0, 0, 1, 1, 1]])
        val = torch.ones(6, dtype=dtype)
        s = torch.sparse_coo_tensor(idx, val, size=(3, 3))

        for t in (s, s * torch.tensor(0, dtype=dtype)):
            # empty checks
            self.assertEqual(t.dtype, t[2].dtype)
            self.assertEqual(t.dtype, t[0, 1].dtype)
            # sum should not promote
            self.assertEqual(t.dtype, t[0, 0].dtype)
            self.assertEqual(t.dtype, t[1, 1].dtype)

    @coalescedonoff
    @dtypes(torch.double, torch.cdouble)
    def test_index_select(self, device, dtype, coalesced):
        def test_shape(sparse_dims, nnz, sizes, select_dim, select_index, fail_message=None):
            if isinstance(select_index, int):
                select_index = [select_index]
            if isinstance(select_index, list):
                select_index = torch.tensor(select_index, device=device, dtype=torch.long)
            x, _, _ = self._gen_sparse(sparse_dims, nnz, sizes, dtype, device, coalesced)
            if fail_message:
                with self.assertRaisesRegex(IndexError, fail_message):
                    torch.index_select(x, select_dim, select_index)
            else:
                result = torch.index_select(x, select_dim, select_index)
                if result.is_sparse:
                    result = result.to_dense()
                dense_result = torch.index_select(x.to_dense(), select_dim, select_index)
                self.assertEqual(dense_result, result)

        sizes = [5, 7, 11, 13, 17]
        for d in range(len(sizes)):
            for index in [0, sizes[d] - 1, [0, sizes[d] // 2, sizes[d] - 1]]:
                test_shape(1, 10, sizes, d, index)
                test_shape(len(sizes) // 2, 10, sizes, d, index)
                test_shape(len(sizes), 10, sizes, d, index)

    def _test_index_select_exhaustive_index(self, sizes, dims, device, dtype, coalesced):
        t = make_tensor(sizes, dtype=dtype, device=device)
        t_sparse = t.to_sparse().coalesce() if coalesced else t.to_sparse()
        t_small_sparse, _, _ = self._gen_sparse(len(sizes), 2, sizes, dtype, device, coalesced)
        t_small = t_small_sparse.to_dense()
        for d in dims:
            # NOTE: indices are negative
            idx_dim_d_range = list(range(-sizes[d], 0))
            for idx_len in range(sizes[d], sizes[d] + 1):
                # creates all possible valid indices into dim d of lenght idx_len
                for idx in itertools.product(*itertools.repeat(idx_dim_d_range, idx_len)):
                    t_idx = torch.tensor(idx, dtype=torch.long, device=device)

                    # NOTE: index_select for dense does not support negative indices,
                    # hence + sizes[d]. See https://github.com/pytorch/pytorch/issues/76347

                    # tests the nnz > sizes[d] branch
                    dense_result = t.index_select(d, t_idx + sizes[d])
                    sparse_result = t_sparse.index_select(d, t_idx)
                    self.assertEqual(dense_result, sparse_result)

                    # tests the nnz <= sizes[d] branch
                    small_dense_result = t_small.index_select(d, t_idx + sizes[d])
                    small_sparse_result = t_small_sparse.index_select(d, t_idx)
                    self.assertEqual(small_dense_result, small_sparse_result)

    @coalescedonoff
    @dtypes(torch.double, torch.cdouble)
    def test_index_select_exhaustive_index_small(self, device, dtype, coalesced):
        # will trigger brute-force algo
        self._test_index_select_exhaustive_index((3, 3, 4), range(3), device, dtype, coalesced)

    @coalescedonoff
    @dtypes(torch.double, torch.cdouble)
    def test_index_select_exhaustive_index_large(self, device, dtype, coalesced):
        # will trigger more sophisticated algos
        self._test_index_select_exhaustive_index((100, 50, 3, 3), (2, 3), device, dtype, coalesced)

    @coalescedonoff
    @dtypes(torch.double, torch.cdouble)
    def test_index_select_empty_and_non_contiguous_index(self, device, dtype, coalesced):
        # empty index
        idx_empty = torch.tensor([], dtype=torch.long, device=device)
        t = make_tensor((5, 5), dtype=dtype, device=device)
        res_dense = t.index_select(0, idx_empty)
        res_sparse = t.to_sparse().index_select(0, idx_empty)
        self.assertEqual(res_dense, res_sparse)

        # non-contigous index
        idx = torch.randint(low=0, high=5, size=(10, 2), device=device)[:, 0]

        def run_test(sizes):
            # case nnz > size[d]
            t = make_tensor(sizes, dtype=dtype, device=device)
            res_dense = t.index_select(0, idx)
            res_sparse = t.to_sparse().index_select(0, idx)
            self.assertEqual(res_dense, res_sparse)

            # case nnz <= size[d]
            t_small_sparse, _, _ = self._gen_sparse(len(sizes), 2, sizes, dtype, device, coalesced)
            res_sparse = t_small_sparse.index_select(0, idx)
            res_dense = t_small_sparse.to_dense().index_select(0, idx)
            self.assertEqual(res_dense, res_sparse)

        # brute-force
        run_test((10, 10))
        # more sophisticated algos
        run_test((10, 100, 100))

    @onlyCPU
    @coalescedonoff
    @dtypes(torch.double, torch.cdouble)
    def test_index_select_parallelization(self, device, dtype, coalesced):
        """
        Test with sizes that will trigger parallelization (i.e. with sizes
        that are >= at::internal::GRAIN_SIZE)
        """
        def run_test(nnz, size):
            t_sparse, _, _ = self._gen_sparse(1, nnz, (size,), dtype, device, coalesced)
            t_dense = t_sparse.to_dense()

            # idx_small to (sort) and (binary) search into t_sparse
            idx_small = torch.randint(size, (nnz // 2,), device=device)
            # idx_large to (sort) and (binary) search into idx_large
            # NOTE: when coalesced=True, the (binary) search will be
            # done over t_sparse anyway, as it is already sorted.
            idx_large = torch.randint(size, (nnz * 2,), device=device)
            for idx in (idx_small, idx_large):
                res_dense = t_dense.index_select(0, idx)
                res_sparse = t_sparse.index_select(0, idx)
                self.assertEqual(res_dense, res_sparse)

        # NOTE: GRAIN_SIZE = 32768
        # case nnz <= size[d]
        tlen = 70000  # > 2 * GRAIN_SIZE
        run_test(tlen, tlen)

        # case nnz > size[d]
        run_test(tlen, tlen // 2)

    @onlyCPU
    @coalescedonoff
    @dtypes(torch.double, torch.cdouble)
    def test_mm(self, device, dtype, coalesced):
        def test_shape(di, dj, dk, nnz):
            x, _, _ = self._gen_sparse(2, nnz, [di, dj], dtype, device, coalesced)
            t = torch.randn(di, dk, dtype=dtype, device=device)
            y = torch.randn(dj, dk, dtype=dtype, device=device)
            alpha = random.random()
            beta = random.random()

            res = torch.addmm(t, x, y, beta=beta, alpha=alpha)
            expected = torch.addmm(t, self.safeToDense(x), y, beta=beta, alpha=alpha)
            self.assertEqual(res, expected)

            res = torch.addmm(t, x, y)
            expected = torch.addmm(t, self.safeToDense(x), y)
            self.assertEqual(res, expected)

            res = torch.mm(x, y)
            expected = torch.mm(self.safeToDense(x), y)
            self.assertEqual(res, expected)

        test_shape(10, 100, 100, 20)
        test_shape(100, 1000, 200, 20)
        test_shape(64, 10000, 300, 20)
        test_shape(0, 100, 100, 0)
        test_shape(10, 0, 100, 0)
        test_shape(10, 100, 0, 0)
        test_shape(10, 100, 0, 20)

    @unittest.skipIf(
        IS_WINDOWS and TEST_CUDA,
        "bmm sparse-dense CUDA is not yet supported in Windows, at least up to CUDA 10.1"
    )
    @coalescedonoff
    @dtypes(torch.double)
    def test_bmm(self, device, dtype, coalesced):
        def test_shape(num_mats, dim_i, dim_j, dim_k, nnz):
            a_list = []
            b_list = []
            for mat_idx in range(num_mats):
                a_mat = self._gen_sparse(2, nnz, [dim_i, dim_j], dtype, device, coalesced)[0]
                b_mat = torch.randn([dim_j, dim_k], dtype=dtype, device=device)
                a_list.append(a_mat)
                b_list.append(b_mat)

            a = torch.stack(a_list)
            b = torch.stack(b_list)
            ab = a.bmm(b)

            # Compare each matrix against result from mm()
            for mat_idx in range(num_mats):
                a_mat = a_list[mat_idx]
                b_mat = b_list[mat_idx]
                ab_mat_bmm = ab[mat_idx]
                ab_mat_mm = a_mat.mm(b_mat)
                self.assertEqual(ab_mat_bmm, ab_mat_mm)

        test_shape(10, 10, 100, 99, 20)
        test_shape(10, 100, 1000, 200, 20)
        test_shape(10, 64, 10000, 300, 20)
        test_shape(10, 0, 100, 99, 0)
        test_shape(10, 10, 0, 100, 0)
        test_shape(10, 10, 100, 0, 0)
        test_shape(10, 10, 100, 0, 20)
        test_shape(10, 10, 100, 0, 20)

        a = torch.rand([10, 23, 32], dtype=dtype, device=device)
        a[3] = torch.zeros(23, 32, dtype=dtype, device=device)
        a[6] = torch.zeros(23, 32, dtype=dtype, device=device)
        a = a.to_sparse()
        b = torch.rand([10, 32, 10], dtype=dtype, device=device)
        b[4] = torch.zeros(32, 10, dtype=dtype, device=device)
        b[6] = torch.zeros(32, 10, dtype=dtype, device=device)
        ab = a.bmm(b)
        for mat_idx in range(ab.size(0)):
            ab_mat = ab[mat_idx]
            ab_mat_check = a[mat_idx].mm(b[mat_idx])
            self.assertEqual(ab_mat, ab_mat_check)

        ab_traspose_check = b.transpose(1, 2).to_sparse().bmm(
            a.transpose(1, 2).to_dense()
        ).transpose(1, 2)
        self.assertEqual(ab, ab_traspose_check)

    @onlyCUDA
    @coalescedonoff
    @dtypes(torch.double)
    @unittest.skipIf(
        IS_WINDOWS,
        "bmm sparse-dense CUDA is not yet supported in Windows, at least up to CUDA 10.1"
    )
    def test_bmm_deterministic(self, device, dtype, coalesced):
        def test_shape(num_mats, dim_i, dim_j, dim_k, nnz):
            a_list = []
            b_list = []
            for mat_idx in range(num_mats):
                a_list.append(self._gen_sparse(2, nnz, [dim_i, dim_j], dtype, device, coalesced)[0])
                b_list.append(torch.randn([dim_j, dim_k], dtype=dtype, device=device))

            a = torch.stack(a_list).cuda()
            b = torch.stack(b_list).cuda()
            with DeterministicGuard(torch.are_deterministic_algorithms_enabled()):
                torch.use_deterministic_algorithms(False)
                ab_nondeterministic = torch.bmm(a, b)
                torch.use_deterministic_algorithms(True)
                ab_deterministic = torch.bmm(a, b)
            diff_abs = (ab_deterministic - ab_nondeterministic).abs()
            diff_rel = diff_abs / ab_deterministic.abs()
            diff_rel[torch.isnan(diff_rel)] = 0

            # deterministic and non-deterministic results should either be
            # equal or within a small relative difference
            equal_abs_or_rel = diff_abs.eq(0).logical_or(diff_rel.lt(0.001))
            self.assertTrue(equal_abs_or_rel.all())

        test_shape(10, 10, 100, 99, 20)
        test_shape(10, 100, 1000, 200, 20)
        test_shape(10, 64, 10000, 300, 20)
        test_shape(10, 0, 100, 99, 0)
        test_shape(10, 10, 0, 100, 0)
        test_shape(10, 10, 100, 0, 0)
        test_shape(10, 10, 100, 0, 20)
        test_shape(10, 10, 100, 0, 20)

    @onlyCUDA
    @unittest.skipIf(
        not IS_WINDOWS or not TEST_WITH_ROCM,
        "this test ensures bmm sparse-dense CUDA gives an error when run on Windows with CUDA < 11.0"
    )
    @dtypes(torch.double)
    def test_bmm_windows_error(self, device, dtype):
        a = torch.rand(2, 2, 2, dtype=dtype).to_sparse().cuda()
        b = torch.rand(2, 2, 2, dtype=dtype).cuda()
        with self.assertRaisesRegex(
                RuntimeError,
                "bmm sparse-dense CUDA is not supported on Windows with cuda before 11.0"):
            ab = a.bmm(b)

    @onlyCPU
    @coalescedonoff
    @dtypes(torch.double, torch.cdouble)
    def test_saddmm(self, device, dtype, coalesced):
        def test_shape(di, dj, dk, nnz):
            x = self._gen_sparse(2, nnz, [di, dj], dtype, device, coalesced)[0]
            t = self._gen_sparse(2, nnz, [di, dk], dtype, device, coalesced)[0]
            y = torch.randn(dj, dk, dtype=dtype, device=device)
            alpha = random.random()
            beta = random.random()

            res = torch.saddmm(t, x, y, beta=beta, alpha=alpha)
            expected = torch.addmm(self.safeToDense(t), self.safeToDense(x), y, beta=beta, alpha=alpha)
            self.assertEqual(self.safeToDense(res), expected)

            res = torch.saddmm(t, x, y)
            expected = torch.addmm(self.safeToDense(t), self.safeToDense(x), y)
            self.assertEqual(self.safeToDense(res), expected)

            res = torch.smm(x, y)
            expected = torch.mm(self.safeToDense(x), y)
            self.assertEqual(self.safeToDense(res), expected)

        test_shape(7, 5, 3, 20)
        test_shape(1000, 100, 100, 20)
        test_shape(3000, 64, 300, 20)
        test_shape(0, 100, 100, 0)
        test_shape(1000, 0, 100, 0)
        test_shape(1000, 100, 0, 0)

    @onlyCPU
    @coalescedonoff
    # adding a graph break before self.assertFalse(weight._indices().is_contiguous())
    # makes the test pass so some existent sparse related bug
    @skipIfTorchDynamo("skip")
    @dtypes(torch.double, torch.cdouble)
    def test_sspaddmm(self, device, dtype, coalesced):

        def test_shape(di, dj, dk, nnz):
            x = self._gen_sparse(2, nnz, [di, dj], dtype, device, coalesced)[0]
            t = self._gen_sparse(2, nnz, [di, dk], dtype, device, coalesced)[0]
            y = torch.randn(dj, dk, dtype=dtype, device=device)
            alpha = random.random()
            beta = random.random()

            res = t.sspaddmm(x, y, beta=beta, alpha=alpha)
            expected = torch.addmm(self.safeToDense(t), self.safeToDense(x), y, beta=beta, alpha=alpha)
            self.assertEqual(self.safeToDense(res), expected)

            res = t.sspaddmm(x, y)
            expected = torch.addmm(self.safeToDense(t), self.safeToDense(x), y)
            self.assertEqual(self.safeToDense(res), expected)

        test_shape(7, 5, 3, 20)
        test_shape(1000, 100, 100, 20)
        test_shape(3000, 64, 300, 20)
        test_shape(0, 100, 100, 0)
        test_shape(1000, 0, 100, 0)
        test_shape(1000, 100, 0, 0)

        # Test code from issue https://github.com/pytorch/pytorch/issues/45113
        batch_size, input_size, hidden_size = 5, 3, 7

        # Create coalesced sparse tensor with non-contiguous indices
        weight = torch.randn(hidden_size, input_size, dtype=dtype, device=device).to_sparse()
        self.assertTrue(weight.is_coalesced())
        non_contig_indices = weight.indices().mT.contiguous().mT
        weight = torch.sparse_coo_tensor(
            indices=non_contig_indices, values=weight.values(), size=weight.shape)
        weight._coalesced_(True)
        self.assertFalse(weight._indices().is_contiguous())
        # Create un/coalesced sparse tensor
        bias = torch.randn((hidden_size, 1), dtype=dtype, device=device).to_sparse()
        bias = torch.cat([bias] * batch_size, dim=1)

        if coalesced:
            bias = bias.coalesce()

        x = torch.randn(input_size, batch_size, dtype=dtype, device=device)
        res = bias.sspaddmm(weight, x)

        true_result = (bias.to_dense() + torch.matmul(weight.to_dense(), x)).to_sparse()
        self.assertEqual(self.safeToDense(res), self.safeToDense(true_result))

    @coalescedonoff
    @precisionOverride({torch.bfloat16: 5e-2})
    @dtypes(torch.double, torch.cdouble, torch.bfloat16)
    def test_sparse_addmm(self, device, dtype, coalesced):
        if dtype is torch.bfloat16 and device.startswith("cuda"):
            self.skipTest('addmm_sparse_cuda is not implemented for BFloat16')

        def test_shape(m, n, p, nnz, broadcast, alpha_beta=None):
            if alpha_beta is None:
                alpha = random.random()
                beta = random.random()
            else:
                alpha, beta = alpha_beta
            if broadcast:
                D1 = make_tensor((), dtype=dtype, device=device, requires_grad=True)
            else:
                D1 = make_tensor([n, p], dtype=dtype, device=device, requires_grad=True)
            D2 = make_tensor([m, p], dtype=dtype, device=device, requires_grad=True)
            S = self._gen_sparse(2, nnz, [n, m], dtype, device, coalesced)[0]
            S_dense = S.to_dense().requires_grad_(True)
            S.requires_grad_(True)
            Y = torch.sparse.addmm(D1, S, D2, beta=beta, alpha=alpha)
            Y_dense = torch.addmm(D1, S_dense, D2, beta=beta, alpha=alpha)
            self.assertEqual(Y, Y_dense)

            if dtype not in {torch.double, torch.cdouble}:
                # gradcheck will likely fail with low-precision input dtypes.
                return

            def fn(S, D1, D2, beta=beta, alpha=alpha):
                return torch.sparse.addmm(D1, S, D2, beta=beta, alpha=alpha)
            gradcheck(fn, (S, D1, D2), masked=True)

        test_shape(7, 8, 9, 20, False, None)
        test_shape(7, 8, 9, 20, True, None)
        test_shape(7, 8, 9, 20, False, (1, 0))
        test_shape(7, 8, 9, 20, True, (1, 0))
        test_shape(7, 8, 9, 20, False, (1, 1))
        test_shape(7, 8, 9, 20, True, (1, 1))

    @coalescedonoff
    @dtypes(torch.double)
    @unittest.skipIf(TEST_WITH_CROSSREF, "generator unsupport triggers assertion error")
    def test_sparse_mm(self, device, dtype, coalesced):
        def test_shape(d1, d2, d3, nnz, transposed):
            if transposed:
                D = torch.randn(d3, d2, dtype=dtype,
                                device=device).t_().requires_grad_(True)
            else:
                D = torch.randn(d2, d3, dtype=dtype, device=device).requires_grad_(True)
            S = self._gen_sparse(2, nnz, [d1, d2], dtype, device, coalesced)[0]
            S_dense = S.to_dense().requires_grad_(True)
            S.requires_grad_(True)
            self.assertEqual(torch.sparse.mm(S, D), torch.mm(S_dense, D))

            def fn(S, D):
                return torch.sparse.mm(S, D)
            gradcheck(fn, (S, D), masked=True)

        test_shape(7, 8, 9, 20, False)
        test_shape(7, 8, 9, 20, True)

    @coalescedonoff
    @dtypes(torch.double)
    @unittest.skipIf(TEST_WITH_CROSSREF, "generator unsupport triggers assertion error")
    @gradcheck_semantics()
    def test_sparse_mul(self, device, dtype, coalesced, gradcheck):
        # https://github.com/pytorch/pytorch/issues/79914
        a = torch.tensor([[0., 1]], dtype=dtype, device=device).to_sparse().requires_grad_(True)
        b = torch.tensor([[0., 1]], dtype=dtype, device=device).to_sparse().requires_grad_(True)
        gradcheck(lambda x, y: torch.sparse.sum(x * y).to_dense(masked_grad=gradcheck.masked), [a, b])

        def test_shape(sparse_dims, nnz, with_shape):
            a = self._gen_sparse(sparse_dims, nnz, with_shape, dtype, device, coalesced)[0].requires_grad_(True)
            b = self._gen_sparse(sparse_dims, nnz, with_shape, dtype, device, coalesced)[0].requires_grad_(True)

            self.assertEqual((a * b).to_dense(), a.to_dense() * b.to_dense(), masked=True)
            gradcheck(lambda x, y: (x * y).to_dense(), [a, b])
            # Issues with 0-dim indices/values
            gradcheck(lambda x, y: torch.sparse.sum(x * y).to_dense(), [a, b], masked=True)

        # TODO: Re-enable these
        # test_shape(2, 3, [2, 3, 4, 5])
        # test_shape(2, 3, [2, 2, 0])

    @coalescedonoff
    @dtypes(torch.double)
    def test_dsmm(self, device, dtype, coalesced):
        def test_shape(di, dj, dk, nnz):
            x = self._gen_sparse(2, nnz, [di, dj], dtype, device, coalesced)[0]
            y = self.randn(dj, dk, dtype=dtype, device=device)

            res = torch.dsmm(x, y)
            expected = torch.mm(self.safeToDense(x), y)
            self.assertEqual(res, expected)

        test_shape(7, 5, 3, 20)
        test_shape(1000, 100, 100, 20)
        test_shape(3000, 64, 300, 20)
        test_shape(0, 100, 100, 0)
        test_shape(1000, 0, 100, 0)
        test_shape(1000, 100, 0, 0)
        test_shape(1000, 100, 0, 20)

    @coalescedonoff
    @dtypes(torch.double)
    def test_hsmm(self, device, dtype, coalesced):
        def test_shape(di, dj, dk, nnz):
            x = self._gen_sparse(2, nnz, [di, dj], dtype, device, coalesced)[0]
            y = self.randn(dj, dk, dtype=dtype, device=device)

            res = torch.hsmm(x, y)
            expected = torch.mm(self.safeToDense(x), y)
            self.assertEqual(res.to_dense(), expected)

        test_shape(7, 5, 3, 20)
        test_shape(1000, 100, 100, 20)
        test_shape(3000, 64, 300, 20)
        test_shape(0, 100, 100, 0)
        test_shape(1000, 0, 100, 0)
        test_shape(1000, 100, 0, 0)
        test_shape(1000, 100, 0, 20)

    @coalescedonoff
    @dtypes(torch.double)
    def test_spadd(self, device, dtype, coalesced):

        def _test_spadd_shape(nnz, shape_i, shape_v=None):
            shape = shape_i + (shape_v or [])
            x, _, _ = self._gen_sparse(len(shape_i), nnz, shape, dtype, device, coalesced)
            y = self.randn(*shape, dtype=dtype, device=device)
            r = random.random()

            res = torch.add(y, x, alpha=r)
            expected = y + r * self.safeToDense(x)

            self.assertEqual(res, expected)

            # Non contiguous dense tensor
            s = list(shape)
            s[0] = shape[-1]
            s[-1] = shape[0]
            y = self.randn(*s, dtype=dtype, device=device)
            y.transpose_(0, len(s) - 1)
            r = random.random()

            res = torch.add(y, x, alpha=r)
            expected = y + r * self.safeToDense(x)

            self.assertEqual(res, expected)

            x, i, v = self._gen_sparse(len(shape_i), nnz, shape, dtype, device, coalesced)
            nnz = i.size(1)

            # Non contiguous sparse indices tensor
            x_ = self.sparse_tensor(i[:, ::2], v[:(nnz + 1) // 2], x.shape, dtype=dtype, device=device)
            res = torch.add(y, x_, alpha=r)
            expected = y + r * self.safeToDense(x_)
            self.assertEqual(res, expected)

            # Non contiguous sparse values tensor

            x_ = self.sparse_tensor(i[:, :(nnz + 1) // 2], v[::2], x.shape, dtype=dtype, device=device)
            res = torch.add(y, x_, alpha=r)
            expected = y + r * self.safeToDense(x_)
            self.assertEqual(res, expected)

            # Non contiguous sparse indices and values tensors
            x_ = self.sparse_tensor(i[:, 1::2], v[1::2], x.shape, dtype=dtype, device=device)
            res = torch.add(y, x_, alpha=r)
            expected = y + r * self.safeToDense(x_)
            self.assertEqual(res, expected)

        def _test_spadd():
            _test_spadd_shape(10, [5, 6])
            _test_spadd_shape(10, [10, 10, 10])
            _test_spadd_shape(10, [50, 30, 20])
            _test_spadd_shape(10, [5, 5, 5, 5, 5, 5])
            _test_spadd_shape(0, [0, 30, 20])
            _test_spadd_shape(0, [50, 0, 20])
            _test_spadd_shape(0, [50, 30, 0])

        def _test_spadd_hybrid():
            _test_spadd_shape(10, [5, 6], [2, 3])
            _test_spadd_shape(10, [10, 10, 10], [3])
            _test_spadd_shape(10, [50, 30, 20], [2])
            _test_spadd_shape(10, [5, 5, 5, 5, 5, 5], [2])
            _test_spadd_shape(0, [0, 30, 20], [2, 0])
            _test_spadd_shape(0, [50, 0, 20], [2, 0])
            _test_spadd_shape(0, [50, 30, 0], [2, 0])
            _test_spadd_shape(10, [50, 30, 20], [2, 0])

        _test_spadd()
        _test_spadd_hybrid()

    @coalescedonoff
    @dtypes(torch.float)
    def test_sparse_add_out_bfloat16(self, device, dtype, coalesced):
        # fp32
        x, _, _ = self._gen_sparse(3, 5, 10, dtype, device, coalesced)
        y, _, _ = self._gen_sparse(3, 5, 10, dtype, device, coalesced)
        res_fp32 = torch.add(x, y)

        # bfloat16
        x = x.bfloat16()
        y = y.bfloat16()
        res_bf16 = torch.add(x, y)
        res_bf16 = res_bf16.float()  # to compare with reference
        self.assertEqual(res_fp32, res_bf16, atol=1e-2, rtol=0)

    @coalescedonoff
    @dtypes(torch.double, torch.cdouble)
    def test_norm(self, device, dtype, coalesced):
        def test_shape(sparse_dims, nnz, with_size):
            x, _, _ = self._gen_sparse(sparse_dims, nnz, with_size, dtype, device, coalesced)
            y = x.coalesce()
            self.assertEqual(x.norm(), y._values().norm())

        test_shape(3, 10, 100)
        test_shape(4, 10, [100, 100, 100, 5, 5, 5, 0])
        test_shape(4, 0, [0, 0, 100, 5, 5, 5, 0])

        # Unsupported arguments should error
        kwarg_error_pairs = [
            ({'keepdim': True},
             RuntimeError, r'norm_sparse currently does not support keepdim=True'),
            ({'dim': 0},
             RuntimeError, r'norm_sparse currently only supports full reductions'),
            ({'dtype': torch.double, 'p': 'fro'},
             ValueError, r'dtype argument is not supported in frobenius norm'),
            ({'dtype': torch.double, 'p': 0},
             RuntimeError, r"norm_sparse currently does not support 'dtype' argument")
        ]
        x = self._gen_sparse(3, 10, 100, dtype, device, coalesced)[0]
        for kwargs, err, msg in kwarg_error_pairs:
            with self.assertRaisesRegex(err, msg):
                x.norm(**kwargs)

    @coalescedonoff
    @dtypes(torch.double)
    @unittest.skipIf(TEST_WITH_CROSSREF, "fallback triggers cuda device error")
    def test_sparse_sum(self, device, dtype, coalesced):

        def run_tests(S, td=None):
            D = S.coalesce().to_dense().detach().requires_grad_(True)
            if td is None:
                S_sum = torch.sparse.sum(S)
                D_sum = D.sum()
                self.assertEqual(S_sum.item(), D_sum.item())

                def fn(S):
                    return torch.sparse.sum(S)
                gradcheck(fn, (S,), masked=True)
            else:
                S_sum = torch.sparse.sum(S, td)
                D_sum = D.sum(td)
                self.assertEqual(S_sum.to_dense() if S_sum.is_sparse else S_sum, D_sum)

                def fn(S):
                    res = torch.sparse.sum(S, td)
                    return res.to_dense(masked_grad=True)
                gradcheck(fn, (S,), masked=True)

        nnz = 10
        sparse_dims = 2
        with_size = [5, 5, 1, 4]  # use a dense dim = 1 to test for squeeze
        test_dims = []
        for i in range(1, 5):
            test_dims += itertools.combinations(range(len(with_size)), i)

        # https://github.com/pytorch/pytorch/issues/16501
        x = torch.tensor([[1., 0., 0., 1.],
                          [0., 1., 0., 0.],
                          [0., 1., 1., 0.],
                          [0., 1., 0., 2.]], dtype=dtype, device=device).to_sparse()
        self.assertEqual(torch.sparse.sum(x, dim=0), torch.sparse.sum(x, dim=-2))
        self.assertEqual(torch.sum(x.to_dense(), dim=0), torch.sparse.sum(x, dim=0).to_dense())

        S = self._gen_sparse(sparse_dims, nnz, with_size, dtype, device, coalesced)[0]

        # dim out of range
        self.assertRaises(IndexError, lambda: torch.sparse.sum(S, 5))

        # dim 0 appears multiple times in the list of dims
        self.assertRaises(RuntimeError, lambda: torch.sparse.sum(S, [0, 0]))

        # sum an empty tensor
        empty_S = torch.sparse_coo_tensor(size=with_size, dtype=dtype, device=device)
        self.assertEqual(torch.sparse.sum(empty_S, [0]).to_dense(), torch.sum(empty_S.to_dense(), [0]))
        self.assertEqual(torch.sparse.sum(empty_S), torch.tensor(0, dtype=dtype, device=device))
        empty_S.requires_grad_(True)
        empty_S_sum = torch.sparse.sum(empty_S)
        empty_S_sum.backward()
        self.assertEqual(empty_S.grad.to_dense(), empty_S.clone().detach().to_dense())

        # test values().sum()
        S = self._gen_sparse(sparse_dims, nnz, with_size, dtype, device, coalesced)[0]
        run_tests(S.requires_grad_(True))

        for test_dim in test_dims:
            S = self._gen_sparse(sparse_dims, nnz, with_size, dtype, device, coalesced)[0]
            run_tests(S.requires_grad_(True), test_dim)

    def _test_basic_ops_shape(self, nnz_x1, nnz_x2, shape_i, shape_v, dtype, device, coalesced):
        shape = shape_i + (shape_v)
        x1, _, _ = self._gen_sparse(len(shape_i), nnz_x1, shape, dtype, device, coalesced)
        x2, _, _ = self._gen_sparse(len(shape_i), nnz_x2, shape, dtype, device, coalesced)

        y1 = x1 + x2
        y2 = x1.clone()
        y2.add_(x2)
        expected = self.safeToDense(x1) + self.safeToDense(x2)
        self.assertEqual(self.safeToDense(y1), expected)
        self.assertEqual(self.safeToDense(y2), expected)

        y1 = x1 - x2
        y2 = x1.clone()
        y2.sub_(x2)
        expected = self.safeToDense(x1) - self.safeToDense(x2)
        self.assertEqual(self.safeToDense(y1), expected)
        self.assertEqual(self.safeToDense(y2), expected)

        y1 = x1 * x2
        y2 = x1.clone()
        y2.mul_(x2)
        expected = self.safeToDense(x1) * self.safeToDense(x2)
        self.assertEqual(self.safeToDense(y1), expected)
        self.assertEqual(self.safeToDense(y2), expected)

        y1 = x1 * 37.5
        y2 = x1.clone()
        y2.mul_(37.5)
        expected = self.safeToDense(x1) * 37.5
        self.assertEqual(self.safeToDense(y1), expected)
        self.assertEqual(self.safeToDense(y2), expected)

        y1 = x1 / 37.5
        y2 = x1.clone()
        y2.div_(37.5)
        expected = self.safeToDense(x1) / 37.5
        self.assertEqual(self.safeToDense(y1), expected)
        self.assertEqual(self.safeToDense(y2), expected)

        y1 = x1 // 37.5
        y2 = x1.clone()
        y2.floor_divide_(37.5)
        expected = self.safeToDense(x1) // 37.5
        self.assertEqual(self.safeToDense(y1), expected)
        self.assertEqual(self.safeToDense(y2), expected)

        # TODO: add back inplace support
        y1 = x1 ** 2
        y2 = x1.clone()
        y2 = y2.pow(2)
        expected = self.safeToDense(x1) ** 2
        self.assertEqual(self.safeToDense(y1), expected)
        self.assertEqual(self.safeToDense(y2), expected)

        y = x1.clone()
        y.zero_()
        expected = torch.zeros(x1.size(), dtype=dtype, device=device)
        self.assertEqual(self.safeToDense(y), expected)

        self.assertEqual(x1.is_coalesced(), coalesced)
        y = x1.coalesce()
        z = x1.coalesce()
        self.assertEqual(x1.is_coalesced(), coalesced)
        self.assertTrue(y.is_coalesced())
        y._values().add_(1)
        if not x1.is_coalesced():
            # check that coalesce is out of place if the original tensor is not
            # coalesced.
            self.assertEqual(z._values() + 1, y._values())
        else:
            # check that coalesce is in-place if the original tensor is
            # coalesced.
            self.assertEqual(z._values(), y._values())

    @coalescedonoff
    @dtypes(torch.double)
    def test_basic_ops(self, device, dtype, coalesced):

        def _test_basic_ops():
            self._test_basic_ops_shape(9, 12, [5, 6], [], dtype, device, coalesced)
            self._test_basic_ops_shape(9, 12, [10, 10, 10], [], dtype, device, coalesced)
            self._test_basic_ops_shape(9, 12, [50, 30, 20], [], dtype, device, coalesced)
            self._test_basic_ops_shape(9, 12, [5, 5, 5, 5, 5, 5], [], dtype, device, coalesced)
            self._test_basic_ops_shape(0, 12, [10, 10, 10], [], dtype, device, coalesced)
            self._test_basic_ops_shape(9, 0, [10, 10, 10], [], dtype, device, coalesced)
            self._test_basic_ops_shape(0, 0, [10, 10, 10], [], dtype, device, coalesced)
            self._test_basic_ops_shape(0, 0, [10, 10, 0], [], dtype, device, coalesced)
            self._test_basic_ops_shape(0, 0, [], [], dtype, device, coalesced)

        def _test_basic_ops_hybrid():
            self._test_basic_ops_shape(9, 12, [5, 6], [2, 3], dtype, device, coalesced)
            self._test_basic_ops_shape(9, 12, [10, 10, 10], [3], dtype, device, coalesced)
            self._test_basic_ops_shape(9, 12, [50, 30, 20], [2], dtype, device, coalesced)
            self._test_basic_ops_shape(9, 12, [5, 5, 5, 5, 5, 5], [2], dtype, device, coalesced)
            self._test_basic_ops_shape(0, 12, [10, 10, 10], [2], dtype, device, coalesced)
            self._test_basic_ops_shape(9, 0, [10, 10, 10], [2], dtype, device, coalesced)
            self._test_basic_ops_shape(0, 0, [10, 10, 10], [2], dtype, device, coalesced)
            self._test_basic_ops_shape(9, 12, [10, 10, 10], [2, 0], dtype, device, coalesced)
            self._test_basic_ops_shape(0, 12, [10, 10, 10], [2, 0], dtype, device, coalesced)
            self._test_basic_ops_shape(9, 0, [10, 10, 10], [2, 0], dtype, device, coalesced)
            self._test_basic_ops_shape(0, 0, [10, 10, 10], [2, 0], dtype, device, coalesced)
            self._test_basic_ops_shape(0, 0, [10, 10, 0], [2, 0], dtype, device, coalesced)

        _test_basic_ops()
        _test_basic_ops_hybrid()

    @dtypes(torch.double, torch.cdouble)
    def test_add_dense_sparse_mismatch(self, device, dtype):
        def test_shape(dense_size, sparse_dims_shape, dense_dims_shape, sparse_size):
            x = torch.zeros(dense_size, dtype=dtype, device=device)
            sparse_y = self.sparse_tensor(torch.zeros(sparse_dims_shape, dtype=torch.int64, device=device),
                                          torch.randn(dense_dims_shape, dtype=dtype, device=device),
                                          torch.Size(sparse_size))
            with self.assertRaisesRegex(
                    RuntimeError,
                    "add: expected 'self' and 'other' to have same size"):
                x + sparse_y

        test_shape([3, 4], [1, 4], [4, 4, 4], [3, 4, 4])
        test_shape([3, 4, 0], [1, 4], [4, 4, 4, 0], [3, 4, 4, 0])

    @skipIfTorchDynamo("Not a TorchDynamo suitable test")
    @dtypes(torch.double, torch.cdouble)
    def test_add_noncontiguous(self, device, dtype):
        indices = self.index_tensor([[1, 2], [0, 2]], device=device)
        values = torch.tensor([1.], dtype=dtype, device=device).expand(2, 3, 4, 5)
        x = self.sparse_tensor(indices, values, dtype=dtype, device=device)
        assert not x._values().is_contiguous()
        y = x + x
        expected = self.safeToDense(x) + self.safeToDense(x)
        self.assertEqual(self.safeToDense(y), expected)

    def _test_sparse_mask_shape(self, nnz_x1, nnz_x2, shape_i, shape_v, dtype, device, coalesced):
        shape = shape_i + (shape_v or [])
        x1, _, _ = self._gen_sparse(len(shape_i), nnz_x1, shape, dtype, device, coalesced)
        x2, _, _ = self._gen_sparse(len(shape_i), nnz_x2, shape, dtype, device, coalesced)

        y1 = x1 + x2
        y2 = x1.clone()
        y2.add_(x2)
        expected = self.safeToDense(x1) + self.safeToDense(x2)
        self.assertEqual(self.safeToDense(y1), expected)
        self.assertEqual(self.safeToDense(y2), expected)

    @coalescedonoff
    @dtypes(torch.double, torch.cdouble)
    def test_sparse_mask(self, device, dtype, coalesced):
        def _test_sparse_mask_fixed():
            i = self.index_tensor([
                [1, 3, 0, 4],
                [2, 1, 2, 3],
            ], device=device)
            v = torch.tensor([1, 2, 3, 4], dtype=dtype, device=device)
            x = self.sparse_tensor(i, v, torch.Size([5, 4]), dtype=dtype, device=device).coalesce()
            dense = torch.tensor([
                [1, 2, 3, 4],
                [5, 6, 7, 8],
                [9, 10, 11, 12],
                [13, 14, 15, 16],
                [17, 18, 19, 20],
            ], dtype=dtype, device=device)
            exp_v = torch.tensor([7, 14, 3, 20], dtype=dtype, device=device)
            res_dense_lhs = dense.sparse_mask(x)
            sparse = dense.to_sparse()
            res_sparse_lhs = sparse.sparse_mask(x)
            expected = self.sparse_tensor(i, exp_v, torch.Size([5, 4]), dtype=dtype, device=device)
            self.assertEqual(res_dense_lhs.coalesce(), expected.coalesce())
            # check no side effects for the coalesce flag.
            self.assertTrue(sparse.is_coalesced())
            self.assertEqual(res_sparse_lhs.coalesce(), expected.coalesce())

            i = self.index_tensor([
                [1, 3, 0, 4],
                [2, 1, 2, 3],
            ], device=device)
            v = torch.empty([4, 0], dtype=dtype, device=device)
            x = self.sparse_tensor(i, v, torch.Size([5, 4, 0])).coalesce()
            dense = torch.empty([5, 4, 0], dtype=dtype, device=device)
            exp_v = torch.empty([4, 0], dtype=dtype, device=device)
            res_dense_lhs = dense.sparse_mask(x)
            sparse = dense.to_sparse(2)
            res_sparse_lhs = sparse.sparse_mask(x)
            expected = self.sparse_tensor(i, exp_v, torch.Size([5, 4, 0]), dtype=dtype, device=device)
            self.assertEqual(res_dense_lhs.coalesce(), expected.coalesce())
            # check no side effects for the coalesce flag.
            self.assertTrue(sparse.is_coalesced())
            self.assertEqual(res_sparse_lhs.coalesce(), expected.coalesce())

        _test_sparse_mask_fixed()

        self._test_sparse_mask_shape(9, 12, [5, 6], [], dtype, device, coalesced)
        self._test_sparse_mask_shape(9, 12, [10, 10, 10], [], dtype, device, coalesced)
        self._test_sparse_mask_shape(9, 12, [50, 30, 20], [], dtype, device, coalesced)
        self._test_sparse_mask_shape(9, 12, [5, 5, 5, 5, 5, 5], [], dtype, device, coalesced)
        self._test_sparse_mask_shape(0, 12, [10, 10, 10], [], dtype, device, coalesced)
        self._test_sparse_mask_shape(9, 0, [10, 10, 10], [], dtype, device, coalesced)
        self._test_sparse_mask_shape(0, 0, [10, 10, 10], [], dtype, device, coalesced)
        self._test_sparse_mask_shape(0, 0, [10, 10, 0], [], dtype, device, coalesced)

        # check repetitions and matchings in the intersection
        lhs = torch.randint(0, 5, (100,), device=device)
        rhs = torch.randint(0, 5, (100,), device=device).to_sparse()
        self.assertEqual(lhs.to_sparse().sparse_mask(rhs), lhs.sparse_mask(rhs))

        # check coalesce
        sparse_c = torch.rand(3, 3, device=device).to_sparse()
        sparse_unc = torch.rand(3, 3, device=device).to_sparse()._coalesced_(False)
        for lhs, rhs in [(sparse_c, sparse_unc), (sparse_unc, sparse_c)]:
            res_all_sparse = lhs.sparse_mask(rhs)
            res_dense_sparse = lhs.to_dense().sparse_mask(rhs)
            self.assertEqual(res_all_sparse.coalesce(), res_dense_sparse.coalesce())
            self.assertEqual(rhs.is_coalesced(), res_all_sparse.is_coalesced())

    @coalescedonoff
    @dtypes(torch.double, torch.cdouble)
    def test_sparse_mask_hybrid(self, device, dtype, coalesced):
        def _test_sparse_mask_hybrid_fixed():
            i = self.index_tensor([
                [1, 3, 0, 4],
                [2, 1, 2, 3],
            ])
            v = torch.tensor([[1, 2], [2, 3], [3, 4], [4, 5]])
            # TODO: This is also testing that, if coalesce is a no-op,
            # the indices don't get permuted. I don't know if we actually
            # want to give this invariant.
            x = self.sparse_tensor(i, v, torch.Size([5, 4, 2])).coalesce()
            dense = torch.tensor([
                [[1, 3], [2, 2], [3, 3], [4, 2]],
                [[5, 7], [6, 7], [7, 9], [8, 9]],
                [[9, 2], [10, 4], [11, 1], [12, 3]],
                [[13, 5], [14, 1], [15, 1], [16, 6]],
                [[17, 7], [18, 2], [19, 7], [20, 1]],
            ])
            res_dense_lhs = dense.sparse_mask(x)
            sparse = dense.to_sparse(2)
            res_sparse_lhs = sparse.sparse_mask(x)
            exp_v = torch.tensor([[7, 9], [14, 1], [3, 3], [20, 1]])
            expected = self.sparse_tensor(i, exp_v, torch.Size([5, 4, 2]))
            self.assertEqual(res_dense_lhs.coalesce(), expected.coalesce())
            # check no side effects for the coalesce flag
            self.assertTrue(sparse.is_coalesced())
            self.assertEqual(res_sparse_lhs.coalesce(), expected.coalesce())

            i = self.index_tensor([
                [1, 3, 0, 4],
                [2, 1, 2, 3],
            ])
            v = torch.empty(4, 2, 0)
            x = self.sparse_tensor(i, v, torch.Size([5, 4, 2, 0])).coalesce()
            dense = torch.empty(5, 4, 2, 0)
            res_dense_lhs = dense.sparse_mask(x)
            sparse = dense.to_sparse(2)
            res_sparse_lhs = sparse.sparse_mask(x)
            exp_v = torch.empty(4, 2, 0)
            expected = self.sparse_tensor(i, exp_v, torch.Size([5, 4, 2, 0]))
            self.assertEqual(res_dense_lhs.coalesce(), expected.coalesce())
            # check no side effects for the coalesce flag
            self.assertTrue(sparse.is_coalesced())
            self.assertEqual(res_sparse_lhs.coalesce(), expected.coalesce())

        _test_sparse_mask_hybrid_fixed()

        self._test_sparse_mask_shape(9, 12, [5, 6], [2, 3], dtype, device, coalesced)
        self._test_sparse_mask_shape(9, 12, [10, 10, 10], [3], dtype, device, coalesced)
        self._test_sparse_mask_shape(9, 12, [50, 30, 20], [2], dtype, device, coalesced)
        self._test_sparse_mask_shape(9, 12, [5, 5, 5, 5, 5, 5], [2], dtype, device, coalesced)
        self._test_sparse_mask_shape(0, 12, [10, 10, 10], [2], dtype, device, coalesced)
        self._test_sparse_mask_shape(9, 0, [10, 10, 10], [2], dtype, device, coalesced)
        self._test_sparse_mask_shape(0, 0, [10, 10, 10], [2], dtype, device, coalesced)
        self._test_sparse_mask_shape(9, 12, [10, 10, 10], [2, 0], dtype, device, coalesced)
        self._test_sparse_mask_shape(0, 12, [10, 10, 10], [2, 0], dtype, device, coalesced)
        self._test_sparse_mask_shape(9, 0, [10, 10, 10], [2, 0], dtype, device, coalesced)
        self._test_sparse_mask_shape(0, 0, [10, 10, 10], [2, 0], dtype, device, coalesced)
        self._test_sparse_mask_shape(0, 0, [10, 10, 0], [2, 0], dtype, device, coalesced)

    @dtypes(torch.double, torch.cdouble)
    @skipIfCrossRef
    def test_sparse_mask_backward(self, device, dtype):
        from itertools import product, repeat

        shape = (5, 5)
        sparse_dims = len(shape)
        nnzs = (0, 5, 15, 25)

        lhs_data = torch.arange(1, 26, device=device).reshape(shape).to(dtype).to_sparse(sparse_dims)
        rhs_data = lhs_data.clone()

        for nnz in nnzs:
            for lhs_is_coalesced, rhs_is_coalesced in product(*repeat((True, False), 2)):
                lhs = torch.sparse_coo_tensor(
                    lhs_data._indices()[:, :nnz],
                    lhs_data._values()[:nnz],
                    lhs_data.shape
                ).clone()._coalesced_(lhs_is_coalesced).requires_grad_(True)

                rhs = torch.sparse_coo_tensor(
                    lhs_data._indices()[:, -nnz:],
                    lhs_data._values()[-nnz:],
                    lhs_data.shape
                ).clone()._coalesced_(rhs_is_coalesced)

                # To test masked semantics we need to make sure that
                # sparsity_pattern(lhs) == sparsity_pattern(lhs.grad).
                # lhs.sparse_mask(lhs_mask) accomplishes that.
                lhs_mask = lhs.detach().clone()
                gradcheck(lambda x: x.sparse_mask(lhs_mask).sparse_mask(rhs).to_dense(masked_grad=True), (lhs,), masked=True)
                gradcheck(lambda x: x.sparse_mask(rhs).to_dense(masked_grad=False), (lhs,), masked=False)

    @coalescedonoff
    @dtypes(torch.double, torch.cdouble)
    def test_zeros(self, device, dtype, coalesced):
        def _test_zeros(nnzs, shape, out_shape_i, out_shape_v=None):
            out_shape = out_shape_i + (out_shape_v or [])
            for nnz in nnzs:
                out, _, _ = self._gen_sparse(len(out_shape_i), nnz, out_shape, dtype, device, coalesced)
                torch.zeros(*shape, out=out, dtype=dtype, device=device)
                self.assertEqual(tuple(out.size()), tuple(shape))
                self.assertTrue(out._indices().numel() == out._values().numel() == 0)
                self.assertEqual(out._nnz(), 0)
                self.assertEqual(out.sparse_dim(), len(shape))
                self.assertEqual(out.dense_dim(), 0)

        def test_shape(i_shapes, v_shapes, shape, nnzs):
            for i_dim in range(1, len(i_shapes) + 1):
                for v_dim in range(len(v_shapes) + 1):
                    _test_zeros(nnzs, shape, i_shapes[:i_dim], v_shapes[:v_dim])
        test_shape([2, 3, 4], [3, 4, 5, 6], [2, 3, 4], [9, 12])
        test_shape([0, 3, 4], [3, 4, 5, 6], [2, 3, 4], [0])
        test_shape([2, 3, 4], [0, 4, 5, 6], [2, 3, 4], [9, 12])
        test_shape([2, 3, 4], [3, 4, 5, 6], [2, 3, 0], [9, 12])
        test_shape([0, 3, 4], [3, 4, 5, 6], [2, 3, 0], [0])
        test_shape([2, 3, 4], [0, 4, 5, 6], [2, 3, 0], [9, 12])

    @coalescedonoff
    @dtypes(torch.double, torch.cdouble)
    def test_zeros_like(self, device, dtype, coalesced):
        def _test_zeros_like(nnzs, template_shape_i, template_shape_v=None):
            template_shape_v = template_shape_v or []
            template_shape = template_shape_i + template_shape_v
            for nnz in nnzs:
                t, _, _ = self._gen_sparse(len(template_shape_i), nnz, template_shape, dtype, device, coalesced)
                res = torch.zeros_like(t)
                self.assertEqual(tuple(res.size()), tuple(template_shape))
                self.assertTrue(res._indices().numel() == res._values().numel() == 0)
                self.assertEqual(res._nnz(), 0)
                self.assertEqual(res.sparse_dim(), len(template_shape_i))
                self.assertEqual(res.dense_dim(), len(template_shape_v))

        def test_shape(i_shapes, v_shapes, nnzs):
            for i_dim in range(1, len(i_shapes) + 1):
                for v_dim in range(len(v_shapes) + 1):
                    _test_zeros_like(nnzs, i_shapes[:i_dim], v_shapes[:v_dim])
        test_shape([2, 3, 4], [3, 4, 5, 6], [9, 12])
        test_shape([0, 3, 4], [3, 4, 5, 6], [0])
        test_shape([2, 3, 4], [0, 4, 5, 6], [9, 12])
        test_shape([2, 3, 4], [3, 4, 5, 6], [9, 12])
        test_shape([0, 3, 4], [3, 4, 5, 6], [0])
        test_shape([2, 3, 4], [0, 4, 5, 6], [9, 12])

        sparse_tensor, _, _ = self._gen_sparse(len([2, 3]), 9, [2, 3] + [5, 6], dtype, device, coalesced)
        data = (sparse_tensor, sparse_tensor, sparse_tensor, sparse_tensor.unsqueeze(0))
        mem_formats = [torch.channels_last, torch.contiguous_format, torch.preserve_format, torch.channels_last_3d]
        for x, mem_format in zip(data, mem_formats):

            with self.assertRaisesRegex(RuntimeError, "memory format option is only supported by strided tensors"):
                result = torch.zeros_like(x, memory_format=mem_format)

            result = torch.zeros_like(x, layout=torch.strided, memory_format=mem_format)
            self.assertTrue(result.layout == torch.strided)

        dense_tensor = sparse_tensor.to_dense()
        result = torch.zeros_like(dense_tensor, layout=torch.sparse_coo)
        self.assertEqual(dense_tensor.shape, result.shape)
        self.assertEqual(result.layout, torch.sparse_coo)

        sparse_zeros = torch.sparse_coo_tensor(dense_tensor.shape)
        self.assertEqual(result._indices().shape, sparse_zeros._indices().shape)
        self.assertEqual(result._values().shape, sparse_zeros._values().shape)

    def _assert_sparse_invars(self, t):
        # SparseTensor has the following invariants:
        # - sparse_dim + dense_dim = len(SparseTensor.shape)
        # - SparseTensor._indices().shape = (sparse_dim, nnz)
        # - SparseTensor._values().shape = (nnz, SparseTensor.shape[sparse_dim:])
        self.assertEqual(t.sparse_dim() + t.dense_dim(), len(t.shape))
        self.assertEqual(tuple(t._indices().shape), (t.sparse_dim(), t._nnz()))
        self.assertEqual(tuple(t._values().shape), (t._nnz(), ) + t.shape[t.sparse_dim():])

    def _test_empty_like(self, sparse_tensor, dtype, device, coalesced):

        result = torch.empty_like(sparse_tensor)
        self.assertTrue(result.is_sparse)
        self._assert_sparse_invars(result)
        self.assertEqual(result.shape, sparse_tensor.shape)
        self.assertEqual(result.dtype, sparse_tensor.dtype)
        self.assertEqual(result.device, sparse_tensor.device)
        self.assertEqual(result.sparse_dim(), sparse_tensor.sparse_dim())
        self.assertEqual(result.dense_dim(), sparse_tensor.dense_dim())

        sparse_tensor, _, _ = self._gen_sparse(len([2, 3]), 9, [2, 3] + [5, 6], dtype, device, coalesced)
        data = (sparse_tensor, sparse_tensor, sparse_tensor, sparse_tensor.unsqueeze(0))
        mem_formats = [torch.channels_last, torch.contiguous_format, torch.preserve_format, torch.channels_last_3d]
        for x, mem_format in zip(data, mem_formats):

            with self.assertRaisesRegex(RuntimeError, "memory format option is only supported by strided tensors"):
                result = torch.empty_like(x, memory_format=mem_format)

            result = torch.empty_like(x, layout=torch.strided, memory_format=mem_format)
            self.assertTrue(result.layout == torch.strided)

        with self.assertRaisesRegex(
            RuntimeError, r"Could not run 'aten::empty_strided' with arguments from the 'Sparse(CPU|CUDA)' backend"
        ):
            dense_tensor = sparse_tensor.to_dense()
            result = torch.empty_like(dense_tensor, layout=torch.sparse_coo)

    @coalescedonoff
    @dtypes(torch.double, torch.cdouble)
    def test_empty_like(self, device, dtype, coalesced):
        # tests https://github.com/pytorch/pytorch/issues/43699

        if coalesced:
            input_coalesced = torch.sparse_coo_tensor(
                indices=torch.tensor([[0, 1, 2]]),
                values=torch.tensor([3.0, -4.0, 5.0]),
                size=[3, ],
                dtype=dtype,
                device=device
            ).coalesce()
            self._test_empty_like(input_coalesced, dtype, device, coalesced)

            # hybrid sparse input
            input_coalesced = torch.sparse_coo_tensor(
                indices=torch.tensor([[1, 3], [2, 4]]),
                values=torch.tensor([[-1.0, 3.0], [-5.0, 7.0]]),
                size=[4, 5, 2],
                dtype=dtype,
                device=device
            ).coalesce()
            self._test_empty_like(input_coalesced, dtype, device, coalesced)

        if not coalesced:
            # test uncoalesced input
            input_uncoalesced = torch.sparse_coo_tensor(
                indices=torch.tensor([[0], [1], [2], [0], [1], [2]]).transpose(1, 0),
                values=torch.tensor([2.0, -3.0, -4.0, 1.0, -1.0, 1.5]),
                size=[3, ],
                dtype=dtype,
                device=device
            )
            self._test_empty_like(input_uncoalesced, dtype, device, coalesced)

            # test on empty sparse tensor
            input_uncoalesced = torch.sparse_coo_tensor(
                indices=torch.zeros([2, 0]),
                values=torch.zeros([0, 5, 5, 5, 5, 5, 5, 0]),
                size=[0, 0, 5, 5, 5, 5, 5, 5, 0],
                dtype=dtype,
                device=device
            )
            self._test_empty_like(input_uncoalesced, dtype, device, coalesced)

    def _test_narrow(self, input, narrow_args):
        expected = input.to_dense().narrow(*narrow_args)
        self.assertEqual(expected, input.narrow_copy(*narrow_args).to_dense())

    def _all_narrow_combs(self, shape):
        for dim, dim_sz in enumerate(shape):
            for start in range(dim_sz):
                for length in range(dim_sz - start):
                    yield [dim, start, length]

    @coalescedonoff
    @dtypes(torch.double, torch.cdouble)
    def test_narrow(self, device, dtype, coalesced):
        shape = [3, 3, 4, 2]
        input, _, _ = self._gen_sparse(4, 19, shape, dtype, device, coalesced)
        for narrow_args in self._all_narrow_combs(shape):
            self._test_narrow(input, narrow_args)

        self.assertRaises(RuntimeError, lambda: input.narrow_copy(-1, 0, 3))  # dim < 0
        self.assertRaises(RuntimeError, lambda: input.narrow_copy(10, 0, 3))  # dim > input.dim()
        self.assertRaises(RuntimeError, lambda: input.narrow_copy(0, shape[0] + 1, 3))  # start > size of dim
        self.assertRaises(RuntimeError, lambda: input.narrow_copy(0, 2, shape[0]))  # start+length > size of dim

        with_dense, _, _ = self._gen_sparse(2, 7, shape, dtype, device, coalesced)
        for narrow_args in self._all_narrow_combs(shape):
            self._test_narrow(with_dense, narrow_args)

        self.assertRaises(RuntimeError, lambda: with_dense.narrow_copy(10, 0, 3))  # dim > sparseDim + denseDim

    def _test_log1p_tensor(self, sparse_tensor, coalesced):
        def is_integral(dtype):
            return dtype in integral_types()

        dense_tensor = sparse_tensor.to_dense()
        expected_output = dense_tensor.log1p()
        is_integral_dtype = is_integral(sparse_tensor.dtype)
        self.assertEqual(expected_output, sparse_tensor.log1p().to_dense())
        if is_integral_dtype:
            with self.assertRaisesRegex(RuntimeError, "result type .* can't be cast to"):
                sparse_tensor.coalesce().log1p_()
        else:
            self.assertEqual(expected_output, sparse_tensor.coalesce().log1p_().to_dense())

        if not coalesced:
            # test in-place op on uncoalesced input
            with self.assertRaisesRegex(RuntimeError, "log1p_ requires coalesced input"):
                sparse_tensor.log1p_()

        if is_integral_dtype:
            with self.assertRaisesRegex(RuntimeError, "only Tensors of floating point dtype can require gradients"):
                sparse_tensor.requires_grad_()

    @coalescedonoff
    @dtypes(*all_types())
    def test_log1p(self, device, dtype, coalesced):
        if coalesced:
            input_coalesced = torch.sparse_coo_tensor(
                indices=torch.tensor([[0], [1], [2]]).transpose(1, 0),
                values=torch.tensor([3.0, 4.0, 5.0]),
                size=[3, ],
                device=device,
                dtype=dtype
            ).coalesce()
            self._test_log1p_tensor(input_coalesced, coalesced)

            # hybrid sparse input
            input_coalesced = torch.sparse_coo_tensor(
                indices=torch.tensor([[1, 3], [2, 4]]),
                values=torch.tensor([[1.0, 3.0], [5.0, 7.0]]),
                size=[4, 5, 2],
                device=device,
                dtype=dtype
            ).coalesce()
            self._test_log1p_tensor(input_coalesced, coalesced)

        if not coalesced:
            # test uncoalesced input
            input_uncoalesced = torch.sparse_coo_tensor(
                indices=torch.tensor([[0], [1], [2], [0], [1], [2]]).transpose(1, 0),
                values=torch.tensor([2.0, 3.0, 4.0, 1.0, 1.0, 1.0]),
                size=[3, ],
                device=device,
                dtype=dtype
            )
            self._test_log1p_tensor(input_uncoalesced, coalesced)

            # test on empty sparse tensor
            input_uncoalesced = torch.sparse_coo_tensor(
                indices=torch.zeros([2, 0]),
                values=torch.zeros([0, 5, 5, 5, 5, 5, 5, 0]),
                size=[0, 0, 5, 5, 5, 5, 5, 5, 0],
                device=device,
                dtype=dtype
            )
            # empty tensors are coalesced at creation (nnz < 2) we must force the uncoalesced state
            input_uncoalesced._coalesced_(False)
            self._test_log1p_tensor(input_uncoalesced, coalesced)

    def _test_neg_negative(self, sparse_tensor):
        dense_tensor = sparse_tensor.to_dense()
        expected_output = dense_tensor.neg()

        ops = (
            torch.neg, torch.Tensor.neg, torch.Tensor.neg_,
            torch.negative, torch.Tensor.negative, torch.Tensor.negative_,
            operator.neg
        )
        for op in ops:
            sparse_tensor_copy = sparse_tensor.clone()
            self.assertEqual(expected_output, op(sparse_tensor_copy).to_dense())

            if op in (torch.neg, torch.negative):
                sparse_tensor_out = torch.zeros_like(sparse_tensor)
                op(sparse_tensor, out=sparse_tensor_out)
                self.assertEqual(expected_output, sparse_tensor_out.to_dense())

    @coalescedonoff
    @dtypes(torch.double, torch.cdouble)
    def test_neg_negative(self, device, dtype, coalesced):

        if coalesced:
            input_coalesced = torch.sparse_coo_tensor(
                indices=torch.tensor([[0, 1, 2]]),
                values=torch.tensor([3.0, -4.0, 5.0]),
                size=[3, ],
                dtype=dtype,
                device=device
            ).coalesce()
            self._test_neg_negative(input_coalesced)

            # hybrid sparse input
            input_coalesced = torch.sparse_coo_tensor(
                indices=torch.tensor([[1, 3], [2, 4]]),
                values=torch.tensor([[-1.0, 3.0], [-5.0, 7.0]]),
                size=[4, 5, 2],
                dtype=dtype,
                device=device
            ).coalesce()
            self._test_neg_negative(input_coalesced)

        if not coalesced:
            # test uncoalesced input
            input_uncoalesced = torch.sparse_coo_tensor(
                indices=torch.tensor([[0], [1], [2], [0], [1], [2]]).transpose(1, 0),
                values=torch.tensor([2.0, -3.0, -4.0, 1.0, -1.0, 1.5]),
                size=[3, ],
                dtype=dtype,
                device=device
            )
            self._test_neg_negative(input_uncoalesced)

            # test on empty sparse tensor
            input_uncoalesced = torch.sparse_coo_tensor(
                indices=torch.zeros([2, 0]),
                values=torch.zeros([0, 5, 5, 5, 5, 5, 5, 0]),
                size=[0, 0, 5, 5, 5, 5, 5, 5, 0],
                dtype=dtype,
                device=device
            )
            self._test_neg_negative(input_uncoalesced)

    def _test_asin_arcsin(self, sparse_tensor, coalesced):
        def is_integral(dtype):
            return dtype in integral_types()
        is_integral_dtype = is_integral(sparse_tensor.dtype)

        dense_tensor = sparse_tensor.to_dense()
        expected_output = dense_tensor.asin()

        ops = (
            torch.asin, torch.Tensor.asin,
            torch.arcsin, torch.Tensor.arcsin,
        )
        for op in ops:
            self.assertEqual(expected_output, op(sparse_tensor).to_dense())
            if op in (torch.asin, torch.arcsin):
                sparse_tensor_out = torch.zeros_like(sparse_tensor)
                if not is_integral_dtype:
                    op(sparse_tensor, out=sparse_tensor_out)
                    self.assertEqual(expected_output, sparse_tensor_out.to_dense())
                else:
                    with self.assertRaisesRegex(RuntimeError, "result type .* can't be cast to"):
                        op(sparse_tensor, out=sparse_tensor_out)

        for op in (torch.Tensor.asin_, torch.Tensor.arcsin_):
            if is_integral_dtype:
                # test coalesce on integral dtype tensor
                with self.assertRaisesRegex(RuntimeError, "result type .* can't be cast to"):
                    op(sparse_tensor.clone().coalesce()).to_dense()
            else:
                self.assertEqual(expected_output, op(sparse_tensor.clone().coalesce()).to_dense())

            if not coalesced:
                # test in-place op on uncoalesced input
                with self.assertRaisesRegex(RuntimeError, "asin_ requires coalesced input"):
                    op(sparse_tensor)

    @coalescedonoff
    @dtypes(*all_types())
    def test_asin_arcsin(self, device, dtype, coalesced):
        if coalesced:
            input_coalesced = torch.sparse_coo_tensor(
                indices=torch.tensor([[0, 1, 2, 3]]),
                values=torch.tensor([0.5, -0.5, 0.7, -0.7]),
                size=[4, ],
                dtype=dtype,
                device=device
            ).coalesce()
            self._test_asin_arcsin(input_coalesced, coalesced)

            # hybrid sparse input
            input_coalesced = torch.sparse_coo_tensor(
                indices=torch.tensor([[1, 3], [2, 4]]),
                values=torch.tensor([[-0.1, 0.24], [-0.44, 0.1]]),
                size=[4, 5, 2],
                dtype=dtype,
                device=device
            ).coalesce()
            self._test_asin_arcsin(input_coalesced, coalesced)

        if not coalesced:
            # test uncoalesced input
            input_uncoalesced = torch.sparse_coo_tensor(
                indices=torch.tensor([[0], [1], [2], [0], [1], [2]]).transpose(1, 0),
                values=torch.tensor([0.3, -0.3, -0.4, 0.3, -0.5, 0.15]),
                size=[3, ],
                dtype=dtype,
                device=device
            )
            self._test_asin_arcsin(input_uncoalesced, coalesced)

            # test on empty sparse tensor
            input_uncoalesced = torch.sparse_coo_tensor(
                indices=torch.zeros([2, 0]),
                values=torch.zeros([0, 5, 5, 5, 5, 5, 5, 0]),
                size=[0, 0, 5, 5, 5, 5, 5, 5, 0],
                dtype=dtype,
                device=device
            )
            # empty tensors are coalesced at creation (nnz < 2) we must force the uncoalesced state
            input_uncoalesced._coalesced_(False)
            self._test_asin_arcsin(input_uncoalesced, coalesced)

    @coalescedonoff
    @dtypes(torch.double)
    def test_mv(self, device, dtype, coalesced):
        def test_shape(di, dj, dk, nnz):
            x, _, _ = self._gen_sparse(2, nnz, [di, dj], dtype, device, coalesced)
            t = torch.randn(dk, dtype=dtype, device=device)

            res = x.matmul(t)
            expected = self.safeToDense(x).matmul(t)
            self.assertEqual(res, expected)

        test_shape(10, 100, 100, 20)
        test_shape(100, 1000, 1000, 20)
        test_shape(64, 10000, 10000, 20)
        test_shape(0, 100, 100, 0)
        test_shape(10, 0, 0, 0)
        test_shape(10, 100, 100, 0)
        test_shape(10, 100, 100, 20)

        with self.assertRaisesRegex(RuntimeError, r"mv: expected self\.size\(-1\) == vec\.size\(-1\)"):
            test_shape(10, 100, 10, 20)

        with self.assertRaisesRegex(RuntimeError, "mv: two tensor dim should be 2 and 1"):
            x, _, _ = self._gen_sparse(2, 20, [10, 100], dtype, device, coalesced)
            y, _, _ = self._gen_sparse(2, 20, [10, 100], dtype, device, coalesced)
            res = x.mv(y)

    @dtypes(*floating_and_complex_types())
    def test_sparse_add_coalesce(self, device, dtype):
        i = self.index_tensor([[1, 2, 1]], device=device)
        v = torch.tensor([3, 4, 5], dtype=dtype, device=device)
        x = self.sparse_tensor(i, v, torch.Size([3]))
        y = self.sparse_tensor(i, v, torch.Size([3]))
        z = x + y

        self.assertFalse(z._indices().numel() != 2 and z.is_coalesced())

        i = self.index_tensor([[1, 2, 1]], device=device)
        v = torch.empty([3, 0], dtype=dtype, device=device)
        x = self.sparse_tensor(i, v, torch.Size([3, 0]))
        y = self.sparse_tensor(i, v, torch.Size([3, 0]))
        z = x + y

        self.assertFalse(z._indices().numel() != 2 and z.is_coalesced())

    @onlyCUDA
    def test_storage_not_null(self, device):
        x = torch.sparse_coo_tensor((2,), dtype=torch.float32, device=device)
        self.assertNotEqual(x.get_device(), -1)

        x = torch.sparse_coo_tensor((2, 0), dtype=torch.float32, device=device)
        self.assertNotEqual(x.get_device(), -1)

    @onlyCUDA
    @deviceCountAtLeast(2)
    def test_same_gpu(self, devices):
        def check_device(x, device_id):
            self.assertEqual(x.get_device(), device_id)
            self.assertEqual(x._values().get_device(), device_id)
            self.assertEqual(x._indices().get_device(), device_id)

        dev1, dev2 = devices[0], devices[1]

        i = self.index_tensor([[2]], device=dev2)
        v = torch.tensor([5], device=dev2)
        x = self.sparse_tensor(i, v, torch.Size([3]), device=1)
        check_device(x, 1)

        i = self.index_tensor([[2]], device=dev2)
        v = torch.empty(1, 0, device=dev2)
        x = self.sparse_tensor(i, v, torch.Size([3, 0]), device=1)
        check_device(x, 1)

        x = self.sparse_empty(3, device=1)
        check_device(x, 1)

        x = self.sparse_empty(3, 0, device=1)
        check_device(x, 1)

    def _test_new_device(self, size, device=torch.cuda):
        with torch.cuda.device(device):
            x = torch.sparse_coo_tensor(size, device='cuda', dtype=torch.float64)
        self.assertEqual(x.get_device(), device)
        x1 = x.new()
        x2 = x.new(2, 3)
        self.assertEqual(x1.get_device(), device)
        self.assertEqual(x2.get_device(), device)

    @onlyCUDA
    def test_new_device_single_gpu(self):
        self._test_new_device((), 0)
        self._test_new_device((30, 20), 0)
        self._test_new_device((30, 20, 10), 0)
        self._test_new_device((30, 20, 10, 0), 0)

    @onlyCUDA
    @unittest.skipIf(not TEST_MULTIGPU, "only one GPU detected")
    def test_new_device_multi_gpu(self):
        self._test_new_device((), 1)
        self._test_new_device((30, 20), 1)
        self._test_new_device((30, 20, 10), 1)
        self._test_new_device((30, 20, 10, 0), 1)

    @coalescedonoff
    @dtypes(torch.double, torch.cdouble)
    def test_new(self, device, dtype, coalesced):
        def test_shape(sparse_dims, nnz, with_size):
            x, indices, values = self._gen_sparse(sparse_dims, nnz, with_size, dtype, device, coalesced)
            if not x.is_cuda:
                # CUDA sparse tensors currently requires the size to be
                # specified if nDimV > 0
                out = x.new(indices, values).coalesce()
                x_c = x.coalesce()
                self.assertEqual((out.indices(), out.values()), (x_c.indices(), x_c.values()))
            self.assertEqual(x.new(indices, values, x.size()), x)

        test_shape(3, 10, 100)
        test_shape(3, 0, [100, 100, 0])

    @onlyCPU  # not really, but we only really want to run this once
    @dtypes(torch.float64, torch.float32, torch.float16, torch.cfloat, torch.cdouble)
    def test_factory(self, device, dtype):
        for test_empty_tensor in [True, False]:
            if test_empty_tensor:
                default_size = torch.Size([1, 3, 0])
                size = torch.Size([3, 3, 0])
            else:
                default_size = torch.Size([1, 3])
                size = torch.Size([3, 3])
            for include_size in [True, False]:
                for use_tensor_idx in [True, False]:
                    for use_tensor_val in [True, False]:
                        for use_cuda in ([False] if not torch.cuda.is_available() else [True, False]):
                            # have to include size with cuda sparse tensors
                            include_size = include_size or use_cuda
                            long_dtype = torch.int64
                            device = torch.device('cpu') if not use_cuda else \
                                torch.device(torch.cuda.device_count() - 1)
                            indices = torch.tensor(([0], [2]), dtype=long_dtype) if use_tensor_idx else ([0], [2])
                            if test_empty_tensor:
                                values = torch.empty(1, 0).to(dtype)
                            else:
                                if use_tensor_val:
                                    values = torch.tensor([1.], dtype=dtype)
                                else:
                                    values = 1.
                            if include_size:
                                sparse_tensor = torch.sparse_coo_tensor(indices, values, size, dtype=dtype,
                                                                        device=device, requires_grad=True)
                            else:
                                sparse_tensor = torch.sparse_coo_tensor(indices, values, dtype=dtype,
                                                                        device=device, requires_grad=True)
                            self.assertEqual(indices, sparse_tensor._indices())
                            self.assertEqual(values, sparse_tensor._values())
                            self.assertEqual(size if include_size else default_size, sparse_tensor.size())
                            self.assertEqual(dtype, sparse_tensor.dtype)
                            if use_cuda:
                                self.assertEqual(device, sparse_tensor._values().device)
                            self.assertEqual(True, sparse_tensor.requires_grad)

    @dtypes(torch.double, torch.cdouble)
    def test_factory_size_check(self, device, dtype):
        indices = self.index_tensor([[1, 2],
                                    [0, 2]], device=device)
        values = torch.tensor([.5, .5], dtype=dtype, device=device)
        sizes = torch.Size([2, 3])
        with self.assertRaisesRegex(RuntimeError, "size is inconsistent with indices"):
            torch.sparse_coo_tensor(indices, values, sizes, dtype=dtype, device=device)

        indices.fill_(-1)
        with self.assertRaisesRegex(RuntimeError, "found negative index"):
            torch.sparse_coo_tensor(indices, values, sizes, dtype=dtype, device=device)

        indices = self.index_tensor([[1, 2],
                                    [0, 2]], device=device)
        values = torch.empty([2, 1, 0], dtype=dtype, device=device)
        sizes = torch.Size([2, 3, 1, 0])
        with self.assertRaisesRegex(RuntimeError, "size is inconsistent with indices"):
            torch.sparse_coo_tensor(indices, values, sizes, dtype=dtype, device=device)

        indices = self.index_tensor([[1, 2],
                                    [0, 2]], device=device)
        values = torch.empty([2, 2, 2], dtype=dtype, device=device)
        sizes = torch.Size([0, 0, 2, 2])
        with self.assertRaisesRegex(RuntimeError, "size is inconsistent with indices"):
            torch.sparse_coo_tensor(indices, values, sizes, dtype=dtype, device=device)

        indices = self.index_tensor([[1, 2],
                                    [0, 2]], device=device)
        values = torch.tensor([[1, 1, 1], [1, 1, 1]], dtype=dtype, device=device)
        sizes = torch.Size([3, 3, 2])
        with self.assertRaisesRegex(RuntimeError, "values has incorrect size"):
            torch.sparse_coo_tensor(indices, values, sizes, dtype=dtype, device=device)

        indices = self.index_tensor([[1, 2],
                                    [0, 2]], device=device)
        values = torch.empty([2, 1, 0], dtype=dtype, device=device)
        sizes = torch.Size([3, 3, 2, 0])
        with self.assertRaisesRegex(RuntimeError, "values has incorrect size"):
            torch.sparse_coo_tensor(indices, values, sizes, dtype=dtype, device=device)

    def test_factory_empty_indices(self, device):
        tensor = torch.sparse_coo_tensor(torch.Size([2, 0]), device=device)
        expected_indices = torch.empty((2, 0), dtype=torch.long, device=device)
        self.assertEqual(tensor._indices(), expected_indices)

        tensor = torch.sparse_coo_tensor(torch.Size([2, 2, 0]), device=device)
        expected_indices = torch.empty((3, 0), dtype=torch.long, device=device)
        self.assertEqual(tensor._indices(), expected_indices)

        tensor = torch.sparse_coo_tensor(torch.Size([2, 2, 0, 0]), device=device)
        expected_indices = torch.empty((4, 0), dtype=torch.long, device=device)
        self.assertEqual(tensor._indices(), expected_indices)

    @dtypes(torch.double, torch.cdouble)
    def test_factory_nnz(self, device, dtype):
        indices = self.index_tensor([[0]], device=device)  # (sparse_dim, nnz): (1, 1)
        values = torch.tensor([[1, 1], [1, 1]], dtype=dtype, device=device)  # (nnz, ...): (2, 2)
        sizes = torch.Size([2, 2])
        with self.assertRaisesRegex(RuntimeError, "indices and values must have same nnz"):
            torch.sparse_coo_tensor(indices, values, sizes, dtype=dtype, device=device)

        indices = self.index_tensor([[0]], device=device)  # (sparse_dim, nnz): (1, 1)
        values = torch.empty([2, 0], dtype=dtype, device=device)  # (nnz, ...): (2, 0)
        sizes = torch.Size([2, 0])
        with self.assertRaisesRegex(RuntimeError, "indices and values must have same nnz"):
            torch.sparse_coo_tensor(indices, values, sizes, dtype=dtype, device=device)

    @dtypes(torch.double, torch.cdouble)
    def test_factory_nnz_zero(self, device, dtype):
        def test_shape(i_shape, v_shape, size, expected_size):
            if size:
                t = torch.sparse_coo_tensor(torch.empty(i_shape), torch.empty(v_shape), torch.Size(size),
                                            dtype=dtype, device=device)
            else:
                t = torch.sparse_coo_tensor(torch.empty(i_shape), torch.empty(v_shape), dtype=dtype, device=device)
            expected_indices = torch.empty(i_shape, device=device, dtype=torch.int64)
            expected_values = torch.empty(v_shape, device=device, dtype=dtype)
            expected_size = torch.Size(expected_size)
            self.assertEqual(t._indices(), expected_indices)
            self.assertEqual(t._values(), expected_values)
            self.assertEqual(t.size(), expected_size)

        test_shape([1, 0], [0, 2, 4, 0], None, [0, 2, 4, 0])
        test_shape([3, 0], [0, 2, 4, 0], None, [0, 0, 0, 2, 4, 0])
        test_shape([1, 0], [0, 2, 4, 0], [0, 2, 4, 0], [0, 2, 4, 0])
        test_shape([3, 0], [0, 2, 4, 0], [0, 0, 0, 2, 4, 0], [0, 0, 0, 2, 4, 0])
        test_shape([3, 0], [0, 2, 4, 0], [1, 2, 3, 2, 4, 0], [1, 2, 3, 2, 4, 0])

    @dtypes(torch.double, torch.cdouble)
    def test_factory_dense_dim(self, device, dtype):
        indices = self.index_tensor([[0]], device=device)
        values = torch.tensor([[[1, 1, 1], [1, 1, 1]]], dtype=dtype, device=device)
        sizes = torch.Size([1, 3, 4])
        with self.assertRaisesRegex(RuntimeError, "values has incorrect size"):
            torch.sparse_coo_tensor(indices, values, sizes)

        indices = self.index_tensor([[0]], device=device)
        values = torch.empty([1, 2, 3, 0], dtype=dtype, device=device)
        sizes = torch.Size([1, 3, 4, 0])
        with self.assertRaisesRegex(RuntimeError, "values has incorrect size"):
            torch.sparse_coo_tensor(indices, values, sizes)

    @onlyCPU
    @dtypes(torch.float16, torch.float32, torch.float64, torch.cfloat, torch.cdouble, torch.int64)
    def test_factory_type_inference(self, device, dtype):
        t = torch.sparse_coo_tensor(torch.tensor(([0], [2])), torch.tensor([1.], dtype=dtype))
        self.assertEqual(dtype, t.dtype)
        t = torch.sparse_coo_tensor(torch.tensor(([0], [2])), torch.tensor([1]))
        self.assertEqual(torch.int64, t.dtype)

        t = torch.sparse_coo_tensor(torch.tensor(([0], [2])), torch.HalfTensor(1, 0))
        self.assertEqual(torch.float16, t.dtype)
        t = torch.sparse_coo_tensor(torch.tensor(([0], [2])), torch.FloatTensor(1, 0))
        self.assertEqual(torch.float32, t.dtype)
        t = torch.sparse_coo_tensor(torch.tensor(([0], [2])), torch.DoubleTensor(1, 0))
        self.assertEqual(torch.float64, t.dtype)
        t = torch.sparse_coo_tensor(torch.tensor(([0], [2])), torch.LongTensor(1, 0))
        self.assertEqual(torch.int64, t.dtype)

    @onlyCUDA
    def test_factory_device_type_inference(self, device):
        # both indices/values are CUDA

        cpu_cuda = ('cpu', 'cuda')
        cpu_cuda_none = cpu_cuda + (None,)
        for indices_device, values_device, device in itertools.product(cpu_cuda,
                                                                       cpu_cuda,
                                                                       cpu_cuda_none):
            indices = torch.tensor(([0], [2]), device=indices_device)
            values = torch.tensor([1.], device=values_device)
            empty_values = torch.empty(1, 0).to(values_device)
            shape = (1, 3)
            empty_shape = (1, 3, 0)
            if device is None and indices_device != values_device:
                with self.assertRaises(RuntimeError):
                    torch.sparse_coo_tensor(indices, values, shape, device=device)
                with self.assertRaises(RuntimeError):
                    torch.sparse_coo_tensor(indices, empty_values, empty_shape, device=device)
            else:
                t = torch.sparse_coo_tensor(indices, values, shape, device=device)
                t_empty = torch.sparse_coo_tensor(indices, empty_values, empty_shape, device=device)
                should_be_cuda = (device == 'cuda' or (device is None and values_device == 'cuda'))
                self.assertEqual(should_be_cuda, t.is_cuda)
                self.assertEqual(t.is_cuda, t_empty.is_cuda)

    @onlyCPU
    def test_factory_copy(self, device):
        def test_tensor(indices, values, indices_equal, values_equal):
            sparse_tensor = torch.sparse_coo_tensor(indices, values, dtype=torch.float64, device=device)
            if indices_equal:
                self.assertEqual(indices.data_ptr(), sparse_tensor._indices().data_ptr())
            else:
                self.assertNotEqual(indices.data_ptr(), sparse_tensor._indices().data_ptr())
            if values_equal:
                self.assertEqual(values.data_ptr(), sparse_tensor._values().data_ptr())
            else:
                self.assertNotEqual(values.data_ptr(), sparse_tensor._values().data_ptr())

        # both correct
        indices = torch.tensor(([0], [2]), dtype=torch.int64)
        values = torch.tensor([1.], dtype=torch.float64)
        test_tensor(indices, values, True, True)

        indices = torch.tensor(([0], [2]), dtype=torch.int64)
        values = torch.DoubleTensor(1, 0)
        test_tensor(indices, values, True, True)

        # only indices correct
        indices = torch.tensor(([0], [2]), dtype=torch.int64)
        values = torch.tensor([1.], dtype=torch.float32)
        test_tensor(indices, values, True, False)

        indices = torch.tensor(([0], [2]), dtype=torch.int64)
        values = torch.tensor([1.], dtype=torch.float16)
        test_tensor(indices, values, True, False)

        indices = torch.tensor(([0], [2]), dtype=torch.int64)
        values = torch.FloatTensor(1, 0)
        test_tensor(indices, values, True, True)  # An empty tensor's data_ptr is always equal to 0

        # only values correct
        indices = torch.tensor(([0], [2]), dtype=torch.int32)
        values = torch.tensor([1.], dtype=torch.float64)
        test_tensor(indices, values, False, True)

        indices = torch.tensor(([0], [2]), dtype=torch.int32)
        values = torch.DoubleTensor(1, 0)
        test_tensor(indices, values, False, True)

        # neither correct
        indices = torch.tensor(([0], [2]), dtype=torch.int32)
        values = torch.tensor([1.], dtype=torch.float32)
        test_tensor(indices, values, False, False)

        indices = torch.tensor(([0], [2]), dtype=torch.int32)
        values = torch.FloatTensor(1, 0)
        test_tensor(indices, values, False, True)  # An empty tensor's data_ptr is always equal to 0

        # complex support
        indices = torch.tensor(([0], [2]), dtype=torch.int64)
        values = make_tensor([1, ], dtype=torch.cdouble, device=device)
        test_tensor(indices, values, True, False)

        indices = torch.tensor(([0], [2]), dtype=torch.int32)
        values = make_tensor([1, 1], dtype=torch.cdouble, device=device)
        test_tensor(indices, values, False, False)

    @onlyCPU  # just run once, we test both cpu and cuda
    def test_legacy_new_device(self, device):
        i = torch.tensor([[0, 1, 1], [2, 0, 2]])
        v = torch.tensor([3., 4., 5.])
        size = torch.Size([2, 3])

        x = torch.sparse_coo_tensor(i, v, size, device='cpu')
        self.assertRaises(RuntimeError, lambda: x.new(device='cuda'))
        self.assertRaises(RuntimeError, lambda: x.new(i, v, device='cuda'))
        self.assertRaises(RuntimeError, lambda: x.new(i, v, size, device='cuda'))
        self.assertRaises(RuntimeError, lambda: x.new(torch.Size([2, 3, 4]), device='cuda'))

        if torch.cuda.is_available():
            x = torch.sparse_coo_tensor(i, v, size, device='cuda')
            self.assertRaises(RuntimeError, lambda: x.new(device='cpu'))
            self.assertRaises(RuntimeError, lambda: x.new(i, v, device='cpu'))
            self.assertRaises(RuntimeError, lambda: x.new(i, v, size, device='cpu'))
            self.assertRaises(RuntimeError, lambda: x.new(torch.Size([2, 3, 4]), device='cpu'))

    def test_legacy_new(self, device):
        i = torch.tensor([[0, 1, 1], [2, 0, 2]])
        v = torch.tensor([3., 4., 5.])
        size = torch.Size([2, 3])
        s = torch.sparse_coo_tensor(i, v, size)

        self.assertEqual(torch.sparse_coo, s.new(device='cpu').layout)
        self.assertRaises(TypeError, lambda: s.new(v.untyped_storage()))
        self.assertRaises(TypeError, lambda: s.new(v))
        self.assertEqual(torch.sparse_coo, s.new(torch.Size([2, 3])).layout)
        self.assertRaises(TypeError, lambda: s.new([6]))

    @onlyCPU  # not really, but we only really want to run this once
    def test_dtypes(self, device):
        all_sparse_dtypes = all_types_and_complex_and(torch.half, torch.bool, torch.bfloat16)
        do_test_dtypes(self, all_sparse_dtypes, torch.sparse_coo, torch.device('cpu'))
        if torch.cuda.is_available():
            do_test_dtypes(self, all_sparse_dtypes, torch.sparse_coo, torch.device('cuda:0'))

    def _test_empty_full(self, device, dtype, requires_grad):
        shape = (2, 3)
        layout = torch.sparse_coo

        def check_value(tensor, value=None, dtype=dtype, requires_grad=requires_grad):
            self.assertEqual(shape, tensor.shape)
            self.assertIs(dtype, tensor.dtype)
            self.assertIs(layout, tensor.layout)
            self.assertEqual(tensor.requires_grad, requires_grad)
            if tensor.is_cuda and device is not None:
                self.assertEqual(device, tensor.device)
            if value is not None:
                fill = tensor.empty(shape, dtype=dtype).fill_(value)
                self.assertEqual(tensor, fill)

        v = torch.sparse_coo_tensor(shape, dtype=dtype, device=device, requires_grad=requires_grad)
        check_value(v)

        out = v.new()
        check_value(torch.zeros(shape, out=out, device=device, requires_grad=requires_grad))

        int64_dtype = torch.int64
        check_value(v.new_empty(shape), requires_grad=False)
        check_value(v.new_empty(shape, dtype=int64_dtype, device=device, requires_grad=False),
                    dtype=int64_dtype, requires_grad=False)
        check_value(torch.empty_like(v), requires_grad=False)
        check_value(torch.empty_like(v, dtype=int64_dtype, layout=layout, device=device, requires_grad=False),
                    dtype=int64_dtype, requires_grad=False)

    @onlyCPU  # not really, but we only really want to run this once
    @dtypes(*all_types_and_complex_and(torch.half, torch.bool, torch.bfloat16))
    @parametrize('requires_grad', (True, False))
    def test_empty_full(self, device, dtype, requires_grad):
        if requires_grad and not (dtype.is_floating_point or dtype.is_complex):
            self.skipTest(f'requires_grad==True requires float or complex dtype, got {dtype}')

        self._test_empty_full(device, dtype, requires_grad)
        if torch.cuda.is_available():
            self._test_empty_full(None, dtype, requires_grad)
            self._test_empty_full(torch.device('cuda:0'), dtype, requires_grad)

    def test_is_sparse(self, device):
        x = torch.randn(3, 3)
        self.assertFalse(x.is_sparse)

        x = torch.randn(3, 3, 0)
        self.assertFalse(x.is_sparse)

        x = self.sparse_empty(1, 0, device=device)
        self.assertTrue(x.is_sparse)

    def test_resize_as(self, device):
        def do_test(t):
            y = t.new().resize_as_(t).zero_()
            self.assertEqual(y.shape, t.shape)
            # Check that y can be added to t. Currently, this requires that
            # sparse_dim and dense_dim match.
            self.assertEqual(t, t + y)

        do_test(self.sparse_empty([3, 0], device=device))
        do_test(self.sparse_empty([3, 3], device=device))

    def _test_resize_shape(self, x_i, x_v, x_size, y_i, y_v, y_size, dtype, device):
        x_v_numel = torch.zeros(x_v).numel()
        y_v_numel = torch.zeros(y_v).numel()
        x = torch.sparse_coo_tensor(torch.zeros(x_i),
                                    torch.arange(x_v_numel).resize_(x_v).to(torch.float),
                                    torch.Size(x_size), dtype=dtype, device=device)
        x_dense = x.to_dense()
        y = torch.sparse_coo_tensor(torch.zeros(y_i),
                                    torch.ones(y_v).to(torch.float),
                                    torch.Size(y_size), dtype=dtype, device=device)
        y_dense = y.to_dense()
        x.resize_as_(y)
        x_dense.resize_as_(y_dense)
        self.assertEqual(x.shape, y.shape)
        self.assertEqual(x.sparse_dim(), y.sparse_dim())
        self.assertEqual(x.dense_dim(), y.dense_dim())
        self.assertEqual(x.shape, x_dense.shape)
        self.assertEqual(y.shape, y_dense.shape)
        # Here we make sure that the original data are preserved after resizing
        self.assertEqual(x.to_dense().view(-1)[0:x_v_numel].view(x_v),
                         x_dense.view(-1)[0:x_v_numel].view(x_v))

    @dtypes(torch.double, torch.cdouble)
    def test_resize(self, device, dtype):
        # 1. Expand the size of some dense dimensions [Supported]
        self._test_resize_shape([1, 1], [1, 2, 3], [2, 2, 3],
                                [1, 1], [1, 2, 4], [2, 2, 4],
                                dtype=dtype, device=device)

        self._test_resize_shape([1, 1], [1, 2, 0], [2, 2, 0],
                                [1, 1], [1, 2, 4], [2, 2, 4],
                                dtype=dtype, device=device)

        # 2. Expand the size of some sparse dimensions [Supported]
        self._test_resize_shape([1, 1], [1, 2, 3], [2, 2, 3],
                                [1, 1], [1, 2, 3], [4, 2, 3],
                                dtype=dtype, device=device)

        # 3. Change the shapes of both sparse and dense dimensions when nnz is zero [Supported]
        self._test_resize_shape([1, 0], [0, 2, 3], [2, 2, 3],
                                [2, 0], [0, 2, 4, 5], [1, 1, 2, 4, 5],
                                dtype=dtype, device=device)

        self._test_resize_shape([1, 0], [0, 2, 3], [2, 2, 3],
                                [2, 0], [0, 2, 4, 0], [1, 1, 2, 4, 0],
                                dtype=dtype, device=device)

        # 4. Add dims to dense dimensions [Not Supported]
        with self.assertRaisesRegex(RuntimeError, "changing the number of dense dimensions"):
            self._test_resize_shape([1, 1], [1, 2, 3], [2, 2, 3],
                                    [1, 1], [1, 2, 3, 4], [2, 2, 3, 4],
                                    dtype=dtype, device=device)

        with self.assertRaisesRegex(RuntimeError, "changing the number of dense dimensions"):
            self._test_resize_shape([1, 1], [1, 2, 3], [2, 2, 3],
                                    [1, 1], [1, 2, 3, 0], [2, 2, 3, 0],
                                    dtype=dtype, device=device)

        # 5. Remove dims from dense dimensions [Not Supported]
        with self.assertRaisesRegex(RuntimeError, "changing the number of dense dimensions"):
            self._test_resize_shape([1, 1], [1, 2, 3], [2, 2, 3],
                                    [1, 1], [1, 2], [2, 2],
                                    dtype=dtype, device=device)

        # 6. Change the number of sparse dimensions on a non-empty sparse tensor [Not Supported]
        with self.assertRaisesRegex(RuntimeError, "changing the number of sparse dimensions"):
            self._test_resize_shape([1, 1], [1, 2, 3], [2, 2, 3],
                                    [2, 1], [1, 2, 3], [1, 2, 2, 3],
                                    dtype=dtype, device=device)

        # 7. Shrink the size of some sparse dimensions on a non-empty sparse tensor [Not Supported]
        with self.assertRaisesRegex(RuntimeError, "shrinking the size of sparse dimensions"):
            self._test_resize_shape([1, 1], [1, 2, 3], [2, 2, 3],
                                    [1, 1], [1, 2, 3], [1, 2, 3],
                                    dtype=dtype, device=device)

        # 8. Shrink the size of some dense dimensions on a non-empty sparse tensor [Not Supported]
        with self.assertRaisesRegex(RuntimeError, "shrinking the size of dense dimensions"):
            self._test_resize_shape([1, 1], [1, 2, 3], [2, 2, 3],
                                    [1, 1], [1, 2, 2], [2, 2, 2],
                                    dtype=dtype, device=device)

        with self.assertRaisesRegex(RuntimeError, "shrinking the size of dense dimensions"):
            self._test_resize_shape([1, 1], [1, 2, 3], [2, 2, 3],
                                    [1, 1], [1, 2, 0], [2, 2, 0],
                                    dtype=dtype, device=device)

    def test_is_nonzero(self, device):
        self.assertTrue(torch.sparse_coo_tensor(([0],), 1., (1,), device=device).is_nonzero())
        self.assertFalse(torch.sparse_coo_tensor(([0],), 0., (1,), device=device).is_nonzero())
        self.assertFalse(torch.sparse_coo_tensor(([0], [0]), 0., (1, 1), device=device).is_nonzero())
        self.assertFalse(torch.sparse_coo_tensor(([0, 0],), (0., 0.), (1,), device=device).is_nonzero())
        self.assertFalse(torch.sparse_coo_tensor(([0, 0],), (-1., 1.), (1,), device=device).is_nonzero())

        # scalar sparse tensor
        self.assertTrue(torch.sparse_coo_tensor(torch.zeros(0, 1), 12.3, [], device=device).is_nonzero())
        with self.assertRaisesRegex(RuntimeError, "Boolean value of Tensor with no values is ambiguous"):
            torch.sparse_coo_tensor(([0, 1],), torch.empty(2, 0), (4, 0), device=device).is_nonzero()
        self.assertTrue(torch.sparse_coo_tensor(([0],), 2.3 - 4.5j, (1,), dtype=torch.cfloat, device=device)
                        .is_nonzero())
        self.assertTrue(torch.sparse_coo_tensor(([0],), 2.3 - 4.5j, (1,), dtype=torch.cdouble, device=device)
                        .is_nonzero())
        self.assertFalse(torch.sparse_coo_tensor(([0],), 0. + 0j, (1,), dtype=torch.cfloat, device=device)
                         .is_nonzero())
        self.assertFalse(torch.sparse_coo_tensor(([0],), 0. + 0j, (1,), dtype=torch.cdouble, device=device)
                         .is_nonzero())

    @dtypes(torch.double, torch.cdouble)
    def test_change_tensor_metadata(self, device, dtype):
        i = self.index_tensor([[0], [1]], device=device)
        v = torch.tensor([[3, 4, 5]], dtype=dtype, device=device)
        t = torch.sparse_coo_tensor(i, v, torch.Size([1, 2, 3]), dtype=dtype, device=device)
        i.resize_(2, 3)
        v.resize_(4, 5)
        self.assertEqual(list(t.coalesce().indices().size()), [2, 1])
        self.assertEqual(list(t.coalesce().values().size()), [1, 3])

        i = self.index_tensor([[0], [1]], device=device)
        v = torch.tensor([[3, 4, 5]], dtype=dtype, device=device)
        t = torch.sparse_coo_tensor(i, v, torch.Size([1, 2, 3]))
        i.resize_as_(self.index_tensor([0, 1], device=device))
        v.resize_as_(torch.tensor([3, 4, 5], dtype=dtype, device=device))
        self.assertEqual(list(t.coalesce().indices().size()), [2, 1])
        self.assertEqual(list(t.coalesce().values().size()), [1, 3])

        i = self.index_tensor([[0], [1]], device=device)
        v = torch.tensor([[3, 4, 5]], dtype=dtype, device=device)
        t = torch.sparse_coo_tensor(i, v, torch.Size([1, 2, 3]))
        i.as_strided_((2, 1), (1, 1))
        v.as_strided_((1, 3), (1, 1))
        self.assertEqual(list(t.coalesce().indices().size()), [2, 1])
        self.assertEqual(list(t.coalesce().values().size()), [1, 3])

        i = self.index_tensor([[0], [1]], device=device)
        v = torch.tensor([[3, 4, 5]], dtype=dtype, device=device)
        t = torch.sparse_coo_tensor(i, v, torch.Size([1, 2, 3]))
        i.set_(self.index_tensor([0, 1], device=device))
        v.set_(torch.tensor([3, 4, 5], dtype=dtype, device=device))
        self.assertEqual(list(t.coalesce().indices().size()), [2, 1])
        self.assertEqual(list(t.coalesce().values().size()), [1, 3])

        i = self.index_tensor([[0], [1]], device=device)
        v = torch.tensor([[3, 4, 5]], dtype=dtype, device=device)
        t = torch.sparse_coo_tensor(i, v, torch.Size([1, 2, 3]))
        i.transpose_(0, 1)
        v.transpose_(0, 1)
        self.assertEqual(list(t.coalesce().indices().size()), [2, 1])
        self.assertEqual(list(t.coalesce().values().size()), [1, 3])

    @coalescedonoff
    @dtypes(torch.double)
    def test_pickle(self, device, dtype, coalesced):
        import pickle

        shape_sparse_dim_nnz = [
            ((), 0, 2),
            ((0,), 0, 10),
            ((2,), 0, 3),
            ((100, 3), 1, 3),
            ((100, 20, 3), 2, 0),
            ((10, 0, 3), 0, 3),
            ((10, 0, 3), 0, 0),
        ]

        for shape, sparse_dim, nnz in shape_sparse_dim_nnz:
            indices_shape = torch.Size((sparse_dim, nnz))
            values_shape = torch.Size((nnz,) + shape[sparse_dim:])
            indices = torch.arange(indices_shape.numel(), dtype=self.index_tensor(0).dtype,
                                   device=device).view(indices_shape)
            for d in range(sparse_dim):
                indices[d].clamp_(max=(shape[d] - 1))  # make it valid index
            if not coalesced and indices.numel() > 0:
                indices[:, -1] = indices[:, 0]  # make it uncoalesced
            values_numel = values_shape.numel()
            values = torch.arange(values_numel, dtype=dtype,
                                  device=device).view(values_shape).div_(values_numel / 2.)
            sp_tensor = self.sparse_tensor(indices, values, shape)
            serialized = pickle.dumps(sp_tensor)
            sp_tensor_loaded = pickle.loads(serialized)
            self.assertEqual(sp_tensor, sp_tensor_loaded)

    def test_any(self, device):
        t = torch.sparse_coo_tensor(torch.tensor(([0, 0], [2, 0])), torch.tensor([False, False]), device=device)
        t_any = torch.tensor(False)
        self.assertEqual(torch.any(t), t_any)
        t = torch.sparse_coo_tensor(torch.tensor(([0, 0], [2, 0])), torch.tensor([True, False]), device=device)
        t_any = torch.tensor(True)
        self.assertEqual(torch.any(t), t_any)

    def test_isnan(self, device):
        t = torch.sparse_coo_tensor(torch.tensor(([0, 0], [0, 2])), torch.tensor([1, 4]), device=device)
        t_nan = torch.sparse_coo_tensor(torch.tensor(([0, 0], [0, 2])), torch.tensor([False, False]), device=device)
        self.assertEqual(torch.isnan(t).int(), t_nan.int())
        t = torch.sparse_coo_tensor(torch.tensor(([0, 0], [0, 2])), torch.tensor([1, float("nan")]), device=device)
        t_nan = torch.sparse_coo_tensor(torch.tensor(([0, 0], [0, 2])), torch.tensor([False, True]), device=device)
        self.assertEqual(torch.isnan(t).int(), t_nan.int())

    @coalescedonoff
    @dtypes(torch.float32, torch.float64)
    def test_div_rounding_mode(self, device, dtype, coalesced):
        sparse, _, _ = self._gen_sparse(2, 10, (10, 10), dtype,
                                        device, coalesced)
        dense = self.safeToDense(sparse)

        for mode in (None, 'floor', 'trunc'):
            actual = sparse.div(-2, rounding_mode=mode)
            expect = dense.div(-2, rounding_mode=mode)
            self.assertEqual(self.safeToDense(actual), expect)

            # Test inplace
            actual = sparse.clone().div_(-2, rounding_mode=mode)
            self.assertEqual(self.safeToDense(actual), expect)

            # Test out argument
            actual.zero_()
            torch.div(sparse, -2, rounding_mode=mode, out=actual)
            self.assertEqual(self.safeToDense(actual), expect)

    def test_div_by_sparse_error(self, device):
        self.assertRaisesRegex(RuntimeError, 'Sparse division requires',
                               lambda: torch.tensor(1., device=device).to_sparse()
                               / torch.tensor(1., device=device).to_sparse())

    def test_floor_divide_by_sparse_error(self, device):
        self.assertRaisesRegex(RuntimeError, 'Sparse floor division requires',
                               lambda: torch.tensor(1., device=device).to_sparse()
                               // torch.tensor(1., device=device).to_sparse())

    @unittest.skipIf(not TEST_NUMPY, "Numpy not found")
    @onlyCPU
    def test_sparse_to_numpy(self, device):
        t = torch.sparse_coo_tensor(torch.tensor(([0, 0], [2, 0])), torch.tensor([1, 4]))
        self.assertRaises(TypeError, lambda: t.numpy())

    @coalescedonoff
    @dtypes(torch.double)
    def test_softmax(self, device, dtype, coalesced):
        import torch.nn.functional as F

        def to_dense(sparse, fill_value=None):
            """
            Return dense tensor from a sparse tensor using given fill value.
            """
            if fill_value is None or fill_value == 0:
                return sparse.to_dense()
            sparse = sparse.coalesce()
            dense = torch.full(sparse.shape, fill_value, dtype=sparse.dtype, device=sparse.device)
            for idx, value in zip(sparse._indices().t(), sparse._values()):
                dense[tuple(idx)] = value
            return dense

        def softmax_to_dense(sparse, dim):
            """Dense softmax of a sparse tensor. Useful only for testing softmax
            correctness.

            When computing softmax of a sparse tensor, the value of
            unspecified items is negative infinity rather than zero so
            that

              softmax(sparse.to_dense(fill_value=-inf), dim) == softmax(sparse, dim).to_dense()

            holds for non-empty lines. One empty lines, the softmax
            values are defined as 0 in order to preserve the sparsity
            of result.

            Note that in PyTorch, ``to_dense`` method does not
            implement the ``fill_value`` keyword argument.
            """
            dtype = sparse.dtype
            device = sparse.device
            dense = to_dense(sparse, fill_value=-float('inf'))
            r = F.softmax(dense, dim)
            # softmax on empty lines results nan, replace with zeros to match the definition
            r[r != r] = 0
            return r

        def sparse_softmax(sparse, dim):
            """Pure Python softmax of a sparse tensor. Assuming -inf for
            unspecified sparse tensor data. This is a prototype of
            sparse softmax algorithm in Python.
            """
            dtype = sparse.dtype
            device = sparse.device

            # softmax is non-linear operation, so sparse tensors must
            # be coalesced.
            sparse = sparse.coalesce()
            inf = float('inf')
            indices = sparse._indices()
            values = sparse._values()

            if dim < sparse.sparse_dim():
                nnz = sparse._nnz()

                # compute pool indices
                size = sparse.size()
                strides = torch.ones((sparse.sparse_dim(), 1), dtype=indices.dtype, device=indices.device)
                for i in reversed(range(sparse.sparse_dim() - 1)):
                    strides[i, 0] = strides[i + 1, 0] * size[i + 1]
                strides[dim, 0] = 0

                pool = (indices * strides).sum(dim=0)
                i2p = {}
                for i in range(nnz):
                    c = int(pool[i])
                    if c not in i2p:
                        i2p[c] = len(i2p)
                    pool[i] = i2p[c]

                # compute max
                dense_size = tuple(size[sparse.sparse_dim():])
                mx = torch.empty((pool.max() + 1,) + dense_size, dtype=dtype, device=device)
                mx[:] = -inf
                for n in range(nnz):
                    p = pool[n]
                    mx[p] = torch.max(mx[p], values[n])

                # apply exp to (v - mx) and sum the results
                exp_values = torch.empty_like(values)
                exp_sums = torch.zeros_like(mx)
                for n in range(nnz):
                    p = pool[n]
                    v = exp_values[n] = (values[n] - mx[p]).exp()
                    exp_sums[p] = exp_sums[p] + v

                # normalize with the sum of exponents
                for n in range(nnz):
                    p = pool[n]
                    exp_values[n] = exp_values[n] / exp_sums[p]

                return torch.sparse_coo_tensor(indices,
                                               exp_values,
                                               sparse.size(),
                                               dtype=dtype, device=device)

            elif dim < sparse.sparse_dim() + sparse.dense_dim():
                return torch.sparse_coo_tensor(indices,
                                               F.softmax(values, dim - sparse.sparse_dim() + 1),
                                               sparse.size(),
                                               dtype=dtype, device=device)
            else:
                raise ValueError(
                    f'`dim(={dim})` must be smaller than `sparse_dim(={sparse.sparse_dim()}) + dense_dim(={sparse.dense_dim()})`')

        def softmax_jacobian_analytic(x, dim):
            """Return Jacobian of softmax using analytic formula

               D_jS_i = S_i * (1[i==j] - S_j).

            where S = softmax(x, dim), x is dense tensor, i,j in
            range(x.shape[dim]).
            """
            y = F.softmax(x, dim)
            y[y != y] = 0  # replace nan-s with zeros
            J = torch.zeros((x.shape[dim],) + tuple(x.shape), dtype=x.dtype, device=x.device)
            si = [slice(None)] * len(y.shape)
            sj = [slice(None)] * len(y.shape)
            s = [slice(None)] * len(J.shape)
            for i in range(y.shape[dim]):
                si[dim] = i
                s[dim + 1] = i
                yi = y[tuple(si)]
                for j in range(y.shape[dim]):
                    sj[dim] = j
                    s[0] = j
                    if i == j:
                        J[tuple(s)] = yi * (1 - yi)
                    else:
                        yj = y[tuple(sj)]
                        J[tuple(s)] = - yi * yj
                    sj[dim] = slice(None)
                si[dim] = slice(None)
                s[dim + 1] = slice(None)
            return J

        def softmax_jacobian_autograd(x, dim, log=False):
            """Return Jacobian of softmax using PyTorch autograd feature.

            x can be dense or sparse tensor.
            """
            import itertools

            if x.is_sparse:
                x = x.coalesce()

            dtype = x.dtype
            device = x.device
            shape = tuple(x.shape)
            J = torch.zeros((shape[dim],) + shape, dtype=dtype, device=device)
            for i in range(shape[dim]):
                if x.is_sparse:
                    sparse_dim = x.sparse_dim()
                    dense_dim = x.dense_dim()
                    if dim < sparse_dim:
                        ranges = []
                        for j, sz in enumerate(shape[:sparse_dim]):
                            if dim == j:
                                ranges.append([i])
                            else:
                                ranges.append(list(range(sz)))
                        indices = torch.tensor(list(itertools.product(*ranges)), dtype=torch.long, device=device).t()
                        values = torch.ones((indices.shape[1],) + shape[sparse_dim:], dtype=dtype, device=device)
                    else:
                        ranges = []
                        for j, sz in enumerate(shape[:sparse_dim]):
                            ranges.append(list(range(sz)))
                        indices = torch.tensor(list(itertools.product(*ranges)), dtype=torch.long, device=device).t()
                        values = torch.zeros((indices.shape[1],) + shape[sparse_dim:], dtype=dtype, device=device)
                        sv = [slice(None)] * (dense_dim + 1)
                        sv[dim - sparse_dim + 1] = i
                        values[tuple(sv)] = 1
                    v = torch.sparse_coo_tensor(indices, values, shape, dtype=dtype, device=device)
                else:
                    v = torch.zeros_like(x)
                    sv = [slice(None)] * len(v.shape)
                    sv[dim] = i
                    v[tuple(sv)] = 1
                x_ = x.clone()
                x_.requires_grad_(True)

                if log:
                    if x_.is_sparse:
                        y = torch.sparse.log_softmax(x_, dim)
                    else:
                        y = F.log_softmax(x_, dim)
                else:
                    if x_.is_sparse:
                        y = torch.sparse.softmax(x_, dim)
                    else:
                        y = F.softmax(x_, dim)
                        # replace nan-s with zeros
                        y.data[y != y] = 0
                y.backward(v)
                g = x_.grad
                if not g.is_sparse:
                    # replace nan-s with zeros
                    g.data[g != g] = 0
                J[i] = g.to_dense() if g.is_sparse else g
            return J

        @skipIfTorchDynamo("https://github.com/pytorch/torchdynamo/issues/1166")
        def test_op(sparse_dims, nnz, with_size, coalesced):
            if isinstance(with_size, Number):
                with_size = [with_size] * sparse_dims

            x, i, v = self._gen_sparse(sparse_dims, nnz, with_size, dtype, device, coalesced)

            def sparse_log(x):
                return torch.sparse_coo_tensor(x._indices(), x._values().log(),
                                               x.size(), dtype=x.dtype, device=x.device)

            # Check dim out of bounds
            with self.assertRaisesRegex(IndexError, r"Dimension out of range"):
                torch.sparse.softmax(x, x.dim())
            with self.assertRaisesRegex(IndexError, r"Dimension out of range"):
                torch.sparse.softmax(x, -x.dim() - 1)

            for dim in range(x.dim()):
                # Check sparse softmax definition

                # check Python sparse softmax
                y = sparse_softmax(x, dim)
                r1 = softmax_to_dense(x, dim)
                r2 = y.to_dense()
                self.assertEqual(r1, r2)

                # check C++ sparse softmax
                for d in (dim, dim - x.dim()):
                    y1 = torch.sparse.softmax(x, d)
                    self.assertEqual(y, y1)

                    # check C++ sparse log_softmax
                    ly1 = torch.sparse.log_softmax(x, d)
                    self.assertEqual(ly1, sparse_log(y1))

                # Check autograd support on sparse softmax

                # check softmax Jacobian definition for dense input
                x1 = to_dense(x, fill_value=float('-inf'))
                J = softmax_jacobian_analytic(x1, dim)
                assert J.shape[0] == x.shape[dim]
                assert J.shape[dim + 1] == x.shape[dim]

                # check softmax Jacobian from autograd, dense input
                J2 = softmax_jacobian_autograd(x1, dim)
                self.assertEqual(J, J2)

                # check softmax Jacobian from autograd, sparse input
                J3 = softmax_jacobian_autograd(x, dim)
                self.assertEqual(J, J3)

                '''
                y = softmax(x, dim)
                z = log(y) = log_softmax(x, dim)
                Dy/Dx = J
                Dz/Dx = Dz/Dy Dy/Dx = 1/y * J
                => J = J_log * y
                '''
                # log_softmax Jacobian from autograd, dense input
                J2_log = softmax_jacobian_autograd(x1, dim, log=True)

                # log_softmax Jacobian from autograd, sparse input
                J3_log = softmax_jacobian_autograd(x, dim, log=True)

                J = J.transpose(0, dim + 1)
                J2_log = J2_log.transpose(0, dim + 1)
                J3_log = J3_log.transpose(0, dim + 1)
                self.assertEqual(J, J2_log * r1)
                self.assertEqual(J, J3_log * r1)

                if dim == 0:
                    # check dtype argument
                    other_dtype = torch.float32
                    y2 = torch.sparse.softmax(x, dim, dtype=other_dtype)
                    self.assertEqual(y2.dtype, other_dtype)
                    self.assertEqual(y2, y1.type(other_dtype))

                    ly2 = torch.sparse.log_softmax(x, dim, dtype=other_dtype)
                    self.assertEqual(ly2.dtype, other_dtype)
                    self.assertEqual(ly2, ly1.type(other_dtype))

        test_op(1, 10, [3], coalesced)
        test_op(1, 10, [2, 3], coalesced)
        test_op(1, 10, [3, 2], coalesced)
        test_op(2, 10, [2, 3, 4], coalesced)
        test_op(2, 10, [3, 4], coalesced)
        test_op(2, 5, [5, 4], coalesced)
        test_op(2, 10, [3, 4, 2], coalesced)
        test_op(3, 10, [3, 4, 2], coalesced)
        test_op(3, 100, [3, 4, 2], coalesced)
        test_op(3, 100, [3, 4, 2, 3], coalesced)
        test_op(3, 100, [3, 4, 2, 3, 5, 2], coalesced)
        test_op(4, 100, [3, 4, 2, 3, 5, 2], coalesced)


    def _check_zero_nnz_softmax_op(self, func, ndim, device, dtype):
        # create a sparse tensor with shape (0,..., 3) it has no materialize values
        t = torch.sparse_coo_tensor([[] for _ in range(ndim)], [], (0,) * (ndim - 1) + (3,), device=device, dtype=dtype)
        out = func(t, 0)
        self.assertEqual(out, torch.zeros_like(t))

        # gradient
        t = t.requires_grad_()
        gradcheck(lambda x: func(x, 0).to_dense(), (t,), masked=True)


    @dtypes(torch.double, torch.float)
    @unittest.skipIf(TEST_WITH_CROSSREF, "generator unsupport triggers assertion error")
    def test_softmax_zero_nnz(self, device, dtype):
        self._check_zero_nnz_softmax_op(torch.sparse.softmax, 1, device, dtype)
        self._check_zero_nnz_softmax_op(torch.sparse.softmax, 10, device, dtype)

    @dtypes(torch.double, torch.float)
    @unittest.skipIf(TEST_WITH_CROSSREF, "generator unsupport triggers assertion error")
    def test_log_softmax_zero_nnz(self, device, dtype):
        self._check_zero_nnz_softmax_op(torch.sparse.log_softmax, 1, device, dtype)
        self._check_zero_nnz_softmax_op(torch.sparse.log_softmax, 10, device, dtype)

    # TODO: Check after why ROCm's cusparseXcsrgemm2Nnz function doesn't return the same nnz value as CUDA
    @skipIfRocm
    @coalescedonoff
    @dtypes(*floating_and_complex_types())
    @dtypesIfCUDA(*floating_types_and(*[torch.half] if SM53OrLater else [],
                                      *[torch.bfloat16] if SM80OrLater else [],
                                      torch.complex64,
                                      *[torch.complex128] if CUSPARSE_SPMM_COMPLEX128_SUPPORTED else []))
    @unittest.skipIf(TEST_WITH_CROSSREF, "not working with fake tensor")
    @precisionOverride({torch.bfloat16: 1e-2, torch.float16: 1e-2, torch.complex64: 1e-2, torch.float32: 1e-2})
    def test_sparse_matmul(self, device, dtype, coalesced):
        """
        This function test `torch.sparse.mm` when both the mat1 and mat2 are sparse tensors.
        """

        def ref_sparse_mm(a, b):
            return a.to_dense() @ b.to_dense()

        def grad_with_custom_sparsity_pattern_test_helper(sparse_dims, nnz, shape_a, shape_b):
            def test_grad_dense(a_s, b_s, g_s):
                a = a_s.to_dense().detach()
                b = b_s.to_dense().detach()
                g = g_s.to_dense().detach()

                a.requires_grad_(True)
                b.requires_grad_(True)
                c = a @ b
                c.backward(g)
                return a.grad.sparse_mask(a_s.coalesce()), b.grad.sparse_mask(b_s.coalesce())

            a, _, _ = self._gen_sparse(sparse_dims, nnz, shape_a, dtype, device, coalesced)
            b, _, _ = self._gen_sparse(sparse_dims, nnz, shape_b, dtype, device, coalesced)
            a.requires_grad_(True)
            b.requires_grad_(True)

            c = torch.sparse.mm(a, b)
            c2 = c.to_dense().detach()
            c2 = torch.rand_like(c2)
            g = c2.sparse_mask(c.coalesce())

            c.backward(g)

            a_grad, b_grad = test_grad_dense(a, b, g)

            # We convert grad to dense since dense and sparse mm
            # implementations handle materialized zeroes differently.
            self.assertEqual(a.grad.to_dense(), a_grad.to_dense())
            self.assertEqual(b.grad.to_dense(), b_grad.to_dense())

        def test_sparse_matmul(sparse_dims, nnz, shape_a, shape_b):
            a, i_a, v_a = self._gen_sparse(sparse_dims, nnz, shape_a, dtype, device, coalesced)
            b, i_b, v_b = self._gen_sparse(sparse_dims, nnz, shape_b, dtype, device, coalesced)

            # dense implementation
            r1 = ref_sparse_mm(a, b)

            # cpp implementation
            r2 = torch.sparse.mm(a, b)
            self.assertEqual(r1, r2.to_dense())

            # Check result is truly coalesced
            self.assertTrue(r2.is_coalesced() and is_coalesced_indices(r2))

            if dtype in [torch.double, torch.cdouble]:
                a.requires_grad_(True)
                b.requires_grad_(True)

                # check autograd support on sparse matmul
                def fn(D1, D2):
                    return torch.sparse.mm(D1, D2).to_dense()

                if a.is_cuda:
                    # For cuda, `nondet_tol` is set with `1e-5`
                    # This is because cuSparse sometimes returns approximate zero values like `~e-323`
                    # TODO: Check this cuSparse issue.
                    # This happens when you do chain multiplication `torch.sparse.mm` operations
                    gradcheck(fn, (a, b), nondet_tol=1e-5, masked=True)
                else:
                    gradcheck(fn, (a, b), masked=True)
                grad_with_custom_sparsity_pattern_test_helper(sparse_dims, nnz, shape_a, shape_b)

        def test_error_cases():
            def fn(sparse_dims, nnz, shape_a, shape_b):
                a, i_a, v_a = self._gen_sparse(sparse_dims, nnz, shape_a, dtype, device, coalesced)
                b, i_b, v_b = self._gen_sparse(sparse_dims, nnz, shape_b, dtype, device, coalesced)
                r2 = torch.sparse.mm(a, b)

            # This is not a matrix
            self.assertRaises(RuntimeError, lambda: fn(3, 4, [2, 2, 2], [2, 2, 2]))

            # Shapes does not
            self.assertRaisesRegex(RuntimeError,
                                   r"mat1 and mat2 shapes cannot be multiplied \(2x3 and 4x2\)",
                                   lambda: fn(2, 10, [2, 3], [4, 2]))

            def different_dtypes():
                a, i_a, v_a = self._gen_sparse(2, 10, [2, 2], dtype, device, coalesced)
                b, i_b, v_b = self._gen_sparse(2, 10, [2, 2], dtype, device, coalesced)
                r2 = torch.sparse.mm(a.to(torch.float64), a.to(torch.float32))

            self.assertRaisesRegex(RuntimeError, 'mat1 dtype Double does not match mat2 dtype Float', different_dtypes)

        def test_backward_noncontiguous():
            # Sparse.mm backward used to wrong with non-contiguous grads,
            # see https://github.com/pytorch/pytorch/issues/102493.
            n_reps = 7
            for _ in range(n_reps):
                A = torch.eye(5).to_sparse().requires_grad_(True)
                B = torch.eye(5).to_sparse()
                out = torch.sparse.mm(A, B)
                out.coalesce().values().sum().backward()
                self.assertEqual(A.grad, A)

        for n in range(2, 5):
            for m in range(2, 8):
                for p in range(2, 8):
                    test_sparse_matmul(2, 10, [n, m], [m, p])

        test_sparse_matmul(2, 0, [0, 0], [0, 0])
        test_sparse_matmul(2, 0, [0, 10], [10, 0])
        test_error_cases()
        test_backward_noncontiguous()

    @coalescedonoff
    @dtypes(torch.double)
    def test_assign(self, device, dtype, coalesced):
        def assign_to():
            a, i_a, v_a = self._gen_sparse(2, 5, [2, 3], dtype, device, coalesced)
            a[0] = 100

        self.assertRaises(TypeError, assign_to)

    @dtypes(torch.double, torch.cdouble)
    def test_full_broadcast_to(self, device, dtype):
        def can_broadcast(s0, s1):
            s0 = tuple(reversed(s0))
            s1 = tuple(reversed(s1))
            for i in range(len(s0)):
                if s0[i] != 1 and s0[i] != s1[i]:
                    return False
            return True
        sizes = (
            (), (1,), (2,), (1, 1), (3, 1), (3, 2), (4, 1, 1), (4, 3, 2)
        )
        for s0, s1 in itertools.combinations(sizes, r=2):
            t = make_tensor(s0, dtype=dtype, device=device, low=-9, high=9)
            for sparse_dims in range(1, len(s0) + 1):
                s = t.to_sparse(sparse_dims)
                if can_broadcast(s0, s1):
                    t_res = torch.broadcast_to(t, s1)
                    s_res = torch._sparse_broadcast_to(s, s1)
                    torch._validate_sparse_coo_tensor_args(s_res._indices(), s_res._values(), s_res.shape)
                    if s_res.is_coalesced():
                        # ensure that is_coalesced is estimated correctly
                        self.assertEqual(s_res, torch.sparse_coo_tensor(s_res._indices(), s_res._values(), s_res.shape).coalesce())
                    self.assertEqual(s_res.to_dense(), t_res)
                else:
                    with self.assertRaisesRegex(RuntimeError,
                                                r"The expanded size of the tensor \(\d\) "
                                                r"must match the existing size \(\d\)"):
                        torch._sparse_broadcast_to(s, s1)

    @coalescedonoff
    @dtypes(torch.double, torch.cdouble)
    def test_sparse_broadcast_to(self, device, dtype, coalesced):
        def test(sparse_dims, nnz, with_size, new_size):
            x = self._gen_sparse(sparse_dims, nnz, with_size, dtype, device, coalesced)[0]
            y = self.safeToDense(x)
            x1 = torch._sparse_broadcast_to(x, new_size)
            y1 = y.broadcast_to(new_size)
            self.assertEqual(self.safeToDense(x1), y1)

        test(4, 6, [7, 3, 1, 3, 0], [7, 3, 4, 3, 0])
        test(4, 6, [7, 3, 1, 3, 0], [2, 7, 3, 1, 3, 0])
        test(4, 6, [7, 3, 1, 3, 1, 3], [7, 3, 1, 3, 2, 3])
        test(4, 6, [7, 3, 1, 3, 2, 1], [7, 3, 1, 3, 2, 3])

    def _test_mul_skips(self, device, dtype, coalesced):
        skipTestIfUncoalesced = False
        # This case always coalesce inputs and that could lead to loss of precision,
        # hence it is inhibited for float16/bfloat16 by providing already coalesced tensors.
        if not coalesced and dtype in {torch.float16, torch.bfloat16}:
            skipTestIfUncoalesced = True
        # to_dense is problematic for boolean non-coalesced CUDA tensors
        # see https://github.com/pytorch/pytorch/issues/81648
        if not coalesced and dtype == torch.bool and torch.device(device).type == "cuda":
            skipTestIfUncoalesced = True

        if skipTestIfUncoalesced:
            self.skipTest(f"Test with dtype={dtype}, device={device} runs only with coalesced inputs")

    @coalescedonoff
    # NOTE: addcmul_out is not implemented for bool.
    @dtypes(*all_types_and_complex_and(torch.bfloat16, torch.float16))
    @precisionOverride({torch.bfloat16: 1e-2, torch.float16: 1e-2})
    def test_sparse_sparse_mul(self, device, dtype, coalesced):
        self._test_mul_skips(device, dtype, coalesced)

        shape = (2, 3, 4, 10)
        nnz = 10

        def check(self, x, y):
            res_sparse = x * y
            res_dense = x.to_dense() * y.to_dense()
            self.assertEqual(res_sparse.to_dense(), res_dense)

        def check_empty(sparse_shape, nnz, dense_shape, coalesce):
            from itertools import product
            for nnz_val, shape_suffix in product((nnz, 0), ((), (0,))):
                empty_sparse_shape = sparse_shape + shape_suffix
                empty_dense_shape = dense_shape + shape_suffix
                x = self._gen_sparse(sparse_dim, nnz_val, empty_sparse_shape, dtype, device, coalesce)[0]
                check(self, x, x)

        # TODO: uncomment once backward is implemented for sparse tensors that broadcast in dense dims.
        # def check_autograd(x, y):
        #     if dtype in {torch.double, torch.cdouble}:
        #         xa = x.detach().clone().requires_grad_(True)
        #         ya = y.detach().clone().requires_grad_(True)
        #         gradcheck(lambda a, b: (a * b).to_dense(), (xa, ya), masked=True)
        #         gradcheck(lambda a, b: (a * b).to_dense(), (ya, xa), masked=True)

        for dim in range(len(shape) + 1):
            sub_shape = shape[dim:]
            sparse_dim = len(sub_shape) // 2

            check_empty(sub_shape, nnz, shape, coalesced)

            x = self._gen_sparse(sparse_dim, nnz, sub_shape, dtype, device, coalesced)[0]
            y = self._gen_sparse(sparse_dim, nnz, sub_shape, dtype, device, coalesced)[0]
            check(self, x, y)
            # TODO: uncomment once supported
            # check_autograd(x, y)

            # check broadcasting in dense dims
            for d in range(sparse_dim, len(sub_shape)):
                new_shape = sub_shape[:d] + (1,) + sub_shape[d + 1:]
                y = self._gen_sparse(sparse_dim, nnz, new_shape, dtype, device, coalesced)[0]
                check(self, x, y)
                # TODO: uncomment once supported
                # check_autograd(x, y)

    @coalescedonoff
    @dtypes(*all_types_and_complex_and(torch.bool, torch.half, torch.bfloat16))
    @precisionOverride({torch.bfloat16: 1e-2, torch.float16: 1e-2})
    def test_sparse_dense_mul(self, device, dtype, coalesced):
        self._test_mul_skips(device, dtype, coalesced)

        shape = (2, 3, 4, 10)
        nnz = 10

        def check(self, s, d):
            res = d * s

            # check commutativity
            self.assertEqual(res, s * d)

            # check correctness
            self.assertEqual(res.to_dense(), s.to_dense() * d)

            # check in-placeness for dense
            if d.dim() >= s.dim():
                dc = d.clone()
                self.assertEqual(d.mul_(s), dc.mul_(s.to_dense()))

            # check in-placeness for sparse
            if s.dim() >= d.dim():
                # for sparse
                sc = s.clone()
                self.assertEqual(s.mul_(d).to_dense(), sc.to_dense().mul_(d))

        for dim in range(len(shape) + 1):
            sub_shape = shape[dim:]
            sparse_dim = len(sub_shape) // 2

            def check_empty(sparse_shape, nnz, dense_shape, coalesce):
                from itertools import product
                for nnz_val, shape_suffix in product((nnz, 0), ((), (0,))):
                    empty_sparse_shape = sparse_shape + shape_suffix
                    empty_dense_shape = dense_shape + shape_suffix
                    s = self._gen_sparse(sparse_dim, nnz_val, empty_sparse_shape, dtype, device, coalesce)[0]
                    d = make_tensor(empty_dense_shape, dtype=dtype, device=device)
                    check(self, s, d)

            # check scalar multiplication
            s = self._gen_sparse(sparse_dim, nnz, sub_shape, dtype, device, coalesced)[0]
            for scalar in (True, 1, 1.0):
                res_sparse_right = s * scalar
                res_sparse_left = scalar * s
                res_dense = s.to_dense() * scalar
                # check correctness and dtype
                self.assertEqual(s.to(res_sparse_right.dtype), res_sparse_right)
                self.assertEqual(res_sparse_right, res_sparse_left)
                self.assertEqual(res_sparse_right.dtype, res_dense.dtype)
                self.assertEqual(res_sparse_left.dtype, res_dense.dtype)
                # check scalar as 0-dim sparse tensor
                tscalar = torch.tensor(scalar, device=device)
                sscalar = tscalar.to_sparse()
                res_sparse_right = s * sscalar
                res_sparse_left = sscalar * s
                self.assertEqual(res_sparse_right, res_sparse_left)
                self.assertEqual(s.to(res_sparse_right.dtype), res_sparse_right)

            # check non-coalesced 0-dim scalar
            # we skip torch.bool because for such tensors
            # coalesce.to_dense != to_dense
            if dtype == torch.bool:
                return

            for scalar_dtype in (int, float):
                scalar = scalar_dtype(1)
                idx = torch.tensor([], device=device).reshape(0, 2)
                val = torch.tensor([scalar, scalar], device=device)
                sscalar = torch.sparse_coo_tensor(idx, val, ())
                res_dense = s.to_dense() * sscalar.to_dense()
                self.assertEqual((s * sscalar).to_dense(), res_dense)
                self.assertEqual((sscalar * s).to_dense(), res_dense)

            # Case 1: sparse broadcasts over dense
            s = self._gen_sparse(sparse_dim, nnz, sub_shape, dtype, device, coalesced)[0]
            d = make_tensor(shape, dtype=dtype, device=device)
            check(self, s, d)
            check_empty(sub_shape, nnz, shape, coalesced)

            # Case 2: dense broadcasts over sparse
            s = self._gen_sparse(3, nnz, shape, dtype, device, coalesced)[0]
            d = make_tensor(sub_shape, dtype=dtype, device=device)
            check(self, s, d)
            check_empty(shape, nnz, sub_shape, coalesced)

    @unittest.skipIf(not TEST_NUMPY, "NumPy is not available")
    @onlyCPU
    @dtypes(*all_types_and_complex_and(torch.bool))
    def test_sparse_spdiags(self, device, dtype):

        make_diags = functools.partial(make_tensor, dtype=dtype, device=device)
        make_offsets = functools.partial(torch.tensor, dtype=torch.long, device=device)

        if TEST_SCIPY:
            def reference(diags, offsets, shape):
                return scipy.sparse.spdiags(diags, offsets, *shape).toarray()

        else:
            def reference(diags, offsets, shape):
                result = torch.zeros(shape, dtype=dtype, device=device)
                for i, off in enumerate(offsets):
                    res_view = result.diagonal(off)
                    data = diags[i]
                    if off > 0:
                        data = data[off:]

                    m = min(res_view.shape[0], data.shape[0])
                    res_view[:m] = data[:m]
                return result

        def check_valid(diags, offsets, shape, layout=None):
            ref_out = reference(diags, offsets, shape)
            out = torch.sparse.spdiags(diags, offsets, shape, layout=layout)
            if layout is None:
                ex_layout = torch.sparse_coo
            else:
                ex_layout = layout
            out_dense = out.to_dense()
            self.assertTrue(out.layout == ex_layout, f"Output layout {out.layout} expected {ex_layout}")
            self.assertEqual(out_dense, ref_out, f"Result:\n{out_dense} does not match reference:\n{ref_out}")

        def check_invalid(args, error):
            with self.assertRaisesRegex(RuntimeError, error):
                torch.sparse.spdiags(*args)

        def valid_cases():
            # some normal cases
            yield (make_diags((1, 5)), make_offsets([0]), (5, 5))
            yield (make_diags((3, 3)), make_offsets([-1, 0, 1]), (4, 4))
            # noncontigous diags
            yield (make_diags((5, 4), noncontiguous=True), make_offsets([-1, 1, 0, 2, -2]), (5, 5))
            # noncontigous offsets
            yield (make_diags((3, 4)), make_offsets([1, -1, 0, -2, 2])[::2], (5, 5))
            # noncontigous diags + offsets
            yield (make_diags((3, 4), noncontiguous=True), make_offsets([1, -1, 0, -2, 2])[::2], (5, 5))
            # correct dimensionality, 2d, 2d , and shapes match, but the number of diagonals is zero
            yield (make_diags((0, 3)), make_offsets([]), (3, 3))
            # forward rotation of upper diagonals
            yield (make_diags((3, 8)), make_offsets([1, 2, 3]), (4, 4))
            # rotation exausts input space to read from
            yield (make_diags((2, 3)), make_offsets([2, 1]), (3, 3))
            # Simple cases repeated with special output format
            yield (make_diags((1, 5)), make_offsets([0]), (5, 5), torch.sparse_csc)
            yield (make_diags((3, 3)), make_offsets([-1, 0, 1]), (4, 4), torch.sparse_csr)
            # vector diags
            yield (make_diags((3, )), make_offsets([1]), (4, 4))
            # Scalar offset
            yield (make_diags((1, 3)), make_offsets(2), (4, 4))
            # offsets out of range
            yield (make_diags((1, 3)), make_offsets([3]), (3, 3))
            yield (make_diags((1, 3)), make_offsets([-3]), (3, 3))

        for case in valid_cases():
            check_valid(*case)

        def invalid_cases():
            yield (make_diags((1, 3)), make_offsets([0]), (3, 2, 3)), "Output shape must be 2d"
            yield (make_diags((2, 3)), make_offsets([[1, 2], [0, 3]]), (3, 3)), "Offsets must be scalar or vector"
            yield (make_diags((3, 2, 3)), make_offsets([0, 1, 2]), (4, 4)), "Diagonals must be vector or matrix"
            yield (make_diags((3, 3)), make_offsets([-1, 0]), (3, 3)), \
                r"Number of diagonals \(\d\) does not match the number of offsets \(\d\)"
            yield (make_diags((5,)), make_offsets([0, 1, 2, 3, 4]), (3, 3)), \
                r"Number of diagonals \(\d\) does not match the number of offsets \(\d\)"
            yield (make_diags((2, 2)), make_offsets([-1, 0]), (2, 3), torch.strided), \
                r"Only output layouts \(\w+, \w+, \w+\) are supported, got \w+"
            yield (make_diags((2, 5)), make_offsets([0, 0]), (5, 5)), "Offset tensor contains duplicate values"
            yield (make_diags((1, 5)), make_offsets([0]).to(torch.int32), (5, 5)), r"Offset Tensor must have dtype Long but got \w+"


        for case, error_regex in invalid_cases():
            check_invalid(case, error_regex)

    def test_small_nnz_coalesced(self):
        # creating a coo tensor with nnz == 0 is always coalesced
        self.assertTrue(torch.sparse_coo_tensor([[], []], [], (2, 2)).is_coalesced())
        # same for a coo tensor with only 1 nnz
        self.assertTrue(torch.sparse_coo_tensor([[0], [0]], [1], (2, 2)).is_coalesced())
        # two or more nnz coalesced is false as it can't be verified without an expensive check
        self.assertFalse(torch.sparse_coo_tensor([[0, 0], [0, 0]], [1, 2], (2, 2)).is_coalesced())
        # even if there are no duplicates
        self.assertFalse(torch.sparse_coo_tensor([[0, 1], [0, 1]], [1, 2], (2, 2)).is_coalesced())

    @coalescedonoff
    @dtypes(*all_types_and_complex_and(torch.bool))
    def test_sum(self, device, dtype, coalesced):
        def run_test(shape, nnz):
            a = self._gen_sparse(2, nnz, shape, dtype, device, coalesced)[0]
            self.assertEqual(a.sum(), a._values().sum())
            if dtype.is_floating_point or dtype.is_complex:
                a.requires_grad_(True)
                a_inter = a.sum()
                a_inter.abs().backward()
                with torch.no_grad():
                    self.assertEqual(a.grad, torch.ones(shape, dtype=dtype, device=device) * torch.sgn(a_inter))
        for shape in [(10, 5), (10, 10)]:
            run_test(shape, 0)
            run_test(shape, max(shape))
            run_test(shape, shape[0] * shape[1])


class TestSparseOneOff(TestCase):
    @unittest.skipIf(not TEST_CUDA, 'CUDA not available')
    def test_cuda_from_cpu(self):
        with self.assertRaisesRegex(
                RuntimeError,
                "Expected all tensors to be on the same device, but found at least two devices, cuda:0 and cpu!"):
            torch.sparse_coo_tensor(torch.zeros(1, 4).long().cuda(),
                                    torch.randn(4, 4, 4),
                                    [3, 4, 4])

        with self.assertRaisesRegex(
                RuntimeError,
                "Expected all tensors to be on the same device, but found at least two devices, cuda:0 and cpu!"):
            torch.sparse_coo_tensor(torch.zeros(1, 4).long().cuda(),
                                    torch.randn(4, 4, 4, 0),
                                    [3, 4, 4, 0])

        with self.assertRaisesRegex(
                RuntimeError,
                "Expected all tensors to be on the same device, but found at least two devices, cuda:0 and cpu!"):
            torch.sparse_coo_tensor(torch.empty(1, 0).long().cuda(),
                                    torch.randn(0, 4, 4, 0),
                                    [0, 4, 4, 0])

    @unittest.skipIf(not TEST_CUDA, 'CUDA not available')
    def test_cuda_sparse_cpu_dense_add(self):
        x = torch.zeros(3, 4, 4)
        sparse_y = torch.sparse_coo_tensor(torch.zeros(1, 4).long().cuda(),
                                           torch.randn(4, 4, 4).cuda(),
                                           [3, 4, 4])
        with self.assertRaisesRegex(RuntimeError, "add: expected 'self' to be a CUDA tensor, but got a CPU tensor"):
            x + sparse_y

        x = torch.zeros(3, 4, 4, 0)
        sparse_y = torch.sparse_coo_tensor(torch.zeros(1, 4).long().cuda(),
                                           torch.randn(4, 4, 4, 0).cuda(),
                                           [3, 4, 4, 0])
        with self.assertRaisesRegex(RuntimeError, "add: expected 'self' to be a CUDA tensor, but got a CPU tensor"):
            x + sparse_y

        x = torch.zeros(0, 4, 4, 0)
        sparse_y = torch.sparse_coo_tensor(torch.empty(1, 0).long().cuda(),
                                           torch.randn(0, 4, 4, 0).cuda(),
                                           [0, 4, 4, 0])
        with self.assertRaisesRegex(RuntimeError, "add: expected 'self' to be a CUDA tensor, but got a CPU tensor"):
            x + sparse_y


def _sparse_to_dense(tensor):
    if tensor.dtype != torch.bool:
        return tensor.to_dense(masked_grad=True)

    # to_dense uses coalesce which isn't implemented for bool
    return tensor.to(torch.int8).to_dense().to(torch.bool)


_sparse_unary_ops = ops(sparse_unary_ufuncs, dtypes=OpDTypes.supported,
                        allowed_dtypes=all_types_and_complex())
class TestSparseUnaryUfuncs(TestCase):
    exact_dtype = True


    @_sparse_unary_ops
    def test_sparse_consistency(self, device, dtype, op):
        sample = first_sample(self, op.sample_inputs(device, dtype))
        assert isinstance(sample.input, torch.Tensor)

        expected = op(sample.input, *sample.args, **sample.kwargs)
        assert torch.is_tensor(expected)
        output = op(sample.input.to_sparse(), *sample.args, **sample.kwargs)
        assert torch.is_tensor(output)
        self.assertEqual(_sparse_to_dense(output), expected)

    @_sparse_unary_ops
    def test_out(self, device, dtype, op):
        if not op.supports_out:
            self.skipTest("Skipped! Out not supported")

        sample = first_sample(self, op.sample_inputs(device, dtype))
        sample.input = sample.input.to_sparse()
        expect = op(sample.input, *sample.args, **sample.kwargs)

        out = torch.sparse_coo_tensor(sample.input.shape, device=device,
                                      dtype=expect.dtype)
        op(sample.input, *sample.args, **sample.kwargs, out=out)
        self.assertEqual(out, expect)

    @_sparse_unary_ops
    def test_inplace(self, device, dtype, op):
        if op.inplace_variant is None:
            self.skipTest("Skipped! Out not supported")

        sample = first_sample(self, op.sample_inputs(device, dtype))
        sample.input = sample.input.to_sparse().coalesce()
        expect = op(sample.input, *sample.args, **sample.kwargs)

        if not torch.can_cast(expect.dtype, dtype):
            with self.assertRaisesRegex(RuntimeError, "result type .* can't be cast to"):
                op.inplace_variant(sample.input, *sample.args, **sample.kwargs)
            return

        actual = op.inplace_variant(sample.input, *sample.args, **sample.kwargs)
        self.assertIs(actual, sample.input)
        self.assertEqual(actual, expect)

    @_sparse_unary_ops
    def test_sparse_zero_dims(self, device, dtype, op):
        # test 0x0 sparse_coo_tensor
        indices = torch.empty(2, 0, dtype=torch.int64)
        values = torch.empty(0, dtype=dtype)
        sparse_0x0 = torch.sparse_coo_tensor(indices, values, (0, 0))
        expected = torch.sparse_coo_tensor(indices, op(values), (0, 0))
        actual = op(sparse_0x0)
        self.assertEqual(expected, actual)

    @_sparse_unary_ops
    def test_sparse_zeros(self, device, dtype, op):
        samples = op.sample_inputs(device, dtype)

        zero_input = torch.zeros((), device=device, dtype=dtype)
        sparse_input = torch.sparse_coo_tensor((), dtype=dtype, device=device)

        expect = op(zero_input)
        actual = op(sparse_input)
        self.assertEqual(expect, _sparse_to_dense(actual))

    @ops(sparse_unary_ufuncs, dtypes=OpDTypes.supported,
         allowed_dtypes=[torch.double, torch.cdouble])
    def test_sparse_fn_grad(self, device, dtype, op):
        if not op.supports_autograd:
            self.skipTest("Skipped! Op doesn't support autograd")

        for sample in op.sample_inputs(device, dtype):
            sparse_input = sample.input.to_sparse().detach().requires_grad_(True)

            def fn(x):
                return _sparse_to_dense(
                    op(x, *sample.args, **sample.kwargs))

            self.assertTrue(gradcheck(
                fn,
                (sparse_input,),
                check_batched_grad=False,
                check_grad_dtypes=True,
                nondet_tol=op.gradcheck_nondet_tol,
                fast_mode=op.gradcheck_fast_mode,
                masked=True))


class TestSparseMaskedReductions(TestCase):
    exact_dtype = True

    fp16_low_precision_list = {
        'masked.prod',
    }

    @ops(sparse_masked_reduction_ops)
    def test_future_empty_dim(self, device, dtype, op):
        """Currently, `dim=()` in reductions operations means "reduce over
        all dimensions" while in future, it will read "no reduce". See
        https://github.com/pytorch/pytorch/issues/29137

        For sparse masked reductions, we'll implement the current behavior.

        For testing, we'll use samples with `dim=0` and map it to
        `dim=()` until
        torch.testing._internal.common_methods_invocations._generate_reduction_kwargs
        is made to generate samples with `dim=()` for non-scalar
        inputs. With this and after gh-29137 is resolved, this test
        can be deleted. See also `torch.masked._canonical_dim`
        implementation about changing the `dim=()` behavior.
        """

        samples = op.sample_inputs_func(op, device, dtype, requires_grad=False)
        op_name = op.name.replace('masked.', '')
        for sample_input in samples:
            if sample_input.kwargs.get('dim') != 0:
                continue
            sample_input_kwargs = dict(sample_input.kwargs)
            sample_input_kwargs['dim'] = ()    # reduce over all dimensions

            t = sample_input.input
            mask = sample_input_kwargs.get('mask')
            if mask is None and op_name in {'prod', 'amax', 'amin'}:
                # FIXME: for now reductions with non-zero reduction identity and
                # unspecified mask are not supported for sparse COO
                # tensors, see torch.masked.prod implementation
                # for details.
                continue
            sparse_op_kwargs = dict(sample_input_kwargs)
            actual = op(t.to_sparse(), *sample_input.args, **sample_input_kwargs)
            self.assertEqual(actual.layout, torch.sparse_coo)

            expected = op(t, *sample_input.args, **sample_input_kwargs).to_sparse()
            atol = None
            rtol = None
            if op.name in self.fp16_low_precision_list and dtype == torch.half:
                atol = 1e-5
                rtol = 2e-3
            self.assertEqual(actual, expected, atol=atol, rtol=rtol)


class TestSparseMeta(TestCase):
    exact_dtype = True

    @skipIfTorchDynamo("changing sparse tensor dimensionality confuses dynamo")
    def _test_meta_sparse_coo(self, dtype):
        r = torch.empty(4, 4, layout=torch.sparse_coo, device='meta', dtype=dtype)
        self.assertTrue(r.is_meta)
        self.assertEqual(r.device.type, "meta")
        r2 = torch.empty_like(r)
        self.assertTrue(r2.is_meta)
        self.assertEqual(r, r2)
        r3 = torch.sparse_coo_tensor(size=(4, 4), device='meta', dtype=dtype)
        self.assertTrue(r3.is_meta)
        self.assertEqual(r, r3)
        r.sparse_resize_((4, 4), 1, 1)
        r.sparse_resize_and_clear_((4, 4, 4), 2, 1)
        self.assertEqual(r.sparse_dim(), 2)
        self.assertEqual(r.dense_dim(), 1)
        self.assertEqual(r._dimV(), 1)
        self.assertEqual(r._nnz(), 0)
        # nnz zero sparse tensors should always be coalesced at creation
        self.assertEqual(r.is_coalesced(), True)
        # but we can force them into the uncoalesed state
        r._coalesced_(False)
        self.assertEqual(r.is_coalesced(), False)
        # return the coalesced state for indices/values access
        r._coalesced_(True)
        # TODO: this sort of aliasing will need to be handled by
        # functionalization
        self.assertEqual(r._indices(), torch.empty(2, 0, device='meta', dtype=torch.int64))
        self.assertEqual(r._values(), torch.empty(0, 4, device='meta', dtype=dtype))
        self.assertEqual(r.indices(), torch.empty(2, 0, device='meta', dtype=torch.int64))
        self.assertEqual(r.values(), torch.empty(0, 4, device='meta', dtype=dtype))

    def _test_meta_sparse_compressed(self, dtype, index_dtype, layout, batchsize, densesize):
        index_dtype = torch.int64
        blocksize = (2, 3) if layout in {torch.sparse_bsr, torch.sparse_bsc} else ()
        sparsesize = (4, 6)
        nnz = 0

        shape = (*batchsize, *sparsesize, *densesize)
        compressed_dim = 0 if layout in {torch.sparse_csr, torch.sparse_bsr} else 1
        nof_compressed_indices = (sparsesize[compressed_dim] // blocksize[compressed_dim] + 1 if blocksize
                                  else sparsesize[compressed_dim] + 1)
        compressed_indices = torch.empty((*batchsize, nof_compressed_indices), device='meta', dtype=index_dtype)
        plain_indices = torch.empty((*batchsize, nnz), device='meta', dtype=index_dtype)

        values = torch.empty((*batchsize, nnz, *blocksize, *densesize), device='meta', dtype=dtype)
        r = torch.sparse_compressed_tensor(
            compressed_indices,
            plain_indices,
            values,
            shape,
            layout=layout
        )
        self.assertTrue(r.is_meta)
        self.assertEqual(r.device.type, "meta")

        self.assertEqual(r.sparse_dim(), 2)
        self.assertEqual(r.dense_dim(), len(densesize))
        self.assertEqual(r._nnz(), nnz)
        batch_dims = r.ndim - r.sparse_dim() - r.dense_dim()
        r_blocksize = r.values().shape[batch_dims + 1: batch_dims + 1 + len(blocksize)]
        self.assertEqual(r_blocksize, blocksize)

        r_compressed_indices = r.crow_indices() if layout in {torch.sparse_csr, torch.sparse_bsr} else r.ccol_indices()
        r_plain_indices = r.col_indices() if layout in {torch.sparse_csr, torch.sparse_bsr} else r.row_indices()

        self.assertEqual(r_compressed_indices,
                         torch.empty((*batchsize, nof_compressed_indices), device='meta', dtype=index_dtype))
        self.assertEqual(r_plain_indices, torch.empty((*batchsize, nnz), device='meta', dtype=index_dtype))
        self.assertEqual(r.values(), torch.empty((*batchsize, nnz, *blocksize, *densesize), device='meta', dtype=dtype))

        r2 = torch.empty_like(r)
        self.assertTrue(r2.is_meta)
        self.assertEqual(r2, r)

        if layout in {torch.sparse_csr, torch.sparse_csc}:
            r3 = torch.empty((*batchsize, *sparsesize), dtype=dtype, layout=layout, device="meta")
            self.assertTrue(r3.is_meta)
            if not densesize:
                # dense dimensions cannot be specified for torch.empty
                self.assertEqual(r3, r)

    @all_sparse_layouts('layout', include_strided=False)
    @parametrize("dtype", [torch.float64])
    def test_meta(self, dtype, layout):
        if layout is torch.sparse_coo:
            self._test_meta_sparse_coo(dtype)
        else:
            index_dtype = torch.int64
            for batchsize, densesize in itertools.product([(), (2,)], [(), (3,)]):
                self._test_meta_sparse_compressed(dtype, index_dtype, layout, batchsize, densesize)

    def _test_print_meta_data(self, dtype, layout, batchsize, sparsesize, densesize):
        index_dtype = torch.int64
        nnz = 0
        blocksize = (2, 3) if layout in {torch.sparse_bsr, torch.sparse_bsc} else ()
        shape = (*batchsize, *sparsesize, *densesize)
        values = torch.empty((*batchsize, nnz, *blocksize, *densesize), device='meta', dtype=dtype)
        if layout is torch.sparse_coo:
            indices = torch.empty((len(sparsesize), nnz), device='meta', dtype=index_dtype)
            x = torch.sparse_coo_tensor(indices, values, shape)
        else:
            compressed_dim = 0 if layout in {torch.sparse_csr, torch.sparse_bsr} else 1
            nof_compressed_indices = (sparsesize[compressed_dim] // blocksize[compressed_dim] + 1 if blocksize
                                      else sparsesize[compressed_dim] + 1)
            compressed_indices = torch.empty((*batchsize, nof_compressed_indices), device='meta', dtype=index_dtype)
            plain_indices = torch.empty((*batchsize, nnz), device='meta', dtype=index_dtype)
            x = torch.sparse_compressed_tensor(
                compressed_indices,
                plain_indices,
                values,
                shape,
                layout=layout
            )

        printed = []
        printed.append("########## {}/{}/size={}+{}+{}+{} ##########".format(
            dtype, index_dtype, batchsize, sparsesize, blocksize, densesize))
        printed.append("# sparse meta tensor")
        printed.append(str(x))

        return printed

    @all_sparse_layouts('layout', include_strided=False)
    @parametrize("dtype", [torch.float64])
    def test_print_meta(self, dtype, layout):
        printed = []
        for batchsize, sparsesize, densesize in itertools.product(
                [(), (2,)], [(4, 6), (3, 5, 7)], [(), (3,)]
        ):
            if layout is torch.sparse_coo and batchsize:
                # COO tensors don't have batch dimensions
                continue
            if layout is not torch.sparse_coo and len(sparsesize) != 2:
                # CSR/CSC/BSR/BSC tensors must have 2 sparse dimensions
                continue
            printed += self._test_print_meta_data(dtype, layout, batchsize, sparsesize, densesize)

        orig_maxDiff = self.maxDiff
        self.maxDiff = None
        try:
            self.assertExpected('\n'.join(printed))
            self.maxDiff = orig_maxDiff
        except Exception:
            self.maxDiff = orig_maxDiff
            raise
<<<<<<< HEAD
=======

    @all_sparse_layouts('layout', include_strided=False)
    @parametrize("dtype", [torch.float64])
    def test_fake(self, dtype, layout):
        from torch._subclasses.fake_tensor import FakeTensorMode, FakeTensor
        fake_mode = FakeTensorMode()
        index_dtype = torch.int64
        device = 'cpu'
        for t in self.generate_simple_inputs(layout, device=device, dtype=dtype, index_dtype=index_dtype):
            f = FakeTensor.from_tensor(t, fake_mode)
            self.assertIsInstance(f, FakeTensor)
            self.assertEqual(f.layout, layout)
            self.assertEqual(f.shape, t.shape)
            self.assertEqual(f.device, t.device)
            if layout is torch.sparse_coo:
                nnz = 0
                indices = f._indices()
                self.assertEqual(indices.dtype, index_dtype)
                self.assertEqual(indices.device, t.device)
                self.assertEqual(indices.shape, (*t._indices().shape[:-1], nnz))
                values = f._values()
                self.assertEqual(values.dtype, dtype)
                self.assertEqual(values.device, t.device)
                self.assertEqual(values.shape, (nnz, *t._values().shape[1:]))
            else:
                nnz = 0
                if layout in {torch.sparse_csr, torch.sparse_bsr}:
                    f_compressed_indices, f_plain_indices = f.crow_indices(), f.col_indices()
                    compressed_indices, plain_indices = t.crow_indices(), t.col_indices()
                else:
                    f_compressed_indices, f_plain_indices = f.ccol_indices(), f.row_indices()
                    compressed_indices, plain_indices = t.ccol_indices(), t.row_indices()
                f_values = f.values()
                values = t.values()
                batch_dims = len(compressed_indices.shape) - 1
                self.assertEqual(f_compressed_indices.layout, compressed_indices.layout)
                self.assertEqual(f_compressed_indices.shape, compressed_indices.shape)
                self.assertEqual(f_compressed_indices.dtype, compressed_indices.dtype)
                self.assertEqual(f_compressed_indices.device, compressed_indices.device)

                self.assertEqual(f_plain_indices.layout, plain_indices.layout)
                self.assertEqual(f_plain_indices.shape, (*plain_indices.shape[:-1], nnz))
                self.assertEqual(f_plain_indices.dtype, plain_indices.dtype)
                self.assertEqual(f_plain_indices.device, plain_indices.device)

                batch_dim = plain_indices.ndim - 1
                self.assertEqual(f_values.layout, values.layout)
                self.assertEqual(f_values.shape, (*values.shape[:batch_dim], nnz, *values.shape[batch_dim + 1:]))
                self.assertEqual(f_values.dtype, values.dtype)
                self.assertEqual(f_values.device, values.device)
>>>>>>> c66d68ba


class _SparseDataset(torch.utils.data.Dataset):
    # An utility class used in TestSparseAny.test_dataloader method.

    def __init__(self, sparse_tensors):
        self.sparse_tensors = sparse_tensors

    def __len__(self):
        return len(self.sparse_tensors)

    def __getitem__(self, index):
        return self.sparse_tensors[index]


class TestSparseAny(TestCase):

    @onlyCPU
    @all_sparse_layouts('layout', include_strided=False)
    @torch.sparse.check_sparse_tensor_invariants(enable=False)
    def test_check_sparse_tensor_invariants(self, layout):

        if layout is torch.sparse_coo:

            def create_invalid_tensor(check_invariants=None):
                shape = (2, 2)
                invalid_indices = torch.tensor([[0], [3]])  # column index is out of range
                values = torch.tensor([1])
                if check_invariants is None:
                    return torch.sparse_coo_tensor(invalid_indices, values, shape)
                else:
                    return torch.sparse_coo_tensor(invalid_indices, values, shape, check_invariants=check_invariants)

            expected_exception_message = 'size is inconsistent with indices: for dim 1, size is 2 but found index 3'

        elif layout in {torch.sparse_csr, torch.sparse_csc, torch.sparse_bsr, torch.sparse_bsc}:

            def create_invalid_tensor(check_invariants=None):
                shape = (2, 2)
                compressed_indices = torch.tensor([0, 0, 1])
                invalid_plain_indices = torch.tensor([3])  # index is out of range
                if layout in {torch.sparse_bsr, torch.sparse_bsc}:
                    values = torch.tensor([[[1]]])
                else:
                    values = torch.tensor([1])
                if check_invariants is None:
                    return torch.sparse_compressed_tensor(compressed_indices, invalid_plain_indices, values, shape, layout=layout)
                else:
                    return torch.sparse_compressed_tensor(compressed_indices, invalid_plain_indices, values, shape, layout=layout,
                                                          check_invariants=check_invariants)

            if layout in {torch.sparse_csr, torch.sparse_bsr}:
                expected_exception_message = r'`0 <= col_indices < ncols` is not satisfied.'
            else:
                expected_exception_message = r'`0 <= row_indices < nrows` is not satisfied.'

        else:
            raise NotImplementedError(layout)

        # First, consider the case where invariant checks are disabled
        # "globally" (read: within the context of this test method
        # caller) as defined by check_sparse_tensor_invariants(False)
        # decorator:
        self.assertFalse(torch.sparse.check_sparse_tensor_invariants.is_enabled())

        # Enable the invariant checks in a local context:
        with torch.sparse.check_sparse_tensor_invariants():
            self.assertTrue(torch.sparse.check_sparse_tensor_invariants.is_enabled())

        # Leaving the local context must restore the "global" state of
        # the invariant check feature:
        self.assertFalse(torch.sparse.check_sparse_tensor_invariants.is_enabled())

        # Since invariant checks are disabled by default, we can
        # create an invalid sparse tensor without raising an
        # exception:
        r = create_invalid_tensor()
        self.assertEqual(r.layout, layout)

        # Or, when disabling the invariants check explicitly:
        r = create_invalid_tensor(check_invariants=False)
        self.assertEqual(r.layout, layout)

        # Enabling invariant check via constructor's optional argument
        # will raise an exception when sparse tensor invariants are
        # violated:
        with self.assertRaisesRegex(RuntimeError, expected_exception_message):
            create_invalid_tensor(check_invariants=True)

        # Check that the global invariant check flag has been restored
        # after raising the exception above:
        self.assertFalse(torch.sparse.check_sparse_tensor_invariants.is_enabled())

        # Next, consider the case where invariant checks are enabled
        # within a local context:
        with torch.sparse.check_sparse_tensor_invariants():
            self.assertTrue(torch.sparse.check_sparse_tensor_invariants.is_enabled())

            # Since invariant checks are now enabled by default, an
            # attempt to create an invalid sparse tensor will lead to
            # an exception:
            with self.assertRaisesRegex(RuntimeError, expected_exception_message):
                create_invalid_tensor()

            # Similarly, when enabling the invariant checks
            # explicitly, invalid sparse tensor construction will lead
            # to an exception:
            with self.assertRaisesRegex(RuntimeError, expected_exception_message):
                create_invalid_tensor(check_invariants=True)

            # However, invariants check can be disabled via
            # constructor's optional argument so that the invalid
            # tensor is succesfully constructed:
            r = create_invalid_tensor(check_invariants=False)
            self.assertEqual(r.layout, layout)

            # Check that the invariant check flag has been restored
            # when leaving the constructor:
            self.assertTrue(torch.sparse.check_sparse_tensor_invariants.is_enabled())

        # Double-check restoring the global state when leaving the
        # local context:
        self.assertFalse(torch.sparse.check_sparse_tensor_invariants.is_enabled())

        # Test nesting of pre-defined context managers
        check_ctx = torch.sparse.check_sparse_tensor_invariants(True)
        no_check_ctx = torch.sparse.check_sparse_tensor_invariants(False)
        with check_ctx:
            self.assertTrue(torch.sparse.check_sparse_tensor_invariants.is_enabled())
            with no_check_ctx:
                self.assertFalse(torch.sparse.check_sparse_tensor_invariants.is_enabled())
            self.assertTrue(torch.sparse.check_sparse_tensor_invariants.is_enabled())
        self.assertFalse(torch.sparse.check_sparse_tensor_invariants.is_enabled())

        # Test an attempt to re-use an activate context manager instance
        check_ctx2 = torch.sparse.check_sparse_tensor_invariants(True)
        with check_ctx:
            self.assertTrue(torch.sparse.check_sparse_tensor_invariants.is_enabled())
            with no_check_ctx:
                self.assertFalse(torch.sparse.check_sparse_tensor_invariants.is_enabled())
                with self.assertRaisesRegex(RuntimeError, "This context manager instance is already activated."
                                            " Use a different context manager instance for context nesting"):
                    with check_ctx:
                        self.assertTrue(torch.sparse.check_sparse_tensor_invariants.is_enabled())
                self.assertFalse(torch.sparse.check_sparse_tensor_invariants.is_enabled())
                with check_ctx2:
                    self.assertTrue(torch.sparse.check_sparse_tensor_invariants.is_enabled())
                self.assertFalse(torch.sparse.check_sparse_tensor_invariants.is_enabled())
            self.assertTrue(torch.sparse.check_sparse_tensor_invariants.is_enabled())
        self.assertFalse(torch.sparse.check_sparse_tensor_invariants.is_enabled())

    def test_generate_simple_inputs(self):
        layouts = [torch.strided, torch.sparse_coo, torch.sparse_csr, torch.sparse_csc, torch.sparse_bsr, torch.sparse_bsc]

        tested_combinations = set()
        for tensors in zip(*map(self.generate_simple_inputs, layouts)):
            for i, t in enumerate(tensors):
                self.assertEqual(t.layout, layouts[i])

                # all layouts must produce semantically the same tensors
                self.assertEqual(t, tensors[0])

                if t.layout is torch.strided:
                    is_hybrid = None
                else:
                    is_hybrid = t.dense_dim() > 0
                if t.layout in {torch.sparse_csr, torch.sparse_bsr}:
                    is_batch = t.crow_indices().ndim > 1
                elif t.layout in {torch.sparse_csc, torch.sparse_bsc}:
                    is_batch = t.ccol_indices().ndim > 1
                else:
                    is_batch = None
                if t.layout in {torch.sparse_bsr, torch.sparse_bsc}:
                    blocksize = t.values().shape[1:3]
                    nontrivial_blocksize = 1 not in blocksize
                else:
                    nontrivial_blocksize = None
                if t.layout in {torch.sparse_csr, torch.sparse_bsr}:
                    contiguous_indices = t.crow_indices().is_contiguous() and t.col_indices().is_contiguous()
                    contiguous_values = t.values().is_contiguous()
                elif t.layout in {torch.sparse_csc, torch.sparse_bsc}:
                    contiguous_indices = t.ccol_indices().is_contiguous() and t.row_indices().is_contiguous()
                    contiguous_values = t.values().is_contiguous()
                elif t.layout is torch.sparse_coo:
                    contiguous_indices = t._indices().is_contiguous()
                    contiguous_values = t._values().is_contiguous()
                else:
                    contiguous_indices = None
                    contiguous_values = t.is_contiguous()

                tested_combinations.add((t.layout, is_hybrid, is_batch, nontrivial_blocksize,
                                         contiguous_indices, contiguous_values))

        # Ensure that the inputs generation covers all layout,
        # non-hybrid/hybrid, non-batch/batch, and contiguity
        # combinations:
        untested_combinations = set()
        for layout in layouts:
            for is_hybrid in [False, True]:
                if layout is torch.strided:
                    is_hybrid = None
                for is_batch in [False, True]:
                    if layout in {torch.sparse_coo, torch.strided}:
                        is_batch = None
                    for nontrivial_blocksize in [False, True]:
                        if layout not in {torch.sparse_bsr, torch.sparse_bsc}:
                            nontrivial_blocksize = None
                        for contiguous_indices in [False, True]:
                            if layout is torch.strided:
                                contiguous_indices = None
                            elif not is_batch:
                                # indices are contiguous per-patch
                                contiguous_indices = True
                            for contiguous_values in [False, True]:
                                key = (layout, is_hybrid, is_batch, nontrivial_blocksize,
                                       contiguous_indices, contiguous_values)
                                if key not in tested_combinations:
                                    untested_combinations.add(
                                        f'layout={layout}, is_hybrid={is_hybrid}, is_batch={is_batch},'
                                        f' nontrivial_blocksize={nontrivial_blocksize},'
                                        f' contiguous_indices{contiguous_indices}, contiguous_values={contiguous_values}')
        assert not untested_combinations, untested_combinations

    @all_sparse_layouts('layout', include_strided=False)
    def test_constructor_autograd(self, device, layout):

        def specific_constructor(*args, **kwargs):
            if layout is torch.sparse_csr:
                return torch.sparse_csr_tensor(*args, **kwargs)
            elif layout is torch.sparse_csc:
                return torch.sparse_csc_tensor(*args, **kwargs)
            elif layout is torch.sparse_bsc:
                return torch.sparse_bsc_tensor(*args, **kwargs)
            elif layout is torch.sparse_bsr:
                return torch.sparse_bsr_tensor(*args, **kwargs)
            elif layout is torch.sparse_coo:
                return torch.sparse_coo_tensor(*args, **kwargs)
            else:
                raise NotImplementedError(layout)

        def generic_constructor(*args, **kwargs):
            if layout in {torch.sparse_csr, torch.sparse_csc, torch.sparse_bsr, torch.sparse_bsc}:
                kwargs.update(layout=layout)
                return torch.sparse_compressed_tensor(*args, **kwargs)
            elif layout is torch.sparse_coo:
                return torch.sparse_coo_tensor(*args, **kwargs)
            else:
                raise NotImplementedError(layout)

        if layout is torch.sparse_coo:
            constructors = (specific_constructor,)
        else:
            constructors = (specific_constructor, generic_constructor)

        for args, kwargs in self.generate_simple_inputs(
                layout, device=device, dtype=torch.float64,
                enable_batch=False,  # TODO: remove after gh-104868 is resolved
                output_tensor=False):
            values_offset = 1 if layout is torch.sparse_coo else 2

            for cnstr in constructors:
                for requires_grad in (False, True):
                    values = args[values_offset].detach().requires_grad_(requires_grad)
                    args = (*args[:values_offset], values, *args[values_offset + 1:])
                    kwargs_ = dict(kwargs)
                    args_ = args + (kwargs_.pop('size'),)

                    sparse = cnstr(*args, **kwargs)

                    self.assertEqual(sparse.requires_grad, requires_grad)

                    if requires_grad:
                        for masked in (False, True):
                            if layout is torch.sparse_coo:
                                torch.autograd.gradcheck(
                                    lambda i, v: cnstr(i, v, **kwargs).to_dense(masked_grad=masked),
                                    args, masked=masked)
                                torch.autograd.gradcheck(
                                    lambda i, v, sz: cnstr(i, v, sz, **kwargs_).to_dense(masked_grad=masked),
                                    args_, masked=masked)
                            else:
                                if layout in {torch.sparse_csc, torch.sparse_bsr, torch.sparse_bsc} and 0:
                                    # TODO: remove this if-block after gh-107370 is resolved
                                    continue
                                torch.autograd.gradcheck(
                                    lambda ci, pi, v: cnstr(ci, pi, v, **kwargs).to_dense(masked_grad=masked),
                                    args, masked=masked)
                                torch.autograd.gradcheck(
                                    lambda ci, pi, v, sz: cnstr(ci, pi, v, sz, **kwargs_).to_dense(masked_grad=masked),
                                    args_, masked=masked)

    @all_sparse_layouts('from_layout', include_strided=False)
    @dtypes(*all_types_and_complex_and(torch.half, torch.bool, torch.bfloat16))
    @parametrize("index_dtype", [torch.int32, torch.int64])
    def test_to_dense(self, from_layout, device, dtype, index_dtype):
        """
        This test tests conversion from any layout to strided layout.
        """
        for t in self.generate_simple_inputs(
                from_layout, device=device, dtype=dtype, index_dtype=index_dtype):
            r = t.to_dense()
            self.assertEqual(r.layout, torch.strided)
            self.assertEqual(r, t)

    @all_sparse_layouts('from_layout', include_strided=False)
    @dtypes(torch.float64, torch.complex128)
    @parametrize("index_dtype", [torch.int64])
    @gradcheck_semantics()
    def test_gradcheck_to_dense(self, from_layout, device, dtype, index_dtype, gradcheck):
        for t in self.generate_simple_inputs(
                from_layout, device=device, dtype=dtype, index_dtype=index_dtype):
            batch_dim = t.dim() - t.dense_dim() - t.sparse_dim()
            if batch_dim > 0:
                # TODO: implement batch support in _convert_indices_from_csr_to_coo
                continue
            t = t.clone().detach().requires_grad_(True)
            r = gradcheck(lambda x: torch.Tensor.to_dense(x, masked_grad=gradcheck.masked), t)
            self.assertTrue(r)

    @all_sparse_layouts('from_layout', include_strided=True)
    @all_sparse_layouts('to_layout', include_strided=False)
    @dtypes(*all_types_and_complex_and(torch.half, torch.bool, torch.bfloat16))
    @parametrize("index_dtype", [torch.int32, torch.int64])
    def test_to_sparse(self, from_layout, to_layout, device, dtype, index_dtype):
        """
        This test tests conversion from any layout to any sparse layout.
        """
        for t in self.generate_simple_inputs(
                from_layout, device=device, dtype=dtype, index_dtype=index_dtype,
                enable_hybrid=(
                    # TODO: to support conversion strided->hybrid
                    # CSR/CSC/BSR/BSC, to_sparse() requires extra keyword
                    # argument, either nof_batch_dims or
                    # nof_dense_dims
                    not (from_layout is torch.strided and to_layout in
                         {torch.sparse_bsr, torch.sparse_bsc, torch.sparse_csr, torch.sparse_csc}))):

            if to_layout in {torch.sparse_bsr, torch.sparse_bsc}:
                if from_layout == torch.sparse_bsr:
                    batch_ndim = t.crow_indices().dim() - 1
                    blocksize = t.values().shape[batch_ndim + 1:batch_ndim + 3]
                elif from_layout == torch.sparse_bsc:
                    batch_ndim = t.ccol_indices().dim() - 1
                    blocksize = t.values().shape[batch_ndim + 1:batch_ndim + 3]
                else:
                    blocksize = (1, 1)
            else:
                blocksize = None

            if from_layout is torch.strided:
                is_batch = None
                is_hybrid = None
            else:
                is_batch = t.dim() > (t.sparse_dim() + t.dense_dim())
                is_hybrid = t.dense_dim() > 0

            def explicit_to_sparse(x):
                # Used to check that the explicit conversion methods
                # are consistent with the `to_sparse(*, layout,
                # blocksize)` method.
                if to_layout is torch.sparse_coo:
                    return x.to_sparse_coo()
                elif to_layout is torch.sparse_csr:
                    return x.to_sparse_csr()
                elif to_layout is torch.sparse_csc:
                    return x.to_sparse_csc()
                elif to_layout is torch.sparse_bsr:
                    return x.to_sparse_bsr(blocksize)
                elif to_layout is torch.sparse_bsc:
                    return x.to_sparse_bsc(blocksize)
                else:
                    assert 0  # unreachable

            # TODO: The following exception cases all correspond to
            # not implemented conversions
            if from_layout in {
                    torch.sparse_csr, torch.sparse_csc} and to_layout in {torch.sparse_bsr, torch.sparse_bsc} and is_batch:
                with self.assertRaisesRegex(
                        RuntimeError,
                        r"conversion from Sparse(Csr|Csc) to Sparse(Bsr|Bsc) for batched inputs is not supported"):
                    t.to_sparse(layout=to_layout, blocksize=blocksize)
                with self.assertRaisesRegex(
                        RuntimeError,
                        r"conversion from Sparse(Csr|Csc) to Sparse(Bsr|Bsc) for batched inputs is not supported"):
                    explicit_to_sparse(t)
                continue
            elif from_layout is torch.sparse_coo and to_layout in {
                    torch.sparse_csr, torch.sparse_csc, torch.sparse_bsr, torch.sparse_bsc} and t.sparse_dim() != 2:
                with self.assertRaisesRegex(
                        RuntimeError,
                        r"conversion from Sparse to .* for input tensors with sparse_dim\(\)!=2 is not supported"):
                    t.to_sparse(layout=to_layout, blocksize=blocksize)
                with self.assertRaisesRegex(
                        RuntimeError,
                        r"conversion from Sparse to .* for input tensors with sparse_dim\(\)!=2 is not supported"):
                    explicit_to_sparse(t)
                continue
            elif (from_layout, to_layout) in {(torch.sparse_bsc, torch.sparse_csr), (torch.sparse_bsc, torch.sparse_csc),
                                              (torch.sparse_bsr, torch.sparse_csr), (torch.sparse_bsr, torch.sparse_csc)}:
                with self.assertRaisesRegex(
                        RuntimeError,
                        r"sparse_compressed_to_sparse_(csr|csc|bsr|bsc): expected\s*(Sparse(Csc|Csr)[,]|)\s*Sparse(Csr|Bsr)"
                        " or Sparse(Csc|Bsc) layout but got Sparse(Csr|Csc|Bsr|Bsc)"):
                    t.to_sparse(layout=to_layout, blocksize=blocksize)
                with self.assertRaisesRegex(
                        RuntimeError,
                        r"sparse_compressed_to_sparse_(csr|csc|bsr|bsc): expected\s*(Sparse(Csc|Csr)[,]|)\s*Sparse(Csr|Bsr)"
                        " or Sparse(Csc|Bsc) layout but got Sparse(Csr|Csc|Bsr|Bsc)"):
                    explicit_to_sparse(t)
                self.skipTest('NOT IMPL')
            else:
                r = t.to_sparse(layout=to_layout, blocksize=blocksize)

                self.assertEqual(r.layout, to_layout)

                # to_sparse method uses unsafe construction of sparse
                # tensors. Here we explicitly validate the results to
                # make sure that the sparse tensors are consistent
                # with the corresponding sparse tensor invariants.
                if r.layout in {torch.sparse_csr, torch.sparse_bsr, torch.sparse_csc, torch.sparse_bsc}:
                    if r.layout in {torch.sparse_csr, torch.sparse_bsr}:
                        compressed_indices, plain_indices = r.crow_indices(), r.col_indices()
                    else:
                        compressed_indices, plain_indices = r.ccol_indices(), r.row_indices()
                    torch._validate_sparse_compressed_tensor_args(compressed_indices, plain_indices, r.values(),
                                                                  r.shape, r.layout)
                    if from_layout in {torch.strided, torch.sparse_coo}:
                        self.assertEqual(compressed_indices.dtype, torch.int64)
                        self.assertEqual(plain_indices.dtype, torch.int64)
                    else:
                        self.assertEqual(compressed_indices.dtype, index_dtype)
                        self.assertEqual(plain_indices.dtype, index_dtype)
                    self.assertEqual(r.values().dtype, dtype)
                elif r.layout is torch.sparse_coo:
                    if t.layout is torch.sparse_coo:
                        self.assertEqual(t.is_coalesced(), r.is_coalesced())

                    # Check r is truly coalesced when r.is_coalesced == True
                    if r.is_coalesced():
                        self.assertTrue(is_coalesced_indices(r))

                    torch._validate_sparse_coo_tensor_args(r._indices(), r._values(), r.shape)
                    self.assertEqual(r._indices().dtype, torch.int64)
                    self.assertEqual(r._values().dtype, dtype)
                else:
                    assert 0  # unreachable

                # Finally, we'll test tensor equality:
                self.assertEqual(r, t)

                # Also, check consistency with explicit conversion methods:
                r2 = explicit_to_sparse(t)
                self.assertEqual(r2, r)

                # Check inverse conversion from sparse compressed block tensors
                if from_layout == torch.sparse_bsr:
                    batch_ndim = t.crow_indices().dim() - 1
                    from_blocksize = t.values().shape[batch_ndim + 1:batch_ndim + 3]
                elif from_layout == torch.sparse_bsc:
                    batch_ndim = t.ccol_indices().dim() - 1
                    from_blocksize = t.values().shape[batch_ndim + 1:batch_ndim + 3]
                else:
                    continue
                if r.ndim != 2:
                    continue

                t2 = r.to_sparse(layout=from_layout, blocksize=from_blocksize)
                self.assertEqual(t2, t)

        # extra tests
        if (from_layout, to_layout) == (torch.sparse_csr, torch.sparse_bsr):
            # See gh-90910
            t = torch.tensor([[0, 0, 1, 0], [0, 1, 0, 0]], dtype=dtype, device=device).to_sparse_csr()
            r = t.to_sparse_bsr((2, 2))
            torch._validate_sparse_compressed_tensor_args(r.crow_indices(), r.col_indices(), r.values(), r.shape, r.layout)
            self.assertEqual(r, t)

        if (from_layout, to_layout) in {(torch.sparse_csr, torch.sparse_csc),
                                        (torch.sparse_csc, torch.sparse_csr)}:
            # See gh-91007
            compressed_indices = torch.tensor([0, 4, 8, 8, 12, 16, 20], dtype=index_dtype, device=device)
            plain_indices = torch.tensor([0, 1, 2, 3] * 5, dtype=index_dtype, device=device)
            t = torch.sparse_compressed_tensor(compressed_indices, plain_indices, range(20),
                                               dtype=dtype, device=device, layout=from_layout)
            r = t.to_sparse(layout=to_layout)
            if r.layout in {torch.sparse_csr, torch.sparse_bsr}:
                compressed_indices, plain_indices = r.crow_indices(), r.col_indices()
            else:
                compressed_indices, plain_indices = r.ccol_indices(), r.row_indices()
            torch._validate_sparse_compressed_tensor_args(compressed_indices, plain_indices, r.values(), r.shape, r.layout)
            self.assertEqual(r, t)

    @onlyNativeDeviceTypes
    @suppress_warnings
    @ops(reduction_ops_with_sparse_support)
    @precisionOverride({torch.bfloat16: 5e-4, torch.float16: 5e-3})
    @all_sparse_layouts('layout', include_strided=False)
    def test_reductions(self, layout, device, dtype, op):
        count = 0
        for sample in op.sample_inputs_sparse(layout, device, dtype):
            count += 1

            t_inp, t_args, t_kwargs = sample.input, sample.args, sample.kwargs
            result = op.op(t_inp, *t_args, **t_kwargs)

            #  Checking invariant rop(inp, ...).to_dense() == rop(inp.to_dense(), ...)
            dense = op.op(t_inp.to_dense(), *t_args, **t_kwargs)
            self.assertEqual(result, dense)

        if count == 0:
            # we count samples to avoid false-positive test reports
            self.skipTest('no sample inputs')

    @onlyNativeDeviceTypes
    @suppress_warnings
    @ops(reduction_ops_with_sparse_support, allowed_dtypes=(torch.float32, torch.float64, torch.complex64, torch.complex128))
    @all_sparse_layouts('layout', include_strided=False)
    def test_reductions_backward(self, layout, device, dtype, op):
        count = 0
        for sample in op.sample_inputs_sparse(layout, device, dtype, requires_grad=True):
            t_inp, t_args, t_kwargs = sample.input, sample.args, sample.kwargs
            r = op.op(t_inp, *t_args, **t_kwargs)
            if r.numel() != 0:
                r = r.sum()

            if op.name == 'sum':
                count += 1
                r.abs().backward()
                self.assertEqual(t_inp.grad, torch.ones(t_inp.shape, dtype=dtype, device=device) * torch.sgn(r))
            else:
                self.skipTest('NOT IMPL')

        if count == 0:
            # we count samples to avoid false-positive test reports
            self.skipTest('no sample inputs')

    @onlyNativeDeviceTypes
    @suppress_warnings
    @parametrize("mth", [subtest(mth, name=mth.__name__)
                         for mth in [torch.Tensor.is_coalesced,
                                     torch.Tensor.coalesce,
                                     torch.Tensor.indices,
                                     torch.Tensor.values,
                                     torch.Tensor.crow_indices,
                                     torch.Tensor.col_indices,
                                     torch.Tensor.ccol_indices,
                                     torch.Tensor.row_indices,
                                     ]])
    @all_sparse_layouts('layout', include_strided=True)
    def test_unsupported_backend_error_message(self, mth, layout, device):
        inp = torch.tensor([[1, 2], [3, 4]], device=device).to_sparse(
            layout=layout,
            blocksize=(1, 1) if layout in {torch.sparse_bsr, torch.sparse_bsc} else None)
        assert inp.layout is layout

        expected_behaviour = dict(
            # <mth name> = (<supported layouts>, <exception message on other layouts>)
            is_coalesced=({torch.sparse_coo},
                          "is_coalesced expected sparse coordinate tensor layout but got (Sparse(Csr|Csc|Bsr|Bsc)|Strided)"),
            coalesce=({torch.sparse_coo},
                      "coalesce expected sparse coordinate tensor layout but got (Sparse(Csr|Csc|Bsr|Bsc)|Strided)"),
            indices=({torch.sparse_coo},
                     "indices expected sparse coordinate tensor layout but got (Sparse(Csr|Csc|Bsr|Bsc)|Strided)"),
            values=({torch.sparse_coo, torch.sparse_csr, torch.sparse_csc, torch.sparse_bsr, torch.sparse_bsc},
                    "values expected sparse tensor layout but got Strided"),
            crow_indices=({torch.sparse_csr, torch.sparse_bsr},
                          "crow_indices expected sparse row compressed tensor layout but got (Sparse(Csc|Bsc|)|Strided)"),
            col_indices=({torch.sparse_csr, torch.sparse_bsr},
                         "col_indices expected sparse row compressed tensor layout but got (Sparse(Csc|Bsc|)|Strided)"),
            ccol_indices=({torch.sparse_csc, torch.sparse_bsc},
                          "ccol_indices expected sparse column compressed tensor layout but got (Sparse(Csr|Bsr|)|Strided)"),
            row_indices=({torch.sparse_csc, torch.sparse_bsc},
                         "row_indices expected sparse column compressed tensor layout but got (Sparse(Csr|Bsr|)|Strided)"),
        )[mth.__name__]

        if layout in expected_behaviour[0]:
            mth(inp)
        else:
            with self.assertRaisesRegex(RuntimeError, expected_behaviour[1]):
                mth(inp)

    @onlyNativeDeviceTypes
    @all_sparse_layouts('layout', include_strided=not True)
    @dtypes(torch.float64, torch.cdouble)
    @parametrize("masked", [subtest(False, name='sparse'), subtest(True, name='masked')])
    @parametrize("fast_mode", [subtest(False, name='slow'), subtest(True, name='fast')])
    def test_gradcheck_mm(self, layout, dtype, device, masked, fast_mode):
        # This function does not check the following cases:
        # - batch or hybrid tensors because addmm does not support
        #   such inputs yet
        # - check_forward_ad=True because of the lack of sparse tensor
        #   support in aten::view_as_real, torch._VF._make_dual, etc.

        ref_x = torch.tensor([[1, 2, 0, 0],
                              [0, 6, 0, 0],
                              [0, 0, 0, 0],
                              [13, 14, 0, 15]], dtype=dtype, device=device)
        ref_y = torch.tensor([[11, 12, 13, 14],
                              [21, 22, 23, 24],
                              [31, 32, 33, 34],
                              [41, 42, 43, 44]],
                             dtype=dtype, device=device)

        mm = torch.sparse.mm if masked else torch.mm

        blocksize = (2, 2) if layout in {torch.sparse_bsr, torch.sparse_bsc} else None
        x = ref_x.to_sparse(layout=layout, blocksize=blocksize).requires_grad_(True)
        y = ref_y.requires_grad_(True)

        if layout is torch.sparse_bsr and not masked or layout is torch.sparse_bsc:
            with self.assertRaisesRegex(
                    RuntimeError,
                    r"addmm: computation on (CPU|CUDA) is not implemented for Strided \+ Sparse(Bsr|Bsc) @ Strided"):
                torch.autograd.gradcheck(mm, (x, y), fast_mode=fast_mode, masked=masked)
            self.skipTest('NOT IMPL')
        elif layout in {torch.sparse_csc, torch.sparse_bsr, torch.sparse_bsc} and masked:
            with self.assertRaisesRegex(
                    RuntimeError,
                    r"(sparse_addmm_sparse_backward: unsupported combination of layouts,"
                    r" grad: Strided, mat1: Sparse(Csc|Bsr|Bsc), mat2: Strided"
                    r"|addmm: computation on (CPU|CUDA) is not implemented for "
                    r"Strided \+ Sparse(Csc|Bsr|Bsc) @ Strided without MKL)"):
                torch.autograd.gradcheck(mm, (x, y), fast_mode=fast_mode, masked=masked)
            self.skipTest('NOT IMPL')
        else:
            torch.autograd.gradcheck(mm, (x, y), fast_mode=fast_mode, masked=masked)

    @onlyNativeDeviceTypes
    @suppress_warnings
    @ops(binary_ufuncs_with_sparse_support)
    @all_sparse_layouts('layout', include_strided=False)
    def test_binary_operation(self, layout, device, dtype, op):
        if not op.supports_sparse_layout(layout):
            self.skipTest(f'{layout} is not supported in `{op.name}` OpInfo definition. Skipping!')

        for sample in op.sample_inputs_sparse(layout, device, dtype):
            if validate_sample_input_sparse(op, sample, check_validate=False) is not sample:
                # that is, the validation returns the sparse sample
                # wrapped within ErrorInput instance
                continue
            t_inp, t_args, t_kwargs = sample.input, sample.args, sample.kwargs
            batch_dim = t_inp.dim() - t_inp.dense_dim() - t_inp.sparse_dim()
            result = op.op(t_inp, *t_args, **t_kwargs)

            # Check rop(inp, ...).shape == inp.shape
            self.assertEqual(result.shape, t_inp.shape)

            # Check rop(inp, ...).sparse_dim() == inp.sparse_dim()
            self.assertEqual(result.sparse_dim(), t_inp.sparse_dim())

            # Check rop(inp, ...).dense_dim() == inp.dense_dim()
            self.assertEqual(result.dense_dim(), t_inp.dense_dim())

            # Check invariant rop(inp, ...).to_dense() == rop(inp.to_dense(), ...)
            try:
                dense = op.op(t_inp.to_dense(), *(t_args[0].to_dense(), *t_args[1:]), **t_kwargs)
            except Exception as msg:
                # this is strided op issue, so skipping the sample silently here
                if "\"cpublas_axpy_impl\" not implemented for 'ComplexHalf'" in str(msg):
                    continue
                raise
            self.assertEqual(result, dense)

    @onlyCPU
    @all_sparse_layouts('layout', include_strided=True)
    @dtypes(torch.double)
    def test_to_sparse_identity(self, device, layout, dtype):
        for dense_dim in range(4):
            x_dense = torch.eye(dense_dim, dtype=dtype, device=device)
            for sparse_dim_in in range(1, dense_dim):
                x_sparse = x_dense.to_sparse(sparse_dim_in)
                for sparse_dim_out in range(0, dense_dim):
                    if sparse_dim_out == sparse_dim_in:
                        self.assertTrue(x_sparse.to_sparse(sparse_dim_out).sparse_dim() == sparse_dim_out)
                    else:
                        with self.assertRaisesRegex(
                                RuntimeError,
                                r"to_sparse: conversion from Sparse to Sparse with sparse_dim argument !=self.sparse_dim\(\)"
                                " is not supported"):
                            x_sparse.to_sparse(sparse_dim_out)


    @onlyNativeDeviceTypes
    @suppress_warnings
    @ops(like_fns_with_sparse_support)
    @all_sparse_layouts('layout', include_strided=False)
    def test_like_fns(self, layout, device, dtype, op):

        for sample in op.sample_inputs_sparse(layout, device, dtype):
            t_inp, t_args, t_kwargs = sample.input, sample.args, sample.kwargs
            batch_dim = t_inp.dim() - t_inp.dense_dim() - t_inp.sparse_dim()
            if t_inp.layout in {torch.sparse_bsr, torch.sparse_bsc}:
                expected_blocksize = t_inp.values().shape[batch_dim + 1:batch_dim + 3]
            else:
                expected_blocksize = None
            expected_dtype = t_kwargs.get('dtype', dtype)
            expected_device = torch.device(t_kwargs.get('device', device))
            expected_layout = t_kwargs.get('layout', layout)

            result = op.op(t_inp, *t_args, **t_kwargs)

            self.assertEqual(result.dtype, expected_dtype)
            self.assertEqual(result.device.type, expected_device.type)
            self.assertEqual(result.layout, expected_layout)

            if result.layout in {torch.sparse_bsr, torch.sparse_bsc}:
                result_batch_dim = result.dim() - result.dense_dim() - result.sparse_dim()
                blocksize = result.values().shape[result_batch_dim + 1:result_batch_dim + 3]
                self.assertEqual(blocksize, expected_blocksize)

            # Check op(inp).shape == inp.shape
            self.assertEqual(result.shape, t_inp.shape)

            if expected_layout is torch.strided:
                self.assertEqual(result.sparse_dim(), 0)
                # Check op(inp, layout=torch.strided).dense_dim() == inp.dim()
                self.assertEqual(result.dense_dim(), t_inp.dim())
            elif expected_layout is torch.sparse_coo:
                # Check op(inp, layout=torch.sparse_coo).sparse_dim() == batch_dim + inp.sparse_dim()
                self.assertEqual(result.sparse_dim(), batch_dim + t_inp.sparse_dim())
                # Check op(inp, layout=torch.sparse_coo).dense_dim() == inp.dense_dim()
                self.assertEqual(result.dense_dim(), t_inp.dense_dim())

                torch._validate_sparse_coo_tensor_args(result._indices(), result._values(), result.shape)
            else:
                # Check op(inp).sparse_dim() == inp.sparse_dim()
                self.assertEqual(result.sparse_dim(), t_inp.sparse_dim())
                # Check op(inp).dense_dim() == inp.dense_dim()
                self.assertEqual(result.dense_dim(), t_inp.dense_dim())

                if result.layout in {torch.sparse_csr, torch.sparse_bsr}:
                    compressed_indices, plain_indices = result.crow_indices(), result.col_indices()
                else:
                    compressed_indices, plain_indices = result.ccol_indices(), result.row_indices()

                torch._validate_sparse_compressed_tensor_args(compressed_indices, plain_indices, result.values(),
                                                              result.shape, result.layout)

    @all_sparse_layouts('mask_layout', include_strided=False)
    @onlyNativeDeviceTypes
    @dtypes(*all_types_and_complex_and(torch.half, torch.bool, torch.bfloat16))
    def test_sparse_mask(self, mask_layout, device, dtype):
        input_layout = torch.strided
        mask_dtype = torch.bool
        for mask in self.generate_simple_inputs(mask_layout, dtype=mask_dtype, device=device,
                                                enable_hybrid=False, enable_batch=False):

            x = make_tensor(mask.shape, dtype=dtype, device=device).to_sparse(layout=input_layout)

            result = x.sparse_mask(mask)

            # Check invariant `x.sparse_mask(mask).<indices> == mask.<indices>`
            if mask_layout is torch.sparse_coo:
                self.assertEqual(result._indices(), mask._indices())
                ones = torch.sparse_coo_tensor(mask._indices(),
                                               torch.ones_like(mask._values(), dtype=x.dtype),
                                               mask.shape,
                                               is_coalesced=mask.is_coalesced())
            elif mask_layout in {torch.sparse_csr, torch.sparse_bsr}:
                self.assertEqual(result.crow_indices(), mask.crow_indices())
                self.assertEqual(result.col_indices(), mask.col_indices())
                ones = torch.sparse_compressed_tensor(mask.crow_indices(), mask.col_indices(),
                                                      torch.ones_like(mask.values(), dtype=x.dtype),
                                                      mask.shape, layout=mask.layout)
            else:
                self.assertEqual(result.ccol_indices(), mask.ccol_indices())
                self.assertEqual(result.row_indices(), mask.row_indices())
                ones = torch.sparse_compressed_tensor(mask.ccol_indices(), mask.row_indices(),
                                                      torch.ones_like(mask.values(), dtype=x.dtype),
                                                      mask.shape, layout=mask.layout)

            # Check invariant:
            #  x.sparse_mask(mask).to_dense() == x.mul(sparse_xyz_tensor(<mask indices>,
            #                                          ones_like(<mask values>)).to_dense())
            expected = x.mul(ones.to_dense())

            self.assertEqual(result.to_dense(), expected)

            # Check invariant `mask.to_dense().sparse_mask(mask) == mask`
            result = mask.to_dense().sparse_mask(mask)
            self.assertEqual(result, mask)

    @all_sparse_layouts('layout', include_strided=False)
    @parametrize("masked", [subtest(False, name='nonmasked'), subtest(True, name='masked')])
    @parametrize("fast_mode", [subtest(False, name='slow'), subtest(True, name='fast')])
    def test_as_sparse_gradcheck(self, layout, device, masked, fast_mode):
        gradcheck = torch.sparse.as_sparse_gradcheck(torch.autograd.gradcheck)
        sparse_compressed_layouts = {torch.sparse_csr, torch.sparse_csc, torch.sparse_bsr, torch.sparse_bsc}

        def identity(x):
            return x

        for func in (torch.Tensor.to_dense,
                     torch.Tensor.sum,
                     identity,
                     torch.Tensor.to_sparse,
                     torch.Tensor.values,
                     ):
            for x in self.generate_simple_inputs(
                    layout,
                    device=device,
                    dtype=torch.float64,
                    # TODO: fix gh-104868  to enable batched samples:
                    enable_batch=layout not in sparse_compressed_layouts,
                    enable_hybrid=not (
                        layout in sparse_compressed_layouts and (
                            # FIXME: RuntimeError: sparse_mask(): the
                            # number of sparse dimensions in `self`
                            # should match that of the `mask`. Got
                            # `self.sparse_dim() == 3` !=
                            # `mask.sparse_dim() == 2
                            func.__name__ == 'sum'
                            # FIXME: RuntimeError: expected
                            # col_indices to be a contiguous tensor
                            # per batch
                            or func.__name__ == 'to_sparse'
                        ))):
                if layout is torch.sparse_coo and func.__name__ == 'values':
                    x = x.coalesce()

                gradcheck(func, x.requires_grad_(True), masked=masked, fast_mode=fast_mode)

    @onlyCPU
    @all_sparse_layouts('layout', include_strided=False)
    @dtypes(torch.double)
    def test_dataloader(self, device, layout, dtype):

        data = list(self.generate_simple_inputs(layout, device=device, dtype=dtype))

        dataset = _SparseDataset(data)
        loader = torch.utils.data.DataLoader(dataset, batch_size=None, num_workers=2)

        loaded_data = list(loader)
        self.assertEqual(data, loaded_data)

    @onlyCPU
    def test_invalid_blocksize(self):
        # Blocksize should be a tuple/list/torch.Size containing two values
        with self.assertRaisesRegex(RuntimeError, ".*blocksize.*, but got 1"):
            torch.randn(1).to_sparse(blocksize=(1,))
        with self.assertRaisesRegex(RuntimeError, ".*blocksize.*, but got 1"):
            torch.randn(1).to_sparse(blocksize=[1])
        with self.assertRaisesRegex(RuntimeError, ".*blocksize.*, but got 1"):
            torch.randn(1).to_sparse(blocksize=torch.Size((1,)))
        with self.assertRaisesRegex(RuntimeError, ".*blocksize.*, but got 3"):
            torch.randn(1).to_sparse(blocksize=(1, 1, 1))
        with self.assertRaisesRegex(RuntimeError, ".*blocksize.*, but got 3"):
            torch.randn(1).to_sparse(blocksize=[1, 1, 1])
        with self.assertRaisesRegex(RuntimeError, ".*blocksize.*, but got 3"):
            torch.randn(1).to_sparse(blocksize=torch.Size((1, 1, 1)))


# e.g., TestSparseUnaryUfuncsCPU and TestSparseUnaryUfuncsCUDA
instantiate_device_type_tests(TestSparseUnaryUfuncs, globals(), except_for='meta')

instantiate_device_type_tests(TestSparseMaskedReductions, globals(), except_for='meta')

# e.g., TestSparseCPU and TestSparseCUDA
instantiate_device_type_tests(TestSparse, globals(), except_for='meta')

instantiate_device_type_tests(TestSparseAny, globals(), except_for='meta')

instantiate_parametrized_tests(TestSparseMeta)

instantiate_parametrized_tests(TestSparseLegacyAndDeprecation)

if __name__ == '__main__':
    run_tests()<|MERGE_RESOLUTION|>--- conflicted
+++ resolved
@@ -4378,8 +4378,6 @@
         except Exception:
             self.maxDiff = orig_maxDiff
             raise
-<<<<<<< HEAD
-=======
 
     @all_sparse_layouts('layout', include_strided=False)
     @parametrize("dtype", [torch.float64])
@@ -4430,7 +4428,6 @@
                 self.assertEqual(f_values.shape, (*values.shape[:batch_dim], nnz, *values.shape[batch_dim + 1:]))
                 self.assertEqual(f_values.dtype, values.dtype)
                 self.assertEqual(f_values.device, values.device)
->>>>>>> c66d68ba
 
 
 class _SparseDataset(torch.utils.data.Dataset):
