# Owner(s): ["module: dynamo"]
import enum
import functools
import pprint
import re
import sys
import unittest
import warnings

import functorch.experimental.control_flow as control_flow

import torch
import torch._dynamo.config as config

import torch._dynamo.test_case
import torch._functorch.config
import torch.nn as nn
import torch.utils._pytree as pytree
import torch.utils.checkpoint
from torch._dynamo.backends.common import aot_autograd
from torch._dynamo.testing import (
    CompileCounter,
    CompileCounterWithBackend,
    EagerAndRecordGraphs,
    normalize_gm,
)
from torch._dynamo.utils import counters, ifdynstaticdefault
from torch._higher_order_ops.wrap import wrap
from torch.testing._internal.common_utils import (
    munge_exc,
    TEST_WITH_TORCHDYNAMO,
    xfailIfTorchDynamo,
)
from torch.testing._internal.inductor_utils import HAS_CUDA
from torch.testing._internal.logging_utils import LoggingTestCase, make_logging_test


requires_cuda = unittest.skipUnless(HAS_CUDA, "requires cuda")


def check_dynamic_shape_capture():
    # This also mirrors config from `test/dynamo/test_dynamic_shapes.py:make_dynamic_cls`
    if not config.assume_static_by_default:
        return True
    return False


def count_ops(gm, args, freq, op):
    assert [node.target for node in gm.graph.nodes].count(op) == freq
    return gm


class Obj:
    pass


class MyModule(nn.Module):
    def __init__(self):
        super().__init__()
        self.existing = torch.nn.Parameter(torch.ones([]))

    def forward(self, x):
        return self.existing * x


global_obj = Obj()
global_module = MyModule()
global_var = torch.randn(3)
global_num = 3.14
global_list = []


def find_first_node(gm, func):
    for node in gm.graph.nodes:
        if node.target is func:
            return node
    return None


def op_count(gm):
    result = 0
    for node in gm.graph.nodes:
        if "call" in node.op:
            result += 1
    return result


# Checks that a dict matches a dict with "regex keys". That is,
# the keys are regex expressions.
def assert_dict_matches_regex(self, dct, dct_with_regex_keys):
    regex_keys = dct_with_regex_keys.keys()
    regex_key_to_actual_key = {}
    for regex_key in regex_keys:
        for key in dct:
            if re.match(regex_key, key):
                if regex_key in regex_key_to_actual_key:
                    raise AssertionError(
                        f"Single key regex mapped to multiple keys. Please improve your "
                        f"regex. Got: regex='{regex_key}' "
                        f"keys='{regex_key_to_actual_key[regex_key]}',"
                        f"'{key}'"
                    )
                regex_key_to_actual_key[regex_key] = key
    new_dct = {}
    for regex_key in regex_keys:
        if regex_key not in regex_key_to_actual_key:
            raise AssertionError(
                f"Got regex '{regex_key}' but could not match any key in dict with "
                f"keys {dct.keys()}"
            )
        new_dct[regex_key_to_actual_key[regex_key]] = dct_with_regex_keys[regex_key]
    self.assertEqual(dct, new_dct)


def default_args_generator(seed_value):
    flat_args, args_spec = pytree.tree_flatten(seed_value)
    for i in range(3):
        new_flat_arg = []
        for val in flat_args:
            if isinstance(val, torch.Tensor):
                new_val = val + 0.1 * i
            elif isinstance(val, int):
                new_val = val + 1 * i
            elif isinstance(val, float):
                new_val = val + 0.1 * i
            elif isinstance(val, enum.Enum):
                new_val = val
            else:
                raise AssertionError("unexpected arg type")

            new_flat_arg.append(new_val)
        new_args = pytree.tree_unflatten(new_flat_arg, args_spec)
        yield new_args


class HigherOrderOpTests(torch._dynamo.test_case.TestCase):
    def _assert_wrap_fallback(self, func, args, setup=lambda: None):
        counters.clear()
        backend = EagerAndRecordGraphs()
        cnt = CompileCounterWithBackend(backend)

        setup()
        expected = func(*args)
        setup()
        result = torch.compile(func, backend=cnt, fullgraph=False)(*args)
        num_graph_breaks = len(counters["graph_break"].keys())
        self.assertGreater(num_graph_breaks, 0)

        for gm in backend.graphs:
            for node in gm.graph.nodes:
                self.assertFalse(node.target is wrap)

        self.assertEqual(result, expected)

    def _test_wrap_simple(
        self,
        func,
        args_generator,
        expected_num_wrap_args,
        expected_opcount=2,
        return_graph=False,
    ):
        # Given a `func` that has a single call to `wrap`,
        # we check that:
        # - there are no graph breaks
        # - eager vs torch.compile has the same result (correctness)
        # - other compilation metrics, e.g, # of ops in the dynamo captured graph,
        #   the wrap has the expected number of args, etc
        #
        # we have one or multiple runs through with each of the args from args_generator,
        # and we will check:
        # - correctness and no graph breaks for every run
        # - other compilation metrics only for the first run, since automatic_dynamic_shapes
        #   may compile another dynamic version graph for the later runs
        graph = None
        for i, args in enumerate(args_generator):
            backend = EagerAndRecordGraphs()
            cnt = CompileCounterWithBackend(backend)
            expected = func(*args)
            result = torch.compile(func, fullgraph=True, backend=cnt)(*args)
            # check correctness and no graph breaks
            self.assertEqual(result, expected)
            self.assertEqual(cnt.frame_count, 1)
            self.assertEqual(len(backend.graphs), 1)
            # check other compilation metrics
            if i == 0:
                self.assertEqual(cnt.op_count, expected_opcount)
                graph = backend.graphs[0]
                wrap_node = find_first_node(graph, wrap)
                self.assertEqual(len(wrap_node.args), expected_num_wrap_args)
        # We always return/check the graph from the first run if return_graph = True
        if return_graph:
            return normalize_gm(graph.print_readable(print_output=False))

    def test_error_message_sane(self):
        foo = []

        def inner(x):
            foo.append(x)
            return x.clone()

        @torch.compile(backend="eager", fullgraph=True)
        def f(x):
            return wrap(inner, x)

        x = torch.randn(3)
        with self.assertRaisesRegex(
            torch._dynamo.exc.Unsupported,
            r"HigherOrderOperator: Mutating a variable not in the current scope \(SideEffects\)",
        ):
            f(x)

    def test_no_freevars(self):
        def f(x):
            return wrap(lambda x: torch.sin(x), x)

        x = torch.randn(3)
        self._test_wrap_simple(f, default_args_generator((x,)), 2)

    def test_enum_arg(self):
        class SomeEnum(enum.Enum):
            A = 0
            B = 1

        def g(x, val):
            if val == SomeEnum.A:
                return torch.sin(x)
            return torch.cos(x)

        def f(x, val):
            return wrap(g, x, val)

        x = torch.randn(3)
        self._test_wrap_simple(f, default_args_generator((x, SomeEnum.A)), 2)

    def test_return_captured_var(self):
        freevar = torch.randn(3)

        def test(x):
            return freevar

        def fn(x):
            return wrap(test, x)

        x = torch.randn(3)

        # Since, `x` is unused, we don't lift it to
        # be the input.
        self._test_wrap_simple(fn, default_args_generator((x,)), 2)

    def test_return_captured_vars(self):
        freevar1 = torch.randn(3)
        freevar2 = torch.randn(3)

        def test(x):
            return freevar1, freevar2, freevar1

        def fn(x):
            return wrap(test, x)

        x = torch.randn(3)

        # Since, `x` is unused, we don't lift it to
        # be the input.
        self._test_wrap_simple(fn, default_args_generator((x,)), 3, 4)

    def test_return_captured_var_used_multiple_times(self):
        freevar = torch.randn(3)

        def test(x):
            y = x + freevar
            return y, freevar

        def fn(x):
            return wrap(test, x)

        x = torch.randn(3)
        self._test_wrap_simple(fn, default_args_generator((x,)), 3, 3)

    def test_capture_untracked_global(self):
        def f(x):
            return wrap(lambda x: x + global_var, x)

        x = torch.randn(3)
        self._test_wrap_simple(f, default_args_generator((x,)), 3)

    def test_symint_input(self):
        def f(x):
            i = x.size(0)
            return wrap(lambda x, i: x.view(i), x, i)

        x = torch.randn(3, 1)
        self._test_wrap_simple(
            f,
            default_args_generator((x,)),
            ifdynstaticdefault(2, 3),
            expected_opcount=ifdynstaticdefault(2, 3),
        )

    def test_wrap_pytree_args_nested(self):
        def f(x, y, z):
            def fn(d):
                return d["x"].sin() + d["y"][0].cos() - d["y"][1][2].sin()

            return wrap(fn, d)

        x = torch.tensor(1.5)
        y = torch.tensor(2.0)
        z = torch.tensor(3.0)
        d = {"x": x, "y": (y, [x, y, z])}

        def my_args_generator(t):
            yield t
            yield t[0] + 0.1, t[1], t[2]
            yield t[0], t[1] + 0.1, t[2]

        actual_graph = self._test_wrap_simple(
            f,
            my_args_generator((x, y, z)),
            4,
            return_graph=True,
        )
        self.assertExpectedInline(
            actual_graph,
            """\
class GraphModule(torch.nn.Module):
    def forward(self, L_d_x_ : torch.Tensor, L_d_y_0_ : torch.Tensor, L_d_y_1_2_ : torch.Tensor):
        l_d_x_ = L_d_x_
        l_d_y_0_ = L_d_y_0_
        l_d_y_1_2_ = L_d_y_1_2_

        wrap_body_0 = self.wrap_body_0
        wrap = torch._higher_order_ops.wrap.wrap(wrap_body_0, l_d_x_, l_d_y_0_, l_d_y_1_2_);  wrap_body_0 = l_d_x_ = l_d_y_0_ = l_d_y_1_2_ = None
        getitem = wrap[0];  wrap = None
        return (getitem,)

    class GraphModule(torch.nn.Module):
        def forward(self, l_d_x_, l_d_y_0_, l_d_y_1_2_):
            sin = l_d_x_.sin();  l_d_x_ = None
            cos = l_d_y_0_.cos();  l_d_y_0_ = None
            add = sin + cos;  sin = cos = None
            sin_1 = l_d_y_1_2_.sin();  l_d_y_1_2_ = None
            sub = add - sin_1;  add = sin_1 = None
            return (sub,)
""",  # NOQA: B950
        )

    def test_wrap_pytree_args_with_symint_constant(self):
        def f(x, y):
            i = x.size(0)
            return wrap(lambda t: t[0].view(t[2]) + t[1], (x, y, i))

        x = torch.randn(3, 1)
        y = 0.5
        actual_graph = self._test_wrap_simple(
            f,
            default_args_generator((x, y)),
            ifdynstaticdefault(2, 3),
            expected_opcount=ifdynstaticdefault(2, 3),
            return_graph=True,
        )
        if torch._dynamo.config.assume_static_by_default:
            self.assertExpectedInline(
                actual_graph,
                """\
class GraphModule(torch.nn.Module):
    def forward(self, L_x_ : torch.Tensor):
        l_x_ = L_x_

        wrap_body_0 = self.wrap_body_0
        wrap = torch._higher_order_ops.wrap.wrap(wrap_body_0, l_x_);  wrap_body_0 = l_x_ = None
        getitem = wrap[0];  wrap = None
        return (getitem,)

    class GraphModule(torch.nn.Module):
        def forward(self, l_x_):
            view = l_x_.view(3);  l_x_ = None
            add = view + 0.5;  view = None
            return (add,)
""",
            )
        else:
            self.assertExpectedInline(
                actual_graph,
                """\
class GraphModule(torch.nn.Module):
    def forward(self, s0 : torch.SymInt, L_x_ : torch.Tensor):
        l_x_ = L_x_

        size = l_x_.size(0)

        wrap_body_0 = self.wrap_body_0
        wrap = torch._higher_order_ops.wrap.wrap(wrap_body_0, l_x_, size);  wrap_body_0 = l_x_ = size = None
        getitem = wrap[0];  wrap = None
        return (getitem,)

    class GraphModule(torch.nn.Module):
        def forward(self, l_x_, size):
            view = l_x_.view(size);  l_x_ = size = None
            add = view + 0.5;  view = None
            return (add,)
""",
            )

    def test_wrap_pytree_kwargs(self):
        def f(x, y, z):
            def fn(*, x, y, z):
                z1, z2 = z
                return (x * 2) + y + z1

            return wrap(fn, x=x, y=y, z=z)

        x = torch.randn(3)
        y = torch.randn(3, 3)

        def my_args_generator(t):
            yield t
            x1 = t[0] + 0.1
            y1 = t[1] + 0.1
            yield (x1, y1, (x1, y1))
            x2 = t[0] + 0.2
            y2 = t[0] + 0.2
            yield (x2, y2, (x2, y2))

        self._test_wrap_simple(f, my_args_generator((x, y, (x, y))), 3)

    def test_wrap_pytree_args_not_const_symint_tensor(self):
        class MyClass:
            def __init__(self, x):
                self.val = x

        def f(x, y):
            return wrap(lambda z: z[0].sin() * z[1].val.cos(), (x, y))

        x = torch.tensor(1.2)
        y = MyClass(torch.tensor(3.4))
        self._test_wrap_simple(f, [(x, y)], 3)

    def test_capture_constants(self):
        x = torch.randn(3, 3)
        y = 4.0

        def fn(x, y, z):
            if z:
                return x + y
            return x * y

        def f(x, y, z):
            return wrap(fn, x, y, z)

        args = (x, 4.0, None)
        opt_f = torch.compile(f, fullgraph=True, backend=CompileCounter())
        expected = f(*args)
        result = opt_f(*args)
        self.assertEqual(result, expected)

        # Ensure that we recompile here
        args = (x, 5.0, None)
        expected = f(*args)
        result = opt_f(*args)
        self.assertEqual(result, expected)

    def test_capture_untracked_global_nested(self):
        backend = EagerAndRecordGraphs()
        cnt = CompileCounterWithBackend(backend)

        @torch.compile(backend=cnt, fullgraph=True)
        def f(x):
            return wrap(lambda x: wrap(lambda x: x + global_var, x), x)

        x = torch.randn(3)
        result = f(x)

        self.assertEqual(result, x + global_var)
        self.assertEqual(cnt.frame_count, 1)
        self.assertEqual(cnt.op_count, 2)

        self.assertEqual(len(backend.graphs), 1)
        wrap_node = find_first_node(backend.graphs[0], wrap)
        self.assertTrue(len(wrap_node.args), 3)

        body_function = getattr(backend.graphs[0], wrap_node.args[0].name)
        self.assertEqual(op_count(body_function), 2)
        inner_wrap_node = find_first_node(body_function, wrap)
        self.assertTrue(len(inner_wrap_node.args), 3)

    def test_capture_untracked_nonlocal(self):
        x = torch.randn(3, 3)
        y = torch.randn(3, 3)

        def f(x, y):
            def g(x):
                return wrap(lambda x: x + y, x)

            self._test_wrap_simple(g, default_args_generator((x,)), 3)
            return g(x)

        f(x, y)

    def test_capture_tracked(self):
        x = torch.randn(3, 3)
        y = torch.randn(3, 3)

        def f(x, y):
            return wrap(lambda x: x + y, x)

        self._test_wrap_simple(f, default_args_generator((x, y)), 3)

    def test_capture_tracked_nested(self):
        x = torch.randn(3, 3)
        y = torch.randn(3, 3)

        def f(x, y):
            return wrap(lambda x: wrap(lambda x: x + y, x), x)

        self._test_wrap_simple(f, default_args_generator((x, y)), 3)

    def test_inlined_functions(self):
        def g(x, y):
            return x + y

        def f(x, y):
            return wrap(lambda x: g(x, y), x)

        x = torch.randn(3, 3)
        y = torch.randn(3, 3)
        self._test_wrap_simple(f, default_args_generator((x, y)), 3)

    def test_same_freevar_twice(self):
        free = torch.randn(3)

        def g(x):
            y = free.sin()
            z = free.cos()
            return y, z

        def f(x):
            return wrap(g, x)

        x = torch.randn(3)

        # Since, `x` is unused, we don't lift it to
        # be the input.
        self._test_wrap_simple(f, default_args_generator((x,)), 2, 3)

    def test_capture_value_created_in_subgraph(self):
        backend = EagerAndRecordGraphs()
        cnt = CompileCounterWithBackend(backend)

        x = torch.randn(3, 3)
        y = torch.randn(3, 3)

        def inner(x, y):
            z = x + y
            return wrap(lambda x: wrap(lambda x: x + z, x), x)

        @torch.compile(backend=cnt, fullgraph=True)
        def f(x, y):
            return wrap(inner, x, y)

        result = f(x, y)

        self.assertEqual(result, x + y + x)
        self.assertEqual(cnt.frame_count, 1)
        self.assertEqual(cnt.op_count, 2)
        self.assertEqual(len(backend.graphs), 1)

        # No changes to args of outer wrap
        gm = backend.graphs[0]
        wrap_node = find_first_node(gm, wrap)
        self.assertTrue(len(wrap_node.args), 3)

        # z was lifted to arg of inner wrap
        body_function = getattr(gm, wrap_node.args[0].name)
        # addition + wrap + getitem
        self.assertEqual(op_count(body_function), 3)
        inner_wrap_node = find_first_node(body_function, wrap)
        self.assertTrue(len(inner_wrap_node.args), 3)

        # Innermost body function: z was also lifted to arg
        body_function = getattr(body_function, inner_wrap_node.args[0].name)
        self.assertEqual(op_count(body_function), 2)
        inner_wrap_node = find_first_node(body_function, wrap)
        self.assertTrue(len(inner_wrap_node.args), 3)

    def test_side_effect_set_new_attr_global_obj(self):
        def setup():
            global global_obj
            global_obj = Obj()

        def f(x):
            def h(x):
                def g(x):
                    global_obj.foo = x + 1
                    return x.clone()

                y = wrap(g, x)
                return y + global_obj.foo

            return h(x)

        x = torch.zeros([])
        self._assert_wrap_fallback(f, (x,), setup=setup)

    def test_side_effect_set_existing_attr_global_obj(self):
        def setup():
            global global_obj
            global_obj = Obj()
            global_obj.foo = nn.Parameter(torch.tensor(4.0))

        def f(x):
            def h(x):
                def g(x):
                    global_obj.foo = x + 1
                    return x.clone()

                y = wrap(g, x)
                return y + global_obj.foo

            return h(x)

        x = torch.zeros([])
        self._assert_wrap_fallback(f, (x,), setup=setup)

    def test_side_effect_del_existing_attr_global_obj(self):
        def setup():
            global global_obj
            global_obj = Obj()
            global_obj.foo = torch.tensor(4.0)

        def f(x):
            def h(x):
                def g(x):
                    del global_obj.foo
                    return x.clone()

                y = wrap(g, x)
                return y

            return h(x)

        x = torch.zeros([])
        self._assert_wrap_fallback(f, (x,), setup=setup)

    def test_side_effect_set_new_attr_global_module(self):
        def setup():
            global global_module
            global_module = MyModule()

        def h(x):
            def g(x):
                global_module.foo = nn.Parameter(x + 1)
                return x.clone()

            y = wrap(g, x)
            return y + global_module.foo

        x = torch.zeros([])
        self._assert_wrap_fallback(h, (x,), setup=setup)

    def test_side_effect_set_existing_attr_global_module(self):
        def setup():
            global global_module
            global_module = MyModule()

        def h(x):
            def g(x):
                global_module.existing = nn.Parameter(torch.tensor(4.0))
                return global_module(x)

            y = wrap(g, x)
            return y

        x = torch.zeros([])
        self._assert_wrap_fallback(h, (x,), setup=setup)

    def test_side_effect_del_existing_attr_global_module(self):
        def setup():
            global global_module
            global_module = MyModule()

        def h(x):
            def g(x):
                del global_module.existing
                return x.clone()

            y = wrap(g, x)
            return y

        x = torch.zeros([])
        self._assert_wrap_fallback(h, (x,), setup=setup)

    def test_side_effect_mutate_global_num(self):
        def setup():
            global global_num
            global_num = 3.14

        def f(x):
            def g(x):
                global global_num
                global_num = global_num + 1
                return x + global_num

            y = wrap(g, x)
            return y + global_num

        x = torch.zeros([])
        self._assert_wrap_fallback(f, (x,), setup=setup)

    def test_side_effect_mutate_global_num_builtin(self):
        def setup():
            global global_num
            global_num = 3.14

        def f(x):
            def g(x):
                global global_num
                global_num += 1
                return x + global_num

            y = wrap(g, x)
            return y + global_num

        x = torch.zeros([])
        self._assert_wrap_fallback(f, (x,), setup=setup)

    def test_side_effect_mutate_global_tensor(self):
        def setup():
            global global_var
            global_var = torch.ones(3)

        def f(x):
            def g(x):
                global global_var
                global_var = global_var + 1
                return x + global_var

            y = wrap(g, x)
            return y + global_var

        x = torch.zeros([])
        self._assert_wrap_fallback(f, (x,), setup=setup)

    def test_side_effect_mutate_global_tensor_builtin(self):
        def setup():
            global global_var
            global_var = torch.ones(3)

        def f(x):
            def g(x):
                global global_var
                global_var += 1
                return x + global_var

            y = wrap(g, x)
            return y + global_var

        x = torch.zeros([])
        self._assert_wrap_fallback(f, (x,), setup=setup)

    def test_side_effect_mutate_global_list(self):
        def setup():
            global global_list
            global_list = []

        def f(x):
            def g(x):
                val = x + 1
                global_list.append(val)
                return global_list[-1]

            y = wrap(g, x)
            z = y + global_list[-1]
            return z

        x = torch.zeros([])
        self._assert_wrap_fallback(f, (x,), setup=setup)

    def test_side_effect_mutate_nonlocal_num(self):
        def f(x):
            def h(x):
                val = 1

                def g(x):
                    nonlocal val
                    val = val + 1
                    return x + val

                y = wrap(g, x)
                z = y + val
                return z

            return h(x)

        x = torch.zeros([])
        self._assert_wrap_fallback(f, (x,))

    def test_side_effect_set_new_attr_nonlocal_obj(self):
        def f(x):
            def h(x):
                obj = Obj()

                def g(x):
                    obj.val = x.dim()
                    return x.clone()

                y = wrap(g, x)
                z = y + obj.val
                return z

            return h(x)

        x = torch.zeros([])
        self._assert_wrap_fallback(f, (x,))

    def test_side_effect_set_existing_attr_nonlocal_obj(self):
        def f(x):
            def h(x):
                obj = Obj()
                obj.val = 3

                def g(x):
                    obj.val = x.dim()
                    return x.clone()

                y = wrap(g, x)
                z = y + obj.val
                return z

            return h(x)

        x = torch.zeros([])
        self._assert_wrap_fallback(f, (x,))

    def test_side_effect_del_existing_attr_nonlocal_obj(self):
        def f(x):
            def h(x):
                obj = Obj()
                obj.val = 3

                def g(x):
                    del obj.val
                    return x.clone()

                y = wrap(g, x)
                return y

            return h(x)

        x = torch.zeros([])
        self._assert_wrap_fallback(f, (x,))

    def test_side_effect_set_new_attr_nonlocal_module(self):
        def h(x):
            obj = MyModule()

            def g(x):
                obj.val = x.dim()
                return x.clone()

            y = wrap(g, x)
            z = y + obj.val
            return z

        x = torch.zeros([])
        self._assert_wrap_fallback(h, (x,))

    def test_side_effect_set_existing_attr_nonlocal_module(self):
        def h(x):
            obj = MyModule()

            def g(x):
                obj.existing = nn.Parameter(torch.tensor(3.14))
                return obj(x)

            y = wrap(g, x)
            return y

        x = torch.zeros([])
        self._assert_wrap_fallback(h, (x,))

    def test_side_effect_del_existing_attr_nonlocal_module(self):
        def h(x):
            obj = MyModule()

            def g(x):
                del obj.existing
                return x.clone()

            y = wrap(g, x)
            return y

        x = torch.zeros([])
        self._assert_wrap_fallback(h, (x,))

    def test_side_effect_mutate_nonlocal_tensor(self):
        def f(x):
            def h(x):
                val = torch.tensor(1.0)

                def g(x):
                    nonlocal val
                    val = val + 1
                    return x + val

                y = wrap(g, x)
                z = y + val
                return z

            return h(x)

        x = torch.zeros([])
        self._assert_wrap_fallback(f, (x,))

    def test_side_effect_mutate_nonlocal_num_builtin(self):
        def f(x):
            def h(x):
                val = 1

                def g(x):
                    nonlocal val
                    val += 1
                    return x + val

                y = wrap(g, x)
                z = y + val
                return z

            return h(x)

        x = torch.zeros([])
        self._assert_wrap_fallback(f, (x,))

    def test_side_effect_mutate_nonlocal_tensor_builtin(self):
        def f(x):
            def h(x):
                val = torch.tensor(1.0)

                def g(x):
                    nonlocal val
                    val += 1
                    return x + val

                y = wrap(g, x)
                z = y + val
                return z

            return h(x)

        x = torch.zeros([])
        self._assert_wrap_fallback(f, (x,))

    def test_side_effect_nonlocal_list_append_graph_break(self):
        def g(x):
            y = []

            def f(k):
                m = k + 1
                y.append(m)
                return k

            wrap(f, x)
            return y[0]

        x = torch.randn(3, 3)
        self._assert_wrap_fallback(g, (x,))

    def test_side_effect_nested_nonlocal_list_append_graph_break(self):
        def g(x):
            def h(x):
                y = []

                def f(k):
                    m = k + 1
                    y.append(m)
                    return k

                wrap(f, x)
                return y[0]

            return h(x)

        x = torch.randn(3, 3)
        self._assert_wrap_fallback(g, (x,))

    def test_side_effect_local_list_append_no_graph_break(self):
        def g(x):
            def f(k):
                y = []
                y.append(k + 1)
                return y[0]

            return wrap(f, x)

        x = torch.randn(3, 3)
        self._test_wrap_simple(g, default_args_generator((x,)), 2)

    def test_wrap_kwarg(self):
        def f(x, y):
            return wrap(lambda x, y: x + y, x, y=y)

        x = torch.randn(3)
        y = torch.randn(3, 3)
        self._test_wrap_simple(f, default_args_generator((x, y)), 3)

    def test_wrap_kwarg_int(self):
        def f(x, y):
            return wrap(lambda x, y: x + y, x, y=y)

        x = torch.randn(3)
        y = 8

        self._test_wrap_simple(
            f, default_args_generator((x, y)), ifdynstaticdefault(2, 3)
        )

    def test_wrap_all_kwarg(self):
        def f(y, x):
            return wrap(lambda x, y: (x * 2) + y, x=x, y=y)

        x = torch.randn(3)
        y = torch.randn(3, 3)

        self._test_wrap_simple(f, default_args_generator((x, y)), 3)

    def test_wrap_kwarg_only(self):
        def f(x, y):
            def fn(*, x, y):
                return (x * 2) + y

            return wrap(fn, x=x, y=y)

        x = torch.randn(3)
        y = torch.randn(3, 3)

        self._test_wrap_simple(f, default_args_generator((x, y)), 3)

    def test_wrap_kwarg_default(self):
        def f(x, y):
            def fn(*, x, y, z=8):
                return (x * 2) + y + z

            return wrap(fn, x=x, y=y)

        x = torch.randn(3)
        y = torch.randn(3, 3)

        self._test_wrap_simple(f, default_args_generator((x, y)), 3)

    def test_wrap_kwarg_default_if_branch(self):
        def f(x, y):
            def fn(*, x, y, z=None):
                if z is None:
                    return (x * 2) + y
                else:
                    return 2 * x

            return wrap(fn, x=x, y=y)

        x = torch.randn(3)
        y = torch.randn(3, 3)

        self._test_wrap_simple(f, default_args_generator((x, y)), 3)

    def test_wrap_kwarg_recompile(self):
        def f(x, y, z=None):
            def fn(*, x, y, z=None):
                if z is None:
                    return (x * 2) + y
                else:
                    return 2 * x

            return wrap(fn, x=x, y=y, z=z)

        x = torch.randn(3)
        y = torch.randn(3, 3)

        counters.clear()
        opt = torch.compile(f, backend="eager", fullgraph=True)
        opt(x, y)
        self.assertEqual(counters["stats"]["calls_captured"], 2)

        # verify that we `don't` recompile
        opt(x, y)
        self.assertEqual(counters["stats"]["calls_captured"], 2)

        output = opt(x, y, 8)
        self.assertEqual(counters["stats"]["calls_captured"], 4)
        self.assertEqual(output, 2 * x)

    def test_wrap_kwarg_default_else_branch(self):
        def f(x, y, z):
            def fn(*, x, y, z=None):
                if z is None:
                    return (x * 2) + y
                else:
                    return 2 * x

            return wrap(fn, x=x, y=y, z=z)

        x = torch.randn(3)
        y = torch.randn(3, 3)

        self._test_wrap_simple(f, default_args_generator((x, y, 8)), 2)

    def test_map_subgraph_name_is_valid(self):
        backend = EagerAndRecordGraphs()
        cnt = CompileCounterWithBackend(backend)

        xs = torch.randn(2, 3, 3)
        y = torch.randn(3)

        def map_f(xs, y):
            def inner(x, y):
                def inner2(x, y):
                    return x + y

                return control_flow.map(inner2, x, y)

            return control_flow.map(inner, xs, y)

        graphs = self._check_map_graph_and_extract(map_f, (xs, y))
        if graphs:
            graph, body_graph = graphs
            self.assertExpectedInline(
                graph,
                """\
def forward(self, L_xs_ : torch.Tensor, L_y_ : torch.Tensor):
    l_xs_ = L_xs_
    l_y_ = L_y_
    map_body_1 = self.map_body_1
    map_impl = torch.ops.higher_order.map_impl(map_body_1, [l_xs_], [l_y_]);  map_body_1 = l_xs_ = l_y_ = None
    getitem_1 = map_impl[0];  map_impl = None
    return (getitem_1,)""",
            )
            self.assertExpectedInline(
                body_graph,
                """\
def forward(self, getitem, l_y_):
    getitem_1 = getitem[0]
    map_body_0 = self.map_body_0
    map_impl = torch.ops.higher_order.map_impl(map_body_0, [getitem], [l_y_]);  map_body_0 = getitem = l_y_ = None
    getitem_2 = map_impl[0];  map_impl = None
    return (getitem_2,)""",
            )

    def test_map_multi_return(self):
        cnt = CompileCounter()

        def f(x):
            return control_flow.map(lambda x: (x.sin(), x.sin()), x)

        x = torch.randn(3)
        graphs = self._check_map_graph_and_extract(f, (x,))
        if graphs:
            graph, body_graph = graphs
            self.assertExpectedInline(
                graph,
                """\
def forward(self, L_x_ : torch.Tensor):
    l_x_ = L_x_
    map_body_0 = self.map_body_0
    map_impl = torch.ops.higher_order.map_impl(map_body_0, [l_x_], []);  map_body_0 = l_x_ = None
    getitem_1 = map_impl[0]
    getitem_2 = map_impl[1];  map_impl = None
    return (getitem_1, getitem_2)""",
            )
            self.assertExpectedInline(
                body_graph,
                """\
def forward(self, getitem):
    sin = getitem.sin()
    sin_1 = getitem.sin();  getitem = None
    return (sin, sin_1)""",
            )

    def test_map_pytree_return(self):
        cnt = CompileCounter()

        def _construct_pytree(a):
            return (a, [[[a]]], a, (a, (a,), a), {"a": a})

        def f(x):
            def inner_f(xs):
                return _construct_pytree(xs)

            return control_flow.map(inner_f, x)

        x = torch.randn(3)
        graphs = self._check_map_graph_and_extract(f, (x,))
        if graphs:
            graph, body_graph = graphs
            self.assertExpectedInline(
                graph,
                """\
def forward(self, L_x_ : torch.Tensor):
    l_x_ = L_x_
    map_body_0 = self.map_body_0
    map_impl = torch.ops.higher_order.map_impl(map_body_0, [l_x_], []);  map_body_0 = l_x_ = None
    getitem_1 = map_impl[0]
    getitem_2 = map_impl[1]
    getitem_3 = map_impl[2]
    getitem_4 = map_impl[3]
    getitem_5 = map_impl[4]
    getitem_6 = map_impl[5]
    getitem_7 = map_impl[6];  map_impl = None
    return (getitem_1, getitem_2, getitem_3, getitem_4, getitem_5, getitem_6, getitem_7)""",
            )
            self.assertExpectedInline(
                body_graph,
                """\
def forward(self, getitem):
    return (getitem, getitem, getitem, getitem, getitem, getitem, getitem)""",
            )

    def test_map_kwargs(self):
        cnt = CompileCounter()

        @torch.compile(backend=cnt)
        def f(x):
            return control_flow.map(lambda x: x.sin(), x=x)

        x = torch.randn(3)
        self.assertRaises(TypeError, lambda: f(x))
        self.assertEqual(cnt.frame_count, 0)

    def test_map_symint_input(self):
        backend = EagerAndRecordGraphs()
        cnt = CompileCounterWithBackend(backend)

        def fn(x, y):
            def inner(x, y):
                return torch.sin(x + y)

            return control_flow.map(inner, x, y.size(0))

        x = torch.randn(3, 1)
        y = torch.randn(3, 1)
        graphs = self._check_map_graph_and_extract(fn, (x, y))
        if graphs:
            graph, body_graph = graphs
            self.assertExpectedInline(
                graph,
                """\
def forward(self, L_x_ : torch.Tensor):
    l_x_ = L_x_
    map_body_0 = self.map_body_0
    map_impl = torch.ops.higher_order.map_impl(map_body_0, [l_x_], [3]);  map_body_0 = l_x_ = None
    getitem_1 = map_impl[0];  map_impl = None
    return (getitem_1,)""",
            )
            self.assertExpectedInline(
                body_graph,
                """\
def forward(self, getitem, const):
    add = getitem + 3;  getitem = None
    sin = torch.sin(add);  add = None
    return (sin,)""",
            )

    def test_map_lowers_to_graph(self):
        backend = EagerAndRecordGraphs()
        cnt = CompileCounterWithBackend(backend)

        def fn(x, y):
            def inner(x, y):
                return torch.sin(x + y)

            return control_flow.map(inner, x, y.size(0))

        x = torch.randn(3, 1)
        y = torch.randn(3, 1)
        graphs = self._check_map_graph_and_extract(fn, (x, y))
        if graphs:
            graph, body_graph = graphs
            self.assertExpectedInline(
                graph,
                """\
def forward(self, L_x_ : torch.Tensor):
    l_x_ = L_x_
    map_body_0 = self.map_body_0
    map_impl = torch.ops.higher_order.map_impl(map_body_0, [l_x_], [3]);  map_body_0 = l_x_ = None
    getitem_1 = map_impl[0];  map_impl = None
    return (getitem_1,)""",
            )
            self.assertExpectedInline(
                body_graph,
                """\
def forward(self, getitem, const):
    add = getitem + 3;  getitem = None
    sin = torch.sin(add);  add = None
    return (sin,)""",
            )

    def test_cond_subgraph_name_is_valid(self):
        backend = EagerAndRecordGraphs()
        cnt = CompileCounterWithBackend(backend)

        pred = torch.tensor(True)
        pred2 = torch.tensor(False)
        xs = torch.randn(2, 3, 3)
        y = torch.randn(3, 3)

        @torch.compile(backend=cnt, fullgraph=True)
        def cond_f(pred, pred2, x, y):
            def true_fn(pred2, x, y):
                return x + y

            def false_fn(pred2, x, y):
                def true_fn2(x, y):
                    return x.sin() - y.cos()

                def false_fn2(x, y):
                    return x.cos() - y.sin()

                return control_flow.cond(pred2, true_fn2, false_fn2, [x, y])

            return control_flow.cond(pred, true_fn, false_fn, [pred2, x, y])

        result = cond_f(pred, pred2, xs, y)
        self.assertEqual(result, xs + y)

        cond_gm = backend.graphs[0]
        name_set = set()
        for name, _ in cond_gm.named_modules():
            name_set.add(name)
        self.assertEqual(
            name_set,
            {
                "",
                "cond_true_1",
                "cond_false_1",
                "cond_false_1.cond_false_0",
                "cond_false_1.cond_true_0",
            },
        )

    @torch._dynamo.config.patch(
        assume_static_by_default=True,
        dynamic_shapes=True,
    )
    def test_cond_graph_break_in_one_branch(self):
        backend = EagerAndRecordGraphs()
        cnt = CompileCounterWithBackend(backend)

        class Foo(torch.nn.Module):
            def __init__(self):
                super().__init__()
                self.register_buffer("buffer", torch.ones(6, 4))

            def forward(self, x):
                def true_fn(x):
                    self.buffer += 1
                    return self.buffer.sum() + x.sum()

                def false_fn(x):
                    return (x - 1).sum()

                return control_flow.cond(x.shape[0] > 4, true_fn, false_fn, [x])

        mod_for_compile = torch.compile(Foo(), backend=cnt, dynamic=True)
        mod_for_eager = Foo()

        with self.assertRaisesRegex(
            torch._dynamo.exc.UncapturedHigherOrderOpError,
            r"Cond doesn't work unless it is captured completely with torch.compile",
        ):
            mod_for_eager(torch.ones(6, 4))

        with self.assertRaisesRegex(
            torch._dynamo.exc.UncapturedHigherOrderOpError,
            r"Cond doesn't work unless it is captured completely with torch.compile",
        ):
            mod_for_compile(torch.ones(3, 4))

    def test_cond_free_variable_in_both_branches(self):
        backend = EagerAndRecordGraphs()
        cnt = CompileCounterWithBackend(backend)

        z = torch.ones(4, 4)

        class Foo(torch.nn.Module):
            def __init__(self):
                super().__init__()
                self.register_buffer("buffer", torch.ones(6, 4))

            def forward(self, x, y):
                def true_fn(x):
                    return x.sum() + self.buffer.sum() + z.sum()

                def false_fn(x):
                    return x.sum() - z.sum() - self.buffer.sum()

                return control_flow.cond(y, true_fn, false_fn, [x])

        mod_for_compile = torch.compile(
            Foo(), backend=cnt, dynamic=True, fullgraph=True
        )
        mod_for_eager = Foo()

        self.assertEqual(
            mod_for_compile(torch.tensor(True), torch.tensor(5)),
            mod_for_eager(torch.tensor(True), torch.tensor(5)),
        )

        for node in backend.graphs[0].graph.nodes:
            if (
                node.op == "call_function"
                and node.target == torch.ops.higher_order.cond
            ):
                _, _, _, operands = node.args
                # Each branch takes 3 inputs (buffer, x, z)
                self.assertEqual(len(operands), 3)
            if node.op == "get_attr":
                if str(node.target) in ("cond_true_0, cond_false_0"):
                    num_placeholders = len(
                        [
                            node
                            for node in getattr(
                                backend.graphs[0], str(node.target)
                            ).graph.nodes
                            if node.op == "placeholder"
                        ]
                    )
                    self.assertEqual(num_placeholders, 3)

    def _check_cond_graph_and_extract(self, fn, args):
        backend = EagerAndRecordGraphs()
        cnt = CompileCounterWithBackend(backend)
        out = torch.compile(fn, backend=cnt, fullgraph=True)(*args)
        self.assertEqual(out, fn(*args))
        self.assertEqual(cnt.frame_count, 1)
        self.assertEqual(len(backend.graphs), 1)

        # Dynamic shapes produce a slightly different graph.
        if check_dynamic_shape_capture():
            return

        gm = backend.graphs[0]
        graph = gm.code.strip()
        true_graph = gm.cond_true_0.code.strip()
        false_graph = gm.cond_false_0.code.strip()
        return (graph, true_graph, false_graph)

    def _check_map_graph_and_extract(self, fn, args):
        backend = EagerAndRecordGraphs()
        cnt = CompileCounterWithBackend(backend)
        out = torch.compile(fn, backend=cnt, fullgraph=True)(*args)
        self.assertEqual(out, fn(*args))
        self.assertEqual(cnt.frame_count, 1)
        self.assertEqual(len(backend.graphs), 1)

        # Dynamic shapes produce a slightly different graph.
        if check_dynamic_shape_capture():
            return

        gm = backend.graphs[0]
        graph = gm.code.strip()
        subgraphs = []
        for module_name in gm._modules.keys():
            subgraphs.append(getattr(gm, module_name).code.strip())
        return (graph, *subgraphs)

    def test_cond_branches_no_arguments(self):
        def fn(x):
            def true_fn():
                return torch.sin(x)

            def false_fn():
                return torch.cos(x)

            return control_flow.cond(x.sum() > 0, true_fn, false_fn, tuple())

        graphs = self._check_cond_graph_and_extract(fn, (torch.randn(4, 5),))
        if graphs is not None:
            graph, true_graph, false_graph = graphs
            self.assertExpectedInline(
                graph,
                """\
def forward(self, L_x_ : torch.Tensor):
    l_x_ = L_x_
    sum_1 = l_x_.sum()
    gt = sum_1 > 0;  sum_1 = None
    cond_true_0 = self.cond_true_0
    cond_false_0 = self.cond_false_0
    cond = torch.ops.higher_order.cond(gt, cond_true_0, cond_false_0, [l_x_]);  gt = cond_true_0 = cond_false_0 = l_x_ = None
    getitem = cond[0];  cond = None
    return (getitem,)""",
            )
            self.assertExpectedInline(
                true_graph,
                """\
def forward(self, l_x_):
    l_x__1 = l_x_
    sin = torch.sin(l_x__1);  l_x__1 = None
    return (sin,)""",
            )
            self.assertExpectedInline(
                false_graph,
                """\
def forward(self, l_x_):
    l_x__1 = l_x_
    cos = torch.cos(l_x__1);  l_x__1 = None
    return (cos,)""",
            )

    def test_cond_branches_no_arguments_no_closure(self):
        def fn(x):
            def true_fn():
                return torch.ones(3, 4)

            def false_fn():
                return torch.ones(3, 4).sin()

            return control_flow.cond(x.sum() > 0, true_fn, false_fn, tuple())

        self._check_cond_graph_and_extract(fn, (torch.randn(4, 5),))
        graphs = self._check_cond_graph_and_extract(fn, (torch.randn(4, 5),))
        if graphs is not None:
            graph, true_graph, false_graph = graphs
            self.assertExpectedInline(
                graph,
                """\
def forward(self, L_x_ : torch.Tensor):
    l_x_ = L_x_
    sum_1 = l_x_.sum();  l_x_ = None
    gt = sum_1 > 0;  sum_1 = None
    cond_true_0 = self.cond_true_0
    cond_false_0 = self.cond_false_0
    cond = torch.ops.higher_order.cond(gt, cond_true_0, cond_false_0, []);  gt = cond_true_0 = cond_false_0 = None
    getitem = cond[0];  cond = None
    return (getitem,)""",
            )
            self.assertExpectedInline(
                true_graph,
                """\
def forward(self):
    ones = torch.ones(3, 4)
    return (ones,)""",
            )
            self.assertExpectedInline(
                false_graph,
                """\
def forward(self):
    ones = torch.ones(3, 4)
    sin = ones.sin();  ones = None
    return (sin,)""",
            )

    def test_cond_side_effect_in_one_branches(self):
        backend = EagerAndRecordGraphs()
        cnt = CompileCounterWithBackend(backend)

        z = [torch.ones(4, 4)]

        class Foo(torch.nn.Module):
            def __init__(self):
                super().__init__()

            def forward(self, y, x):
                def true_fn(x):
                    z.append(x)
                    z.append(x)
                    z.pop()
                    return x.sum() + z[-1].sum()

                def false_fn(x):
                    return x.sum() - z[0].sum()

                return control_flow.cond(y, true_fn, false_fn, [x])

        mod_for_eager = Foo()
        mod_for_compile = torch.compile(
            Foo(), backend=cnt, dynamic=True, fullgraph=False
        )
        with self.assertRaisesRegex(
            torch._dynamo.exc.UncapturedHigherOrderOpError,
            r"Cond doesn't work unless it is captured completely with torch.compile",
        ):
            mod_for_eager(torch.tensor(True), torch.tensor(5))

        with self.assertRaisesRegex(
            torch._dynamo.exc.UncapturedHigherOrderOpError,
            r"Cond doesn't work unless it is captured completely with torch.compile",
        ):
            mod_for_compile(torch.tensor(True), torch.tensor(5))

    def test_cond_with_constant_pred(self):
        def test(pred, x):
            def true_fn(x):
                return x

            def false_fn(x):
                return -x

            return control_flow.cond(pred, true_fn, false_fn, [x])

        opt_test = torch.compile(test, backend="eager")
        inp = torch.ones(3, 3)
        self.assertTrue(torch.allclose(test(True, inp), opt_test(True, inp)))
        self.assertTrue(torch.allclose(test(False, inp), opt_test(False, inp)))

    def test_map_graph_break(self):
        backend = EagerAndRecordGraphs()
        cnt = CompileCounterWithBackend(backend)

        class Module(torch.nn.Module):
            def __init__(self):
                super().__init__()
                self.register_buffer("w", torch.ones(6, 4))

            def forward(self, xs):
                def body(x):
                    self.w += 1
                    return x

                return control_flow.map(body, xs)

        mod = Module()

        mod_for_compile = torch.compile(mod, backend=cnt, dynamic=True, fullgraph=False)
        mod_for_eager = Module()

        res = mod_for_compile(torch.Tensor([[6, 4, 5], [3, 4, 5], [6, 6, 6]]))
        # There is graph break right when we enter body of map
        self.assertEqual(len(backend.graphs), 0)
        self.assertEqual(
            res, mod_for_eager(torch.Tensor([[6, 4, 5], [3, 4, 5], [6, 6, 6]]))
        )

    def test_map_side_effect(self):
        backend = EagerAndRecordGraphs()
        cnt = CompileCounterWithBackend(backend)

        z = [torch.ones(6, 4)]

        class Module(torch.nn.Module):
            def __init__(self):
                super().__init__()
                self.register_buffer("w", torch.ones(6, 4))

            def forward(self, xs):
                def body(x):
                    z.append(x)
                    z.append(x)
                    z.pop()
                    return x + z[-1].sum()

                return control_flow.map(body, xs)

        mod = Module()

        mod_for_compile = torch.compile(mod, backend=cnt, dynamic=True, fullgraph=False)
        mod_for_eager = Module()

        res = mod_for_compile(torch.Tensor([[6, 4, 5], [3, 4, 5], [6, 6, 6]]))
        res = mod_for_compile(torch.Tensor([[6, 4, 5], [3, 4, 5], [6, 6, 6]]))

        eager = mod_for_eager(torch.Tensor([[6, 4, 5], [3, 4, 5], [6, 6, 6]]))
        eager = mod_for_eager(torch.Tensor([[6, 4, 5], [3, 4, 5], [6, 6, 6]]))

        self.assertEqual(len(backend.graphs), 0)
        self.assertEqual(res, eager)

    def test_wrap_subgraph_name_is_valid(self):
        backend = EagerAndRecordGraphs()
        cnt = CompileCounterWithBackend(backend)

        x = torch.randn(3, 3)
        y = torch.randn(3, 3)

        def inner(x, y):
            z = x + y
            return wrap(lambda x: wrap(lambda x: x + z, x), x)

        @torch.compile(backend=cnt, fullgraph=True)
        def f(x, y):
            return wrap(inner, x, y)

        result = f(x, y)

        self.assertEqual(result, x + y + x)
        wrap_gm = backend.graphs[0]
        names = set()
        for mod_name, _ in wrap_gm.named_modules():
            names.add(mod_name)
        self.assertEqual(
            names,
            {
                "",
                "wrap_body_2",
                "wrap_body_2.wrap_body_1",
                "wrap_body_2.wrap_body_1.wrap_body_0",
            },
        )

    def test_wrap_allow_local_assign_in_body_fn(self):
        def f(arg1, arg2):
            def inner_f(arg1, arg2):
                a = arg1
                b = arg2
                ret = []
                for x in a:
                    ret.append(x + 1)
                for x in b:
                    ret.append(x + 1)
                return ret

            return wrap(inner_f, arg1, arg2)

        x = torch.ones(3)

        def my_args_generator():
            yield [x], [x.sin()]
            yield (x,), (x.sin(),)

        actual_graph = self._test_wrap_simple(
            f,
            my_args_generator(),
            3,
            3,
            return_graph=True,
        )

        # Dynamic shapes produce a slightly different graph.
        if check_dynamic_shape_capture():
            return

        self.assertExpectedInline(
            actual_graph,
            """\
class GraphModule(torch.nn.Module):
    def forward(self, L_arg1_0_ : torch.Tensor, L_arg2_0_ : torch.Tensor):
        l_arg1_0_ = L_arg1_0_
        l_arg2_0_ = L_arg2_0_

        wrap_body_0 = self.wrap_body_0
        wrap = torch._higher_order_ops.wrap.wrap(wrap_body_0, l_arg1_0_, l_arg2_0_);  wrap_body_0 = l_arg1_0_ = l_arg2_0_ = None
        getitem = wrap[0]
        getitem_1 = wrap[1];  wrap = None
        return (getitem, getitem_1)

    class GraphModule(torch.nn.Module):
        def forward(self, l_arg1_0_, l_arg2_0_):
            add = l_arg1_0_ + 1;  l_arg1_0_ = None

            add_1 = l_arg2_0_ + 1;  l_arg2_0_ = None
            return (add, add_1)
""",
        )

    def test_capture_global_num(self):
        def f(x):
            return wrap(lambda x: x + global_num, x)

        x = torch.zeros([])
        # Numbers don't get lifted, so args is still 2.
        self._test_wrap_simple(f, default_args_generator((x,)), 2)

    def test_capture_global_num_adds_guard(self):
        @torch.compile(backend="eager", fullgraph=True)
        def f(x):
            return wrap(lambda x: x + global_num, x)

        global global_num
        x = torch.zeros([])
        result = f(x)
        self.assertEqual(result, x + global_num)

        global_num = torch.randn([]).item()
        result = f(x)
        self.assertEqual(result, x + global_num)

    def test_capture_input_num(self):
        def f(x, y):
            return wrap(lambda x: x + y, x)

        x = torch.zeros([])
        y = 3.14
        # Numbers don't get lifted, so args is still 2.
        self._test_wrap_simple(f, default_args_generator((x, y)), 2)

    def test_side_effect_in_body(self):
        counters.clear()
        backend = EagerAndRecordGraphs()

        x = torch.randn([])
        y = torch.randn([])

        def inner(x):
            nonlocal y
            y = x
            return x.clone()

        @torch.compile(backend=backend)
        def f(x):
            return wrap(inner, x)

        f(x)
        self.assertEqual(y, x)
        assert_dict_matches_regex(
            self,
            dict(counters["graph_break"]),
            {
                r".*HigherOrderOperator: Mutating a variable not in the current scope \(SideEffects\)": 1
            },
        )

    def test_fallback_on_graph_break_simple(self):
        # In the future, there should be a per-HigherOrderOperator switch
        # on whether or not to fallback or raise a loud error.
        # For now we just fallback by default.
        cnt = CompileCounter()
        x = torch.randn([])

        def inner(x):
            y = x.sin()
            torch._dynamo.graph_break()
            z = y.sin()
            return z

        @torch.compile(backend=cnt)
        def f(x):
            return wrap(inner, x)

        result = f(x)
        self.assertEqual(result, inner(x))
        self.assertEqual(cnt.frame_count, 0)

    def test_fallback_on_graph_break_complicated(self):
        cnt = CompileCounter()
        x = torch.randn([])

        def inner(x):
            y = x.sin()
            y = y * global_var
            torch._dynamo.graph_break()
            z = y.sin()
            return z

        @torch.compile(backend=cnt)
        def f(x):
            x = x.clone()
            result = wrap(inner, x)
            return result.clone()

        result = f(x)
        self.assertEqual(result, inner(x))
        self.assertEqual(cnt.frame_count, 2)

    def test_modules(self):
        counters.clear()
        backend = EagerAndRecordGraphs()
        cnt = CompileCounterWithBackend(backend)
        mod = torch.nn.Linear(3, 3)
        x = torch.randn(3, 3)

        @torch.compile(backend=cnt, fullgraph=True)
        def f(x):
            return wrap(lambda x: mod(x), x)

        result = f(x)

        self.assertEqual(result, mod(x))
        self.assertEqual(cnt.frame_count, 1)

        self.assertEqual(len(backend.graphs), 1)
        wrap_node = find_first_node(backend.graphs[0], wrap)
        # 3 args - 1 for input, and other 2 for the weight and bias
        self.assertTrue(len(wrap_node.args), 3)

        # Check that the linear bias and weight are getattr in the outer graph
        self.assertTrue(len(dict(backend.graphs[0].named_parameters())) == 2)

        # Check that the inner function has one op and its a linear op
        body_function = getattr(backend.graphs[0], wrap_node.args[0].name)
        self.assertEqual(op_count(body_function), 1)
        linear_node = find_first_node(body_function, torch._C._nn.linear)
        self.assertTrue(linear_node is not None)

        # Check that the innermost graph does not have any params
        self.assertTrue(len(dict(body_function.named_parameters())) == 0)
        self.assertTrue(len(dict(body_function.named_children())) == 0)

    def test_flat_list_output(self):
        def f(x):
            return wrap(lambda x: [torch.sin(x), torch.cos(x)], x)

        x = torch.randn(3)
        self._test_wrap_simple(f, default_args_generator((x,)), 2, expected_opcount=3)

    def test_fallback_on_python_primitives_output(self):
        counters.clear()
        cnt = CompileCounter()

        @torch.compile(backend=cnt)
        def f(x):
            return wrap(lambda x: [1, torch.sin(x), 2.0], x)

        x = torch.randn(3)
        result = f(x)
        self.assertEqual(result, [1, torch.sin(x), 2.0])
        self.assertEqual(cnt.frame_count, 0)
        assert_dict_matches_regex(
            self,
            dict(counters["graph_break"]),
            {".*HigherOrderOperator body's output must consist of tensors only": 1},
        )

    def test_nested_tuple_output(self):
        def f(x):
            ((a, b),) = wrap(lambda x: ((x.sin(), x.cos()),), x)
            return a + b

        x = torch.randn(2, 3)

        counters.clear()
        graph = self._test_wrap_simple(
            f, default_args_generator((x,)), 2, 4, return_graph=True
        )
        self.assertEqual(len(counters["graph_break"]), 0)

        if check_dynamic_shape_capture():
            return

        self.assertExpectedInline(
            graph,
            """\
class GraphModule(torch.nn.Module):
    def forward(self, L_x_ : torch.Tensor):
        l_x_ = L_x_

        wrap_body_0 = self.wrap_body_0
        wrap = torch._higher_order_ops.wrap.wrap(wrap_body_0, l_x_);  wrap_body_0 = l_x_ = None
        a = wrap[0]
        b = wrap[1];  wrap = None

        add = a + b;  a = b = None
        return (add,)

    class GraphModule(torch.nn.Module):
        def forward(self, l_x_):
            sin = l_x_.sin()
            cos = l_x_.cos();  l_x_ = None
            return (sin, cos)
""",
        )

    def test_output_with_dict(self):
        def f(x):
            return wrap(lambda x: [{"a": -x}], x)

        x = torch.randn(3)

        counters.clear()
        graph = self._test_wrap_simple(
            f, default_args_generator((x,)), 2, 2, return_graph=True
        )
        self.assertEqual(len(counters["graph_break"]), 0)

        if check_dynamic_shape_capture():
            return

        self.assertExpectedInline(
            graph,
            """\
class GraphModule(torch.nn.Module):
    def forward(self, L_x_ : torch.Tensor):
        l_x_ = L_x_

        wrap_body_0 = self.wrap_body_0
        wrap = torch._higher_order_ops.wrap.wrap(wrap_body_0, l_x_);  wrap_body_0 = l_x_ = None
        getitem = wrap[0];  wrap = None
        return (getitem,)

    class GraphModule(torch.nn.Module):
        def forward(self, l_x_):
            neg = -l_x_;  l_x_ = None
            return (neg,)
""",
        )

    def test_access_module_attr(self):
        counters.clear()
        backend = EagerAndRecordGraphs()
        cnt = CompileCounterWithBackend(backend)
        mod = torch.nn.Linear(3, 3)
        x = torch.randn(3, 3)

        @torch.compile(backend=cnt, fullgraph=True)
        def f(x):
            y = mod(x)
            return wrap(lambda y: y - mod.bias, y)

        result = f(x)
        self.assertEqual(result, mod(x) - mod.bias)
        self.assertEqual(cnt.frame_count, 1)

        self.assertEqual(len(backend.graphs), 1)
        wrap_node = find_first_node(backend.graphs[0], wrap)
        self.assertTrue(len(wrap_node.args), 3)

        # Check that the linear bias and weight are getattr in the outer graph
        self.assertTrue(len(dict(backend.graphs[0].named_parameters())) == 2)

        # Check that the inner function has one op and its a linear op
        body_function = getattr(backend.graphs[0], wrap_node.args[0].name)
        self.assertEqual(op_count(body_function), 1)

        # Check that the innermost graph does not have any params
        self.assertTrue(len(dict(body_function.named_parameters())) == 0)
        self.assertTrue(len(dict(body_function.named_children())) == 0)

    def test_make_closure(self):
        def f(x, y):
            def g(x):
                return x + y

            return g(x)

        def h(x, y):
            return wrap(f, x, y)

        x = torch.randn(3, 3)
        y = torch.randn(3, 3)
        self._test_wrap_simple(h, default_args_generator((x, y)), 3)

    def test_internal_nonlocal(self):
        def f(x, y):
            w = 1

            def g(x):
                nonlocal w
                w = x
                return x

            def h(x):
                nonlocal w
                w = w + 1
                return x

            g(x)
            h(x)
            return w + y

        def h(x, y):
            return wrap(f, x, y)

        x = torch.randn(3, 3)
        y = torch.randn(3, 3)
        self._test_wrap_simple(h, default_args_generator((x, y)), 3)

    def test_capture_numpy_number(self):
        import numpy as np

        y = np.float32(1.0)

        def f(x):
            return wrap(lambda x: x + y, x)

        x = torch.randn(3)
        # np.number are lifted to graph inputs
        self._test_wrap_simple(f, default_args_generator((x,)), 3)

    def test_freevars_as_inputs_to_wrap(self):
        y = torch.randn(3)

        def f(x):
            return wrap(lambda x, y: x + y, x, y)

        x = torch.randn(3)
        self._test_wrap_simple(f, default_args_generator((x,)), 3)

    def test_lift_tensor_constant(self):
        def f(x):
            y = torch.tensor(1.0)
            return wrap(lambda x: x + y, x)

        x = torch.randn(3)
        self._test_wrap_simple(f, default_args_generator((x,)), 3, expected_opcount=3)

    def test_nested_wrap(self):
        class MockModule(torch.nn.Module):
            def __init__(self):
                super().__init__()
                self.linear = torch.nn.Linear(10, 10)

            def forward(self, x):
                return self.linear(x)

        mod = MockModule()

        # Two levels of wrap ops
        def gn(x):
            return torch.cos(x) + wrap(mod, x)

        def fn(x):
            return wrap(gn, x)

        self._test_wrap_simple(fn, default_args_generator((torch.randn(10, 10),)), 4)

    def test_fn_with_kwargs_in_torch_ops(self):
        def fn(x):
            return wrap(lambda z: torch.cos(input=z), x)

        x = torch.randn(3)
        self._test_wrap_simple(fn, default_args_generator((x,)), 2)

    def test_hooks(self):
        class ToyModel(torch.nn.Module):
            def __init__(self):
                super().__init__()
                self.net = torch.nn.Linear(10, 10)

            def forward(self, x):
                return self.net(x)

        model = ToyModel()
        forward_handles = {}
        activations = dict()

        def save_activations(mod, inp, out):
            activations[name] = inp

        for name, module in model.named_children():
            forward_handles[name] = module.register_forward_hook(save_activations)

        @torch.compile(backend="eager")
        def fn(x):
            return wrap(lambda x: model(x), x)

        for i in range(2):
            # second iteration is key, hooks would have fired during aot trace
            # on first iter
            activations.clear()
            x = torch.randn((10, 10))
            pred = fn(x)
            loss = pred.sum()
            loss.backward()

        self.assertTrue(activations.keys() == forward_handles.keys())

    def _get_source_fn_stack(self, gm, node_names):
        ret = {}
        for mod in gm.modules():
            for node in mod.graph.nodes:
                if node.name in node_names:
                    actual_stack = [
                        name for name, _ in node.meta.get("source_fn_stack", [])
                    ]
                    ret[node.name] = actual_stack
        return ret

    def test_wrap_source_fn_stack(self):
        class MockModule(torch.nn.Module):
            def __init__(self):
                super().__init__()
                self.linear = torch.nn.Linear(4, 4)

            def forward(self, x):
                return self.linear(x)

        mod = MockModule()

        def gn(x):
            return torch.cos(x) + wrap(mod, x)

        def fn(x):
            return wrap(gn, x)

        backend = EagerAndRecordGraphs()
        inp = torch.randn((4, 4))
        torch.compile(fn, backend=backend, fullgraph=True)(inp)

        gm = backend.graphs[0]
        actual_stack = self._get_source_fn_stack(gm, {"cos", "add", "linear"})
        self.assertExpectedInline(
            pprint.pformat(actual_stack),
            """\
{'add': ['wrap', 'add'],
 'cos': ['wrap', 'cos'],
 'linear': ['wrap', 'wrap', 'linear']}""",
        )

    def test_cond_source_fn_stack(self):
        backend = EagerAndRecordGraphs()

        @torch.compile(backend=backend, fullgraph=True)
        def cond_f(pred, pred2, x, y):
            def true_fn(pred2, x, y):
                return x + y

            def false_fn(pred2, x, y):
                def true_fn2(x, y):
                    return x.sin() - y.cos()

                def false_fn2(x, y):
                    return x.cos() - y.sin()

                return control_flow.cond(pred2, true_fn2, false_fn2, [x, y])

            return control_flow.cond(pred, true_fn, false_fn, [pred2, x, y])

        pred = torch.tensor(True)
        pred2 = torch.tensor(False)
        xs = torch.randn(2, 3, 3)
        y = torch.randn(3, 3)
        cond_f(pred, pred2, xs, y)

        gm = backend.graphs[0]
        actual_stack = self._get_source_fn_stack(gm, {"cos", "add", "sin", "sub"})
        self.assertExpectedInline(
            pprint.pformat(actual_stack),
            """\
{'add': ['cond', 'add'],
 'cos': ['cond', 'cond', 'cos'],
 'sin': ['cond', 'cond', 'sin'],
 'sub': ['cond', 'cond', 'sub']}""",
        )

    def test_map_source_fn_stack(self):
        backend = EagerAndRecordGraphs()

        xs = torch.randn(2, 3, 3)
        y = torch.randn(3)

        @torch.compile(backend=backend, fullgraph=True)
        def map_f(xs, y):
            def inner(x, y):
                def inner2(x, y):
                    return x + y

                return control_flow.map(inner2, x, y) * y.cos()

            return control_flow.map(inner, xs, y).sin()

        result = map_f(xs, y)

        gm = backend.graphs[0]
        actual_stack = self._get_source_fn_stack(gm, {"cos", "add", "sin"})
        self.assertExpectedInline(
            pprint.pformat(actual_stack),
            """{'add': ['map', 'map', 'add'], 'cos': ['map', 'cos'], 'sin': ['sin']}""",
        )

    @config.patch(capture_func_transforms=True)
    def test_grad_source_fn_stack(self):
        backend = EagerAndRecordGraphs()

        def fn(x):
            return x.sin().sum()

        @torch.compile(backend=backend, fullgraph=False)
        def wrapper_fn(x):
            return torch.func.grad(torch.func.grad(fn))(x)

        x = torch.randn(())

        wrapper_fn(x)
        gm = backend.graphs[0]
        actual_stack = self._get_source_fn_stack(gm, {"sum_1", "sin"})
        self.assertExpectedInline(
            pprint.pformat(actual_stack),
            """{'sin': ['sin']}""",
        )

    @config.patch(capture_func_transforms=True)
    def test_vmap_source_fn_stack(self):
        backend = EagerAndRecordGraphs()

        def inner_fn(x):
            return torch.func.vmap(lambda x: x.sum(0) + x.sum(1))(x)

        @torch.compile(backend=backend, fullgraph=True)
        def fn(x):
            return torch.func.vmap(lambda x: inner_fn(x.cos()))(x)

        x = torch.randn(3, 3, 3, 3)
        fn(x)
        gm = backend.graphs[0]
        actual_stack = self._get_source_fn_stack(
            gm, {"sum_1", "sum_2", "batched_output"}
        )
        self.assertExpectedInline(
            pprint.pformat(actual_stack),
            """{'sum_1': ['sum_1'], 'sum_2': ['sum_2']}""",
        )

    def test_cond_pytree_operands(self):
        def _construct_pytree():
            a = torch.randn(3, 3)
            b = torch.randn(3, 3)
            c = torch.randn(3, 3)
            d = torch.randn(3, 3)
            e = torch.randn(3, 3)
            f = torch.randn(3, 3)
            g = torch.randn(3, 3)
            return (a, [[[b]]], c, (d, (e,), f), {"g": g})

        pred = torch.tensor(True)
        inp = _construct_pytree()

        def _reduce_sum(flattened):
            init = 0
            for val in flattened:
                init += val
            return init

        def _reduce_max(flattened):
            init = flattened[0]
            for val in flattened:
                init = max(val, init)
            return init

        def true_fn(pytree_in):
            flattened, spec = pytree.tree_flatten(pytree_in)
            return _reduce_sum(flattened)

        def false_fn(pytree_in):
            flattened, spec = pytree.tree_flatten(pytree_in)
            return _reduce_max(flattened)

        def fn(pred, pytree_in):
            return torch.cond(pred, true_fn, false_fn, [pytree_in])

        backend = EagerAndRecordGraphs()
        cnt = CompileCounterWithBackend(backend)
        compiled_res = torch.compile(fn, backend=backend)(pred, inp)
        eager_res = fn(pred, inp)
        self.assertEqual(compiled_res, eager_res)
        graph = backend.graphs[0]

        # Dynamic shapes produce a slightly different graph.
        if check_dynamic_shape_capture():
            return

        self.assertExpectedInline(
            graph.code.strip(),
            """\
def forward(self, L_pred_ : torch.Tensor, L_pytree_in_0_ : torch.Tensor, L_pytree_in_1_0_0_0_ : torch.Tensor, L_pytree_in_2_ : torch.Tensor, L_pytree_in_3_0_ : torch.Tensor, L_pytree_in_3_1_0_ : torch.Tensor, L_pytree_in_3_2_ : torch.Tensor, L_pytree_in_4_g_ : torch.Tensor):
    l_pred_ = L_pred_
    l_pytree_in_0_ = L_pytree_in_0_
    l_pytree_in_1_0_0_0_ = L_pytree_in_1_0_0_0_
    l_pytree_in_2_ = L_pytree_in_2_
    l_pytree_in_3_0_ = L_pytree_in_3_0_
    l_pytree_in_3_1_0_ = L_pytree_in_3_1_0_
    l_pytree_in_3_2_ = L_pytree_in_3_2_
    l_pytree_in_4_g_ = L_pytree_in_4_g_
    cond_true_0 = self.cond_true_0
    cond_false_0 = self.cond_false_0
    cond = torch.ops.higher_order.cond(l_pred_, cond_true_0, cond_false_0, [l_pytree_in_0_, l_pytree_in_1_0_0_0_, l_pytree_in_2_, l_pytree_in_3_0_, l_pytree_in_3_1_0_, l_pytree_in_3_2_, l_pytree_in_4_g_]);  l_pred_ = cond_true_0 = cond_false_0 = l_pytree_in_0_ = l_pytree_in_1_0_0_0_ = l_pytree_in_2_ = l_pytree_in_3_0_ = l_pytree_in_3_1_0_ = l_pytree_in_3_2_ = l_pytree_in_4_g_ = None
    getitem = cond[0];  cond = None
    return (getitem,)""",  # noqa: B950
        )

    def test_cond_pytree_operands_with_non_tensor_leaves(self):
        def fn(pred, pytree_in):
            return torch.cond(
                pred, lambda x: x[0] + 1, lambda x: x[0] * 2, (pytree_in,)
            )

        pred = torch.tensor(True)
        for pytree_in in [(1,), ("string",), (1.0,)]:
            with self.assertRaisesRegex(
                RuntimeError,
                r"Expect operands to be a tuple of possibly nested dict/list/tuple",
            ):
                fn(pred, pytree_in)

        for pytree_in in [(1,), ("string",), (1.0,)]:
            with self.assertRaisesRegex(
                torch._dynamo.exc.UncapturedHigherOrderOpError,
                r"Cond doesn't work unless it is captured completely with torch.compile",
            ):
                torch.compile(fn, backend="eager")(pred, pytree_in)


class HigherOrderOpVmapGuardTests(LoggingTestCase):
    @config.patch(capture_func_transforms=True)
    @make_logging_test(recompiles=True)
    def test_vmap_grad_guard_ok(self, records):
        vmap = torch.vmap
        grad = torch.func.grad

        def g(x):
            return vmap(grad(torch.sin))(x)

        @torch.compile(backend="eager")
        def fn(x):
            return vmap(g)(x)

        x = torch.randn(4, 5)
        y = fn(x)
        # sanity check
        self.assertEqual(len(records), 0)
        self.assertEqual(x.cos(), y)

        # Calling the same function again won't have any effect on guards
        fn(x)
        self.assertEqual(len(records), 0)

    @xfailIfTorchDynamo
    @config.patch(capture_func_transforms=True)
    @make_logging_test(recompiles=True)
    def test_grad_guard_fail(self, records):
        grad = torch.func.grad

        @torch.compile(backend="eager")
        def fn(x):
            return grad(torch.sin)(x.sum())

        x = torch.randn([])
        fn(x)
        self.assertEqual(len(records), 0)

        # calling again should not invalidate the graph
        fn(x)
        self.assertEqual(len(records), 0)

        # call grad should retrigger compilation
        x = torch.randn(3)
        grad(fn)(x)
        self.assertGreater(len(records), 0)
        record = self.getRecord(records, "pyfunctorch")
        self.assertIn(
            """\
    triggered by the following guard failure(s):
    - torch._functorch.pyfunctorch.compare_functorch_state([])""",
            munge_exc(record.getMessage()),
        )

    @make_logging_test(recompiles=True)
    def test_dual_level_guard(self, records):
        fwAD = torch.autograd.forward_ad

        @torch.compile(backend="eager", fullgraph=True)
        def fn(foo, tangent):
            with fwAD.dual_level():
                dual = fwAD.make_dual(foo, tangent[1:])
                return dual

        foo = torch.rand(2)
        tangent = torch.rand(3)
        fn(foo, tangent)
        self.assertEqual(len(records), 0)

        # calling again should not invalidate the graph
        fn(foo, tangent)
        self.assertEqual(len(records), 0)

        # assertRaises is only here because Nested forward mode AD is not supported
        with self.assertRaises(torch._dynamo.exc.InternalTorchDynamoError):
            with fwAD.dual_level():
                fn(foo, tangent)
        self.assertGreater(len(records), 0)
        record = self.getRecord(records, "forward_ad")
        self.assertIn(
            """\
    triggered by the following guard failure(s):
    - torch.autograd.forward_ad._current_level == -1""",
            munge_exc(record.getMessage()),
        )

    @xfailIfTorchDynamo
    @config.patch(capture_func_transforms=True)
    @make_logging_test(recompiles=True)
    def test_jvp_guard_fail(self, records):
        jvp = torch.func.jvp
        vmap = torch.func.vmap

        @torch.compile(backend="eager")
        def fn(x):
            return jvp(torch.sin, (x,), (x,))

        x = torch.randn(3, 4)
        fn(x)
        self.assertEqual(len(records), 0)

        # calling again should not invalidate the graph
        fn(x)
        self.assertEqual(len(records), 0)

        # call jvp should retrigger compilation
        x = torch.randn(3, 4, 5)
        jvp(vmap(fn), (x,), (x,))

        self.assertGreater(len(records), 0)
        if self.hasRecord(records, "pyfunctorch"):
            record = self.getRecord(records, "pyfunctorch")
            self.assertIn(
                """\
    triggered by the following guard failure(s):
    - torch._functorch.pyfunctorch.compare_functorch_state([])""",
                munge_exc(record.getMessage()),
            )
        elif self.hasRecord(records, "forward_ad"):
            record = self.getRecord(records, "forward_ad")
            self.assertIn(
                """\
    triggered by the following guard failure(s):
    - torch.autograd.forward_ad._current_level == -1""",
                munge_exc(record.getMessage()),
            )

    @config.patch(capture_func_transforms=True)
    @make_logging_test(recompiles=True)
    def test_vmap_guard_ok(self, records):
        @torch.compile(backend="eager")
        def fn(x):
            return torch.vmap(lambda x: x.sin())(x)

        x = torch.randn(3, 3, 4, 5)
        y = fn(x)
        # sanity check
        self.assertEqual(len(records), 0)
        self.assertEqual(x.sin(), y)

        # Calling the same function again won't have any effect on guards
        z = fn(x)
        self.assertEqual(len(records), 0)
        self.assertEqual(x.sin(), z)

        # calling with a different object will also not affect guards
        w = fn(z)
        self.assertEqual(len(records), 0)
        self.assertEqual(z.sin(), w)

    @xfailIfTorchDynamo
    @config.patch(capture_func_transforms=True)
    @make_logging_test(recompiles=True)
    def test_vmap_guard_fail_different_state(self, records):
        @torch.compile(backend="eager")
        def fn(x):
            return torch.vmap(lambda x: x.sin())(x)

        x = torch.zeros(3, 4)
        y = torch.vmap(fn, randomness="same")(x)
        self.assertEqual(x.sin(), y)
        self.assertEqual(len(records), 0)

        # call vmap(vmap(fn))(x) should retrigger compilation
        y = torch.vmap(fn, randomness="different")(x)
        self.assertEqual(x.sin(), y)
        self.assertGreater(len(records), 0)
        record = self.getRecord(records, "pyfunctorch")
        self.assertIn(
            """\
    triggered by the following guard failure(s):
    - torch._functorch.pyfunctorch.compare_functorch_state([('Vmap', 1, 'same')])""",
            record.getMessage(),
        )

    @xfailIfTorchDynamo
    @config.patch(capture_func_transforms=True)
    @make_logging_test(recompiles=True)
    def test_vmap_guard_fail(self, records):
        @torch.compile(backend="eager")
        def fn(x):
            return torch.vmap(lambda x: x.sin())(x)

        x = torch.zeros(3, 3, 4, 5)
        y = torch.vmap(fn)(x)
        self.assertEqual(x.sin(), y)
        self.assertEqual(len(records), 0)

        # call vmap(vmap(fn))(x) should retrigger compilation as
        # _functorch.current_level() is not the same
        x = torch.zeros(3, 3, 3, 4, 5)
        y = torch.vmap(torch.vmap(fn))(x)
        self.assertEqual(x.sin(), y)
        self.assertGreater(len(records), 0)
        record = self.getRecord(records, "pyfunctorch")
        self.assertIn(
            """\
    triggered by the following guard failure(s):
    - torch._functorch.pyfunctorch.compare_functorch_state([('Vmap', 1, 'error')])""",
            record.getMessage(),
        )

    @xfailIfTorchDynamo
    @config.patch(capture_func_transforms=True)
    @make_logging_test(recompiles=True)
    def test_vmap_grad_vmap_guard_fail(self, records):
        vmap = torch.vmap
        grad = torch.func.grad

        def g(x):
            y = vmap(torch.sin, randomness="same")(x)
            return y.sum(0)

        @torch.compile(backend="eager")
        def fn(x):
            return grad(g)(x)

        x = torch.randn(3, 3)
        y = vmap(fn, randomness="error")(x)
        self.assertEqual(x.cos(), y)

        # previous FX graph should be invalidated
        x = torch.randn(3, 3, 4)
        y = vmap(vmap(fn, randomness="different"))(x)
        self.assertGreater(len(records), 0)
        record = self.getRecord(records, "pyfunctorch")
        self.assertIn(
            """\
    triggered by the following guard failure(s):
    - torch._functorch.pyfunctorch.compare_functorch_state([('Vmap', 1, 'error')])""",
            munge_exc(record.getMessage()),
        )

    @xfailIfTorchDynamo
    @config.patch(capture_func_transforms=True)
    @make_logging_test(recompiles=True)
    def test_vmap_recompile_different_states(self, records):
        @torch.compile(backend="eager")
        def fn(x):
            return torch.vmap(lambda x: x.sin())(x)

        x = torch.zeros(3, 3, 4, 5)
        y = torch.vmap(fn, randomness="same")(x)
        self.assertEqual(len(records), 0)  # sanity check

        y = torch.vmap(fn, randomness="different")(x)
        self.assertGreater(len(records), 0)
        record = self.getRecord(records, "pyfunctorch")
        self.assertIn(
            """\
    triggered by the following guard failure(s):
    - torch._functorch.pyfunctorch.compare_functorch_state([('Vmap', 1, 'same')])""",
            munge_exc(record.getMessage()),
        )


class FuncTorchHigherOrderOpTests(torch._dynamo.test_case.TestCase):
    def tearDown(self):
        # Ensure that in the case of a test failure, the next test won't fail
        # because of a previous call to _vmap_increment_nesting that wasn't undone
        # i.e. test_vmap_free_tensor fails when PYTORCH_TEST_WITH_DYNAMO=1
        # and the call to increment nesting is not undone
        if not TEST_WITH_TORCHDYNAMO:
            return

        warn = False
        while ci := torch._C._functorch.peek_interpreter_stack():
            if ci.key() == torch._C._functorch.TransformType.Vmap:
                warn = True
                torch._C._functorch._vmap_decrement_nesting()
            else:
                break

        if warn:
            msg = (
                "Interpreter stack is not empty. Test should have called "
                "'torch._C._functorch._vmap_decrement_nesting()'"
            )
            warnings.warn(msg)

    def _compile_check(self, fn, inputs, fullgraph=True, graph_idx=0):
        backend = EagerAndRecordGraphs()
        actual = fn(*inputs)
        expected = torch.compile(fn, backend=backend, fullgraph=fullgraph)(*inputs)

        self.assertEqual(actual, expected)

        wrapped_gm = backend.graphs[graph_idx]
        return wrapped_gm

    @config.patch(capture_func_transforms=True)
    def test_hessian(self):
        counters.clear()

        def wrapper_fn(x):
            return torch.func.hessian(torch.sin)(x)

        x = torch.randn(4, 3)
        wrapped_gm = self._compile_check(wrapper_fn, (x,))
        # Dynamic shapes produce a slightly different graph.
        if check_dynamic_shape_capture():
            return

        actual = normalize_gm(wrapped_gm.print_readable(print_output=False))
        self.assertExpectedInline(
            actual,
            """\
class GraphModule(torch.nn.Module):
    def forward(self, L_x_ : torch.Tensor):
        l_x_ = L_x_

        tensor = torch.tensor((12,))
        cumsum = tensor.cumsum(dim = 0);  tensor = None
        getitem = cumsum[slice(None, -1, None)];  cumsum = None
        neg = getitem.neg();  getitem = None
        unbind = neg.unbind();  neg = None

        chunk = l_x_.new_zeros(12, 12)

        diagonal = chunk.diagonal(0)
        fill_ = diagonal.fill_(1);  diagonal = None

        child = chunk.view(12, 4, 3);  chunk = None

        lazy_load_decompositions = torch._functorch.vmap.lazy_load_decompositions()

        _saved_tensors_hooks_disable = torch._C._autograd._saved_tensors_hooks_disable("torch.func transforms don't yet support saved tensor hooks. Please open an issue with your use case.")
        _vmap_increment_nesting = torch._C._functorch._vmap_increment_nesting(12, 'error')

        child_1 = torch._C._functorch._add_batch_dim(child, 0, 1);  child = None

        _saved_tensors_hooks_disable_1 = torch._C._autograd._saved_tensors_hooks_disable("torch.func transforms don't yet support saved tensor hooks. Please open an issue with your use case.")

        _jvp_treespec_compare = torch._functorch.eager_transforms._jvp_treespec_compare((l_x_,), (child_1,))

        _jvp_increment_nesting = torch._C._functorch._jvp_increment_nesting()
        _set_fwd_grad_enabled = torch._C._set_fwd_grad_enabled(True)
        _enter_dual_level = torch._C._enter_dual_level()

        _maybe_load_decompositions = torch.autograd.forward_ad._maybe_load_decompositions()

        child_2 = torch._make_dual(l_x_, child_1, level = 0);  child_1 = None

        _wrap_for_grad = torch._C._functorch._wrap_for_grad(l_x_, 2);  l_x_ = None

        _saved_tensors_hooks_disable_2 = torch._C._autograd._saved_tensors_hooks_disable("torch.func transforms don't yet support saved tensor hooks. Please open an issue with your use case.")
        _grad_increment_nesting = torch._C._functorch._grad_increment_nesting()

        diff_primals = torch._C._functorch._wrap_for_grad(child_2, 3);  child_2 = None

        set_inplace_requires_grad_allowed = torch._C._functorch.set_inplace_requires_grad_allowed(True)

        _set_tensor_requires_grad = torch._functorch.eager_transforms._set_tensor_requires_grad(diff_primals)

        set_inplace_requires_grad_allowed_1 = torch._C._functorch.set_inplace_requires_grad_allowed(False)

        o = torch.sin(diff_primals)

        results = torch._C._functorch._unwrap_for_grad(o, 3)

        _grad_decrement_nesting = torch._C._functorch._grad_decrement_nesting()
        _saved_tensors_hooks_disable_3 = torch._C._autograd._saved_tensors_hooks_disable("torch.func transforms don't yet support saved tensor hooks. Please open an issue with your use case.")

        tensor_1 = torch.tensor((12,))
        cumsum_1 = tensor_1.cumsum(dim = 0);  tensor_1 = None
        getitem_1 = cumsum_1[slice(None, -1, None)];  cumsum_1 = None
        neg_1 = getitem_1.neg();  getitem_1 = None
        unbind_1 = neg_1.unbind();  neg_1 = None

        chunk_1 = results.new_zeros(12, 12);  results = None

        diagonal_1 = chunk_1.diagonal(0)
        fill__1 = diagonal_1.fill_(1);  diagonal_1 = None

        basis = chunk_1.view(12, 4, 3);  chunk_1 = None

        lazy_load_decompositions_1 = torch._functorch.vmap.lazy_load_decompositions()

        _saved_tensors_hooks_disable_4 = torch._C._autograd._saved_tensors_hooks_disable("torch.func transforms don't yet support saved tensor hooks. Please open an issue with your use case.")
        _vmap_increment_nesting_1 = torch._C._functorch._vmap_increment_nesting(12, 'error')

        _add_batch_dim_1 = torch._C._functorch._add_batch_dim(basis, 0, 3);  basis = None

        _vjp_treespec_compare = torch._functorch.eager_transforms._vjp_treespec_compare(o, _add_batch_dim_1)

        _autograd_grad = torch._functorch.eager_transforms._autograd_grad([o], [diff_primals], [_add_batch_dim_1], retain_graph = True, create_graph = True);  _add_batch_dim_1 = None
        batched_outputs = _autograd_grad[0];  _autograd_grad = None

        chunked_result = torch._C._functorch._remove_batch_dim(batched_outputs, 3, 12, 0);  batched_outputs = None

        _vmap_decrement_nesting = torch._C._functorch._vmap_decrement_nesting()
        _saved_tensors_hooks_disable_5 = torch._C._autograd._saved_tensors_hooks_disable("torch.func transforms don't yet support saved tensor hooks. Please open an issue with your use case.")

        split = chunked_result.split((12,), dim = 0);  chunked_result = None
        split_1 = split[0];  split = None

        output_input = split_1.view((4, 3, 4, 3));  split_1 = None

        _unpack_dual = torch._unpack_dual(output_input, level = 0);  output_input = None
        primal = _unpack_dual[0]
        dual = _unpack_dual[1];  _unpack_dual = None

        primals_out_unflatten = torch._C._functorch._unwrap_for_grad(primal, 2);  primal = None

        tangents_out_unflatten = torch._C._functorch._unwrap_for_grad(dual, 2);  dual = None

        _exit_dual_level = torch._C._exit_dual_level(0)
        _set_fwd_grad_enabled_1 = torch._C._set_fwd_grad_enabled(True)
        _jvp_decrement_nesting = torch._C._functorch._jvp_decrement_nesting()
        _saved_tensors_hooks_disable_6 = torch._C._autograd._saved_tensors_hooks_disable("torch.func transforms don't yet support saved tensor hooks. Please open an issue with your use case.")

        results_1 = torch._C._functorch._remove_batch_dim(tangents_out_unflatten, 1, 12, 0);  tangents_out_unflatten = None

        _vmap_decrement_nesting_1 = torch._C._functorch._vmap_decrement_nesting()
        _saved_tensors_hooks_enable = torch._C._autograd._saved_tensors_hooks_enable()

        movedim = results_1.movedim(0, -1);  results_1 = None
        split_2 = movedim.split((12,), dim = -1);  movedim = None
        jac_out_in = split_2[0];  split_2 = None

        unflatten = jac_out_in.unflatten(-1, (4, 3));  jac_out_in = None
        return (unflatten, diff_primals, o)
""",
        )

    @config.patch(capture_func_transforms=True)
    def test_hessian_argnums(self):
        counters.clear()

        def fn(x, y):
            return x.sin()

        def wrapper_fn(x, y):
            return torch.func.hessian(fn, argnums=(1,))(x, y)

        x = torch.randn(4, 3)
        y = torch.randn(3, 4)
        wrapped_gm = self._compile_check(wrapper_fn, (x, y))
        # Dynamic shapes produce a slightly different graph.
        if check_dynamic_shape_capture():
            return

        actual = normalize_gm(wrapped_gm.print_readable(print_output=False))
        self.assertExpectedInline(
            "\n".join(actual.split("\n")[:-2]),
            """\
class GraphModule(torch.nn.Module):
    def forward(self, L_x_ : torch.Tensor, L_y_ : torch.Tensor):
        l_x_ = L_x_
        l_y_ = L_y_

        tensor = torch.tensor((12,))
        cumsum = tensor.cumsum(dim = 0);  tensor = None
        getitem = cumsum[slice(None, -1, None)];  cumsum = None
        neg = getitem.neg();  getitem = None
        unbind = neg.unbind();  neg = None

        chunk = l_y_.new_zeros(12, 12)

        diagonal = chunk.diagonal(0)
        fill_ = diagonal.fill_(1);  diagonal = None

        child = chunk.view(12, 3, 4);  chunk = None

        lazy_load_decompositions = torch._functorch.vmap.lazy_load_decompositions()

        _saved_tensors_hooks_disable = torch._C._autograd._saved_tensors_hooks_disable("torch.func transforms don't yet support saved tensor hooks. Please open an issue with your use case.")
        _vmap_increment_nesting = torch._C._functorch._vmap_increment_nesting(12, 'error')

        child_1 = torch._C._functorch._add_batch_dim(child, 0, 1);  child = None

        _saved_tensors_hooks_disable_1 = torch._C._autograd._saved_tensors_hooks_disable("torch.func transforms don't yet support saved tensor hooks. Please open an issue with your use case.")

        _jvp_treespec_compare = torch._functorch.eager_transforms._jvp_treespec_compare((l_y_,), (child_1,))

        _jvp_increment_nesting = torch._C._functorch._jvp_increment_nesting()
        _set_fwd_grad_enabled = torch._C._set_fwd_grad_enabled(True)
        _enter_dual_level = torch._C._enter_dual_level()

        _maybe_load_decompositions = torch.autograd.forward_ad._maybe_load_decompositions()

        child_3 = torch._make_dual(l_y_, child_1, level = 0);  child_1 = None

        child_2 = torch._C._functorch._wrap_for_grad(l_x_, 2);  l_x_ = None
        _wrap_for_grad_1 = torch._C._functorch._wrap_for_grad(l_y_, 2);  l_y_ = None

        _saved_tensors_hooks_disable_2 = torch._C._autograd._saved_tensors_hooks_disable("torch.func transforms don't yet support saved tensor hooks. Please open an issue with your use case.")
        _grad_increment_nesting = torch._C._functorch._grad_increment_nesting()

        _wrap_for_grad_2 = torch._C._functorch._wrap_for_grad(child_2, 3)
        child_4 = torch._C._functorch._wrap_for_grad(child_3, 3)

        set_inplace_requires_grad_allowed = torch._C._functorch.set_inplace_requires_grad_allowed(True)

        _set_tensor_requires_grad = torch._functorch.eager_transforms._set_tensor_requires_grad(child_4)

        set_inplace_requires_grad_allowed_1 = torch._C._functorch.set_inplace_requires_grad_allowed(False)

        o = _wrap_for_grad_2.sin();  _wrap_for_grad_2 = None

        results = torch._C._functorch._unwrap_for_grad(o, 3)

        _grad_decrement_nesting = torch._C._functorch._grad_decrement_nesting()
        _saved_tensors_hooks_disable_3 = torch._C._autograd._saved_tensors_hooks_disable("torch.func transforms don't yet support saved tensor hooks. Please open an issue with your use case.")

        tensor_1 = torch.tensor((12,))
        cumsum_1 = tensor_1.cumsum(dim = 0);  tensor_1 = None
        getitem_1 = cumsum_1[slice(None, -1, None)];  cumsum_1 = None
        neg_1 = getitem_1.neg();  getitem_1 = None
        unbind_1 = neg_1.unbind();  neg_1 = None

        chunk_1 = results.new_zeros(12, 12);  results = None

        diagonal_1 = chunk_1.diagonal(0)
        fill__1 = diagonal_1.fill_(1);  diagonal_1 = None

        basis = chunk_1.view(12, 4, 3);  chunk_1 = None

        lazy_load_decompositions_1 = torch._functorch.vmap.lazy_load_decompositions()

        _saved_tensors_hooks_disable_4 = torch._C._autograd._saved_tensors_hooks_disable("torch.func transforms don't yet support saved tensor hooks. Please open an issue with your use case.")
        _vmap_increment_nesting_1 = torch._C._functorch._vmap_increment_nesting(12, 'error')

        _add_batch_dim_1 = torch._C._functorch._add_batch_dim(basis, 0, 3);  basis = None

        _vjp_treespec_compare = torch._functorch.eager_transforms._vjp_treespec_compare(o, _add_batch_dim_1)

        _autograd_grad = torch._functorch.eager_transforms._autograd_grad([o], [child_4], [_add_batch_dim_1], retain_graph = True, create_graph = True);  _add_batch_dim_1 = None
        child_5 = _autograd_grad[0];  _autograd_grad = None

        child_6 = torch._C._functorch._remove_batch_dim(child_5, 3, 12, 0);  child_5 = None

        _vmap_decrement_nesting = torch._C._functorch._vmap_decrement_nesting()
        _saved_tensors_hooks_disable_5 = torch._C._autograd._saved_tensors_hooks_disable("torch.func transforms don't yet support saved tensor hooks. Please open an issue with your use case.")

        split = child_6.split((12,), dim = 0);  child_6 = None
        split_1 = split[0];  split = None

        child_7 = split_1.view((4, 3, 3, 4));  split_1 = None

        _unpack_dual = torch._unpack_dual(child_7, level = 0);  child_7 = None
        primal = _unpack_dual[0];  _unpack_dual = None

        tangent = torch.zeros_like(primal)

        child_8 = torch._C._functorch._unwrap_for_grad(primal, 2);  primal = None

        child_9 = torch._C._functorch._unwrap_for_grad(tangent, 2);  tangent = None

        _exit_dual_level = torch._C._exit_dual_level(0)
        _set_fwd_grad_enabled_1 = torch._C._set_fwd_grad_enabled(True)
        _jvp_decrement_nesting = torch._C._functorch._jvp_decrement_nesting()
        _saved_tensors_hooks_disable_6 = torch._C._autograd._saved_tensors_hooks_disable("torch.func transforms don't yet support saved tensor hooks. Please open an issue with your use case.")

        child_10 = torch._C._functorch._remove_batch_dim(child_9, 1, 12, 0);  child_9 = None

        _vmap_decrement_nesting_1 = torch._C._functorch._vmap_decrement_nesting()
        _saved_tensors_hooks_enable = torch._C._autograd._saved_tensors_hooks_enable()

        movedim = child_10.movedim(0, -1);  child_10 = None
        split_2 = movedim.split((12,), dim = -1);  movedim = None
        jac_out_in = split_2[0];  split_2 = None

        unflatten = jac_out_in.unflatten(-1, (3, 4));  jac_out_in = None""",
        )

        # Python 3.10 and 3.11 produces slightly different graphs
        if sys.version_info[:2] > (3, 10):
            self.assertExpectedInline(
                actual.split("\n")[-2],
                """        return (unflatten, child_2, _wrap_for_grad_1, child_3, child_4, o)""",
            )
        else:
            self.assertExpectedInline(
                actual.split("\n")[-2],
                """        return (unflatten, child_3, child_2, _wrap_for_grad_1, child_4, o)""",
            )

    @config.patch(capture_func_transforms=True)
    def test_jacrev(self):
        counters.clear()

        def wrapper_fn(x):
            return torch.func.jacrev(torch.sin)(x)

        x = torch.randn(4, 3)
        wrapped_gm = self._compile_check(wrapper_fn, (x,))
        # Dynamic shapes produce a slightly different graph.
        if check_dynamic_shape_capture():
            return

        actual = normalize_gm(wrapped_gm.print_readable(print_output=False))
        self.assertExpectedInline(
            actual,
            """\
class GraphModule(torch.nn.Module):
    def forward(self, L_x_ : torch.Tensor):
        l_x_ = L_x_

        _saved_tensors_hooks_disable = torch._C._autograd._saved_tensors_hooks_disable("torch.func transforms don't yet support saved tensor hooks. Please open an issue with your use case.")
        _grad_increment_nesting = torch._C._functorch._grad_increment_nesting()

        diff_primals = torch._C._functorch._wrap_for_grad(l_x_, 1);  l_x_ = None

        set_inplace_requires_grad_allowed = torch._C._functorch.set_inplace_requires_grad_allowed(True)

        _set_tensor_requires_grad = torch._functorch.eager_transforms._set_tensor_requires_grad(diff_primals)

        set_inplace_requires_grad_allowed_1 = torch._C._functorch.set_inplace_requires_grad_allowed(False)

        o = torch.sin(diff_primals)

        results = torch._C._functorch._unwrap_for_grad(o, 1)

        _grad_decrement_nesting = torch._C._functorch._grad_decrement_nesting()
        _saved_tensors_hooks_enable = torch._C._autograd._saved_tensors_hooks_enable()

        tensor = torch.tensor((12,))
        cumsum = tensor.cumsum(dim = 0);  tensor = None
        getitem = cumsum[slice(None, -1, None)];  cumsum = None
        neg = getitem.neg();  getitem = None
        unbind = neg.unbind();  neg = None

        chunk = results.new_zeros(12, 12);  results = None

        diagonal = chunk.diagonal(0)
        fill_ = diagonal.fill_(1);  diagonal = None

        basis = chunk.view(12, 4, 3);  chunk = None

        lazy_load_decompositions = torch._functorch.vmap.lazy_load_decompositions()

        _saved_tensors_hooks_disable_1 = torch._C._autograd._saved_tensors_hooks_disable("torch.func transforms don't yet support saved tensor hooks. Please open an issue with your use case.")
        _vmap_increment_nesting = torch._C._functorch._vmap_increment_nesting(12, 'error')

        _add_batch_dim = torch._C._functorch._add_batch_dim(basis, 0, 1);  basis = None

        _vjp_treespec_compare = torch._functorch.eager_transforms._vjp_treespec_compare(o, _add_batch_dim)

        _autograd_grad = torch._functorch.eager_transforms._autograd_grad([o], [diff_primals], [_add_batch_dim], retain_graph = True, create_graph = True);  _add_batch_dim = None
        batched_outputs = _autograd_grad[0];  _autograd_grad = None

        chunked_result = torch._C._functorch._remove_batch_dim(batched_outputs, 1, 12, 0);  batched_outputs = None

        _vmap_decrement_nesting = torch._C._functorch._vmap_decrement_nesting()
        _saved_tensors_hooks_enable_1 = torch._C._autograd._saved_tensors_hooks_enable()

        split = chunked_result.split((12,), dim = 0);  chunked_result = None
        split_1 = split[0];  split = None

        output_input = split_1.view((4, 3, 4, 3));  split_1 = None
        return (output_input, diff_primals, o)
""",
        )

    @config.patch(capture_func_transforms=True)
    def test_jacrev_two_tensors_argnums(self):
        counters.clear()

        def fn(x, y):
            return y.sin()

        def wrapper_fn(x, y):
            return torch.func.jacrev(fn, argnums=1)(x, y)

        x = torch.randn(4, 3)
        y = torch.randn(3, 4)
        wrapped_gm = self._compile_check(wrapper_fn, (x, y))
        # Dynamic shapes produce a slightly different graph.
        if check_dynamic_shape_capture():
            return

        actual = normalize_gm(wrapped_gm.print_readable(print_output=False))
        self.assertExpectedInline(
            actual,
            """\
class GraphModule(torch.nn.Module):
    def forward(self, L_x_ : torch.Tensor, L_y_ : torch.Tensor):
        l_x_ = L_x_
        l_y_ = L_y_

        _saved_tensors_hooks_disable = torch._C._autograd._saved_tensors_hooks_disable("torch.func transforms don't yet support saved tensor hooks. Please open an issue with your use case.")
        _grad_increment_nesting = torch._C._functorch._grad_increment_nesting()

        _wrap_for_grad = torch._C._functorch._wrap_for_grad(l_x_, 1);  l_x_ = None
        diff_primals = torch._C._functorch._wrap_for_grad(l_y_, 1);  l_y_ = None

        set_inplace_requires_grad_allowed = torch._C._functorch.set_inplace_requires_grad_allowed(True)

        _set_tensor_requires_grad = torch._functorch.eager_transforms._set_tensor_requires_grad(diff_primals)

        set_inplace_requires_grad_allowed_1 = torch._C._functorch.set_inplace_requires_grad_allowed(False)

        o = diff_primals.sin()

        results = torch._C._functorch._unwrap_for_grad(o, 1)

        _grad_decrement_nesting = torch._C._functorch._grad_decrement_nesting()
        _saved_tensors_hooks_enable = torch._C._autograd._saved_tensors_hooks_enable()

        tensor = torch.tensor((12,))
        cumsum = tensor.cumsum(dim = 0);  tensor = None
        getitem = cumsum[slice(None, -1, None)];  cumsum = None
        neg = getitem.neg();  getitem = None
        unbind = neg.unbind();  neg = None

        chunk = results.new_zeros(12, 12);  results = None

        diagonal = chunk.diagonal(0)
        fill_ = diagonal.fill_(1);  diagonal = None

        basis = chunk.view(12, 3, 4);  chunk = None

        lazy_load_decompositions = torch._functorch.vmap.lazy_load_decompositions()

        _saved_tensors_hooks_disable_1 = torch._C._autograd._saved_tensors_hooks_disable("torch.func transforms don't yet support saved tensor hooks. Please open an issue with your use case.")
        _vmap_increment_nesting = torch._C._functorch._vmap_increment_nesting(12, 'error')

        _add_batch_dim = torch._C._functorch._add_batch_dim(basis, 0, 1);  basis = None

        _vjp_treespec_compare = torch._functorch.eager_transforms._vjp_treespec_compare(o, _add_batch_dim)

        _autograd_grad = torch._functorch.eager_transforms._autograd_grad([o], [diff_primals], [_add_batch_dim], retain_graph = True, create_graph = True);  _add_batch_dim = None
        batched_outputs = _autograd_grad[0];  _autograd_grad = None

        chunked_result = torch._C._functorch._remove_batch_dim(batched_outputs, 1, 12, 0);  batched_outputs = None

        _vmap_decrement_nesting = torch._C._functorch._vmap_decrement_nesting()
        _saved_tensors_hooks_enable_1 = torch._C._autograd._saved_tensors_hooks_enable()

        split = chunked_result.split((12,), dim = 0);  chunked_result = None
        split_1 = split[0];  split = None

        output_input = split_1.view((3, 4, 3, 4));  split_1 = None
        return (output_input, diff_primals, o)
""",
        )

    @config.patch(capture_func_transforms=True)
    def test_jacrev_has_aux(self):
        counters.clear()

        def fn(x, y):
            return y.sin(), x

        def wrapper_fn(x, y):
            return torch.func.jacrev(fn, argnums=1, has_aux=True)(x, y)

        x = torch.randn(4, 3)
        y = torch.randn(3, 4)
        wrapped_gm = self._compile_check(wrapper_fn, (x, y))
        # Dynamic shapes produce a slightly different graph.
        if check_dynamic_shape_capture():
            return

        actual = normalize_gm(wrapped_gm.print_readable(print_output=False))
        self.assertExpectedInline(
            actual,
            """\
class GraphModule(torch.nn.Module):
    def forward(self, L_x_ : torch.Tensor, L_y_ : torch.Tensor):
        l_x_ = L_x_
        l_y_ = L_y_

        _saved_tensors_hooks_disable = torch._C._autograd._saved_tensors_hooks_disable("torch.func transforms don't yet support saved tensor hooks. Please open an issue with your use case.")
        _grad_increment_nesting = torch._C._functorch._grad_increment_nesting()

        aux = torch._C._functorch._wrap_for_grad(l_x_, 1);  l_x_ = None
        diff_primals = torch._C._functorch._wrap_for_grad(l_y_, 1);  l_y_ = None

        set_inplace_requires_grad_allowed = torch._C._functorch.set_inplace_requires_grad_allowed(True)

        _set_tensor_requires_grad = torch._functorch.eager_transforms._set_tensor_requires_grad(diff_primals)

        set_inplace_requires_grad_allowed_1 = torch._C._functorch.set_inplace_requires_grad_allowed(False)

        o = diff_primals.sin()

        aux_1 = torch._C._functorch._unwrap_for_grad(aux, 1);  aux = None

        results = torch._C._functorch._unwrap_for_grad(o, 1)

        _grad_decrement_nesting = torch._C._functorch._grad_decrement_nesting()
        _saved_tensors_hooks_enable = torch._C._autograd._saved_tensors_hooks_enable()

        tensor = torch.tensor((12,))
        cumsum = tensor.cumsum(dim = 0);  tensor = None
        getitem = cumsum[slice(None, -1, None)];  cumsum = None
        neg = getitem.neg();  getitem = None
        unbind = neg.unbind();  neg = None

        chunk = results.new_zeros(12, 12);  results = None

        diagonal = chunk.diagonal(0)
        fill_ = diagonal.fill_(1);  diagonal = None

        basis = chunk.view(12, 3, 4);  chunk = None

        lazy_load_decompositions = torch._functorch.vmap.lazy_load_decompositions()

        _saved_tensors_hooks_disable_1 = torch._C._autograd._saved_tensors_hooks_disable("torch.func transforms don't yet support saved tensor hooks. Please open an issue with your use case.")
        _vmap_increment_nesting = torch._C._functorch._vmap_increment_nesting(12, 'error')

        _add_batch_dim = torch._C._functorch._add_batch_dim(basis, 0, 1);  basis = None

        _vjp_treespec_compare = torch._functorch.eager_transforms._vjp_treespec_compare(o, _add_batch_dim)

        _autograd_grad = torch._functorch.eager_transforms._autograd_grad([o], [diff_primals], [_add_batch_dim], retain_graph = True, create_graph = True);  _add_batch_dim = None
        batched_outputs = _autograd_grad[0];  _autograd_grad = None

        chunked_result = torch._C._functorch._remove_batch_dim(batched_outputs, 1, 12, 0);  batched_outputs = None

        _vmap_decrement_nesting = torch._C._functorch._vmap_decrement_nesting()
        _saved_tensors_hooks_enable_1 = torch._C._autograd._saved_tensors_hooks_enable()

        split = chunked_result.split((12,), dim = 0);  chunked_result = None
        split_1 = split[0];  split = None

        output_input = split_1.view((3, 4, 3, 4));  split_1 = None
        return (output_input, aux_1, diff_primals, o)
""",
        )

    @config.patch(capture_func_transforms=True)
    def test_vjp(self):
        counters.clear()

        def fn(x):
            return x.sin().sum()

        def wrapper_fn(x, v):
            (out, vjpfunc) = torch.func.vjp(fn, x)
            return out

        x = torch.randn([5])
        v = torch.randn(5)
        wrapped_gm = self._compile_check(wrapper_fn, (x, v))

        # Dynamic shapes produce a slightly different graph.
        if check_dynamic_shape_capture():
            return

        actual = normalize_gm(wrapped_gm.print_readable(print_output=False))
        self.assertExpectedInline(
            actual,
            """\
class GraphModule(torch.nn.Module):
    def forward(self, L_x_ : torch.Tensor):
        l_x_ = L_x_

        _saved_tensors_hooks_disable = torch._C._autograd._saved_tensors_hooks_disable("torch.func transforms don't yet support saved tensor hooks. Please open an issue with your use case.")
        _grad_increment_nesting = torch._C._functorch._grad_increment_nesting()

        child = torch._C._functorch._wrap_for_grad(l_x_, 1);  l_x_ = None

        set_inplace_requires_grad_allowed = torch._C._functorch.set_inplace_requires_grad_allowed(True)

        child_1 = torch._functorch.eager_transforms._set_tensor_requires_grad(child)

        set_inplace_requires_grad_allowed_1 = torch._C._functorch.set_inplace_requires_grad_allowed(False)

        sin = child.sin();  child = None
        o = sin.sum();  sin = None

        results = torch._C._functorch._unwrap_for_grad(o, 1);  o = None

        _grad_decrement_nesting = torch._C._functorch._grad_decrement_nesting()
        _saved_tensors_hooks_enable = torch._C._autograd._saved_tensors_hooks_enable()
        return (results,)
""",
        )

    @config.patch(capture_func_transforms=True)
    def test_vjp_multiple_outputs(self):
        counters.clear()

        def wrapper_fn(x, v):
            fn = lambda x: (x.sin(), x.cos())  # noqa: E731
            (out, vjpfunc) = torch.func.vjp(fn, x)
            vjps = vjpfunc((v, v))
            return out, vjps

        x = torch.randn([5])
        v = torch.randn(5)
        wrapped_gm = self._compile_check(wrapper_fn, (x, v))

        # Dynamic shapes produce a slightly different graph.
        if check_dynamic_shape_capture():
            return

        actual = normalize_gm(wrapped_gm.print_readable(print_output=False))
        self.assertExpectedInline(
            actual,
            """\
class GraphModule(torch.nn.Module):
    def forward(self, L_x_ : torch.Tensor, L_v_ : torch.Tensor):
        l_x_ = L_x_
        l_v_ = L_v_

        _saved_tensors_hooks_disable = torch._C._autograd._saved_tensors_hooks_disable("torch.func transforms don't yet support saved tensor hooks. Please open an issue with your use case.")
        _grad_increment_nesting = torch._C._functorch._grad_increment_nesting()

        child = torch._C._functorch._wrap_for_grad(l_x_, 1);  l_x_ = None

        set_inplace_requires_grad_allowed = torch._C._functorch.set_inplace_requires_grad_allowed(True)

        child_3 = torch._functorch.eager_transforms._set_tensor_requires_grad(child)

        set_inplace_requires_grad_allowed_1 = torch._C._functorch.set_inplace_requires_grad_allowed(False)

        child_1 = child.sin()
        child_2 = child.cos();  child = None

        _unwrap_for_grad = torch._C._functorch._unwrap_for_grad(child_1, 1)
        _unwrap_for_grad_1 = torch._C._functorch._unwrap_for_grad(child_2, 1)

        _grad_decrement_nesting = torch._C._functorch._grad_decrement_nesting()
        _saved_tensors_hooks_enable = torch._C._autograd._saved_tensors_hooks_enable()

        _vjp_treespec_compare = torch._functorch.eager_transforms._vjp_treespec_compare((child_1, child_2), (l_v_, l_v_))

        _autograd_grad = torch._functorch.eager_transforms._autograd_grad([child_1, child_2], [child_3], [l_v_, l_v_], retain_graph = True, create_graph = True);  child_1 = child_2 = child_3 = l_v_ = None
        getitem = _autograd_grad[0];  _autograd_grad = None
        return (_unwrap_for_grad, _unwrap_for_grad_1, getitem)
""",
        )

    @config.patch(capture_func_transforms=True)
    def test_vjp_multiple_outputs_python_struct(self):
        counters.clear()

        def wrapper_fn(x, v):
            fn = lambda x: {"first": x.sin(), "second": x.cos()}  # noqa: E731
            (out, vjpfunc) = torch.func.vjp(fn, x)
            vjps = vjpfunc({"first": v, "second": v.sin()})
            return out, vjps

        x = torch.randn([5])
        v = torch.randn(5)
        wrapped_gm = self._compile_check(wrapper_fn, (x, v))

        # Dynamic shapes produce a slightly different graph.
        if check_dynamic_shape_capture():
            return

        actual = normalize_gm(wrapped_gm.print_readable(print_output=False))
        self.assertExpectedInline(
            actual,
            """\
class GraphModule(torch.nn.Module):
    def forward(self, L_x_ : torch.Tensor, L_v_ : torch.Tensor):
        l_x_ = L_x_
        l_v_ = L_v_

        _saved_tensors_hooks_disable = torch._C._autograd._saved_tensors_hooks_disable("torch.func transforms don't yet support saved tensor hooks. Please open an issue with your use case.")
        _grad_increment_nesting = torch._C._functorch._grad_increment_nesting()

        child = torch._C._functorch._wrap_for_grad(l_x_, 1);  l_x_ = None

        set_inplace_requires_grad_allowed = torch._C._functorch.set_inplace_requires_grad_allowed(True)

        child_3 = torch._functorch.eager_transforms._set_tensor_requires_grad(child)

        set_inplace_requires_grad_allowed_1 = torch._C._functorch.set_inplace_requires_grad_allowed(False)

        child_1 = child.sin()
        child_2 = child.cos();  child = None

        _unwrap_for_grad = torch._C._functorch._unwrap_for_grad(child_1, 1)
        _unwrap_for_grad_1 = torch._C._functorch._unwrap_for_grad(child_2, 1)

        _grad_decrement_nesting = torch._C._functorch._grad_decrement_nesting()
        _saved_tensors_hooks_enable = torch._C._autograd._saved_tensors_hooks_enable()

        child_4 = l_v_.sin()

        _vjp_treespec_compare = torch._functorch.eager_transforms._vjp_treespec_compare({'first': child_1, 'second': child_2}, {'first': l_v_, 'second': child_4})

        _autograd_grad = torch._functorch.eager_transforms._autograd_grad([child_1, child_2], [child_3], [l_v_, child_4], retain_graph = True, create_graph = True);  child_1 = child_2 = child_3 = l_v_ = child_4 = None
        getitem = _autograd_grad[0];  _autograd_grad = None
        return (_unwrap_for_grad, _unwrap_for_grad_1, getitem)
""",
        )

    @config.patch(capture_func_transforms=True)
    def test_vjp_has_aux(self):
        counters.clear()

        def fn(x):
            return x.sin().sum(), x

        def wrapper_fn(x, v):
            (out, vjpfunc, _) = torch.func.vjp(fn, x, has_aux=True)
            return out

        x = torch.randn([5])
        v = torch.randn(5)
        wrapped_gm = self._compile_check(wrapper_fn, (x, v))

        # Dynamic shapes produce a slightly different graph.
        if check_dynamic_shape_capture():
            return

        actual = normalize_gm(wrapped_gm.print_readable(print_output=False))
        self.assertExpectedInline(
            actual,
            """\
class GraphModule(torch.nn.Module):
    def forward(self, L_x_ : torch.Tensor):
        l_x_ = L_x_

        _saved_tensors_hooks_disable = torch._C._autograd._saved_tensors_hooks_disable("torch.func transforms don't yet support saved tensor hooks. Please open an issue with your use case.")
        _grad_increment_nesting = torch._C._functorch._grad_increment_nesting()

        child = torch._C._functorch._wrap_for_grad(l_x_, 1);  l_x_ = None

        set_inplace_requires_grad_allowed = torch._C._functorch.set_inplace_requires_grad_allowed(True)

        child_1 = torch._functorch.eager_transforms._set_tensor_requires_grad(child)

        set_inplace_requires_grad_allowed_1 = torch._C._functorch.set_inplace_requires_grad_allowed(False)

        sin = child.sin()
        o = sin.sum();  sin = None

        aux = torch._C._functorch._unwrap_for_grad(child, 1);  child = None

        results = torch._C._functorch._unwrap_for_grad(o, 1);  o = None

        _grad_decrement_nesting = torch._C._functorch._grad_decrement_nesting()
        _saved_tensors_hooks_enable = torch._C._autograd._saved_tensors_hooks_enable()
        return (results,)
""",
        )

    @config.patch(capture_func_transforms=True)
    def test_grad(self):
        counters.clear()

        def fn(x):
            return x.sin().sum()

        def wrapper_fn(x):
            return torch.func.grad(fn)(x)

        x = torch.randn(3, 3, 3)
        wrapped_gm = self._compile_check(wrapper_fn, (x,))

        # Dynamic shapes produce a slightly different graph.
        if check_dynamic_shape_capture():
            return

        actual = normalize_gm(wrapped_gm.print_readable(print_output=False))
        self.assertExpectedInline(
            actual,
            """\
class GraphModule(torch.nn.Module):
    def forward(self, L_x_ : torch.Tensor):
        l_x_ = L_x_

        _saved_tensors_hooks_disable = torch._C._autograd._saved_tensors_hooks_disable("torch.func transforms don't yet support saved tensor hooks. Please open an issue with your use case.")
        _grad_increment_nesting = torch._C._functorch._grad_increment_nesting()

        diff_args = torch._C._functorch._wrap_for_grad(l_x_, 1);  l_x_ = None

        set_inplace_requires_grad_allowed = torch._C._functorch.set_inplace_requires_grad_allowed(True)

        _set_tensor_requires_grad = torch._functorch.eager_transforms._set_tensor_requires_grad(diff_args)

        set_inplace_requires_grad_allowed_1 = torch._C._functorch.set_inplace_requires_grad_allowed(False)

        sin = diff_args.sin()
        output = sin.sum();  sin = None

        _autograd_grad = torch._functorch.eager_transforms._autograd_grad((output,), [diff_args], create_graph = True);  diff_args = None
        grad_input = _autograd_grad[0];  _autograd_grad = None

        grad_input_1 = torch._C._functorch._unwrap_for_grad(grad_input, 1);  grad_input = None

        output_1 = torch._C._functorch._unwrap_for_grad(output, 1);  output = None

        _grad_decrement_nesting = torch._C._functorch._grad_decrement_nesting()
        _saved_tensors_hooks_enable = torch._C._autograd._saved_tensors_hooks_enable()
        return (grad_input_1,)
""",
        )

    @config.patch(capture_func_transforms=True)
    def test_grad_freevar_tensor(self):
        counters.clear()
        y = torch.randn(3, 3)

        def fn(x):
            return (x.sin() + y).sum()

        def wrapper_fn(x):
            return torch.func.grad(fn)(x)

        x = torch.randn(3, 3, 3)
        expected = wrapper_fn(x)
        actual = torch.compile(wrapper_fn, backend="aot_eager", fullgraph=True)(x)
        self.assertEqual(actual, expected)

    @config.patch(capture_func_transforms=True)
    def test_grad_freevar_python_scalar(self):
        counters.clear()
        y = 3

        def fn(x):
            return (x.sin() + y).sum()

        def wrapper_fn(x):
            return torch.func.grad(fn)(x)

        x = torch.randn(3, 3, 3)
        wrapped_gm = self._compile_check(wrapper_fn, (x,))

        # Dynamic shapes produce a slightly different graph.
        if check_dynamic_shape_capture():
            return

        actual = normalize_gm(wrapped_gm.print_readable(print_output=False))
        self.assertExpectedInline(
            actual,
            """\
class GraphModule(torch.nn.Module):
    def forward(self, L_x_ : torch.Tensor):
        l_x_ = L_x_

        _saved_tensors_hooks_disable = torch._C._autograd._saved_tensors_hooks_disable("torch.func transforms don't yet support saved tensor hooks. Please open an issue with your use case.")
        _grad_increment_nesting = torch._C._functorch._grad_increment_nesting()

        diff_args = torch._C._functorch._wrap_for_grad(l_x_, 1);  l_x_ = None

        set_inplace_requires_grad_allowed = torch._C._functorch.set_inplace_requires_grad_allowed(True)

        _set_tensor_requires_grad = torch._functorch.eager_transforms._set_tensor_requires_grad(diff_args)

        set_inplace_requires_grad_allowed_1 = torch._C._functorch.set_inplace_requires_grad_allowed(False)

        sin = diff_args.sin()
        add = sin + 3;  sin = None
        output = add.sum();  add = None

        _autograd_grad = torch._functorch.eager_transforms._autograd_grad((output,), [diff_args], create_graph = True);  diff_args = None
        grad_input = _autograd_grad[0];  _autograd_grad = None

        grad_input_1 = torch._C._functorch._unwrap_for_grad(grad_input, 1);  grad_input = None

        output_1 = torch._C._functorch._unwrap_for_grad(output, 1);  output = None

        _grad_decrement_nesting = torch._C._functorch._grad_decrement_nesting()
        _saved_tensors_hooks_enable = torch._C._autograd._saved_tensors_hooks_enable()
        return (grad_input_1,)
""",
        )

    @config.patch(capture_func_transforms=True)
    def test_grad_capture_tensor(self):
        counters.clear()

        def wrapper_fn(x):
            y = torch.randn(3)

            def fn(x):
                return (x.sin() + y).sum()

            return torch.func.grad(fn)(x)

        x = torch.randn(3, 3, 3)

        wrapped_gm = self._compile_check(wrapper_fn, (x,))

        # Dynamic shapes produce a slightly different graph.
        if check_dynamic_shape_capture():
            return

        actual = normalize_gm(wrapped_gm.print_readable(print_output=False))
        self.assertExpectedInline(
            actual,
            """\
class GraphModule(torch.nn.Module):
    def forward(self, L_x_ : torch.Tensor):
        l_x_ = L_x_

        y = torch.randn(3)

        _saved_tensors_hooks_disable = torch._C._autograd._saved_tensors_hooks_disable("torch.func transforms don't yet support saved tensor hooks. Please open an issue with your use case.")
        _grad_increment_nesting = torch._C._functorch._grad_increment_nesting()

        diff_args = torch._C._functorch._wrap_for_grad(l_x_, 1);  l_x_ = None

        set_inplace_requires_grad_allowed = torch._C._functorch.set_inplace_requires_grad_allowed(True)

        _set_tensor_requires_grad = torch._functorch.eager_transforms._set_tensor_requires_grad(diff_args)

        set_inplace_requires_grad_allowed_1 = torch._C._functorch.set_inplace_requires_grad_allowed(False)

        sin = diff_args.sin()
        add = sin + y;  sin = None
        output = add.sum();  add = None

        _autograd_grad = torch._functorch.eager_transforms._autograd_grad((output,), [diff_args], create_graph = True);  diff_args = None
        grad_input = _autograd_grad[0];  _autograd_grad = None

        grad_input_1 = torch._C._functorch._unwrap_for_grad(grad_input, 1);  grad_input = None

        output_1 = torch._C._functorch._unwrap_for_grad(output, 1);  output = None

        _grad_decrement_nesting = torch._C._functorch._grad_decrement_nesting()
        _saved_tensors_hooks_enable = torch._C._autograd._saved_tensors_hooks_enable()
        return (grad_input_1, y)
""",
        )

    @config.patch(capture_func_transforms=True)
    def test_grad_closure_scalar(self):
        counters.clear()

        def wrapper_fn(x):
            y = 3.14

            def fn(x):
                return (x.sin() + y).sum()

            return torch.func.grad(fn)(x)

        x = torch.randn(3, 3, 3)

        # Graph break because dynamo is unable to get source `fn` and
        # functools.wraps in `grad` leads to graph-break
        wrapped_gm = self._compile_check(wrapper_fn, (x,), fullgraph=False)

        # Dynamic shapes produce a slightly different graph.
        if check_dynamic_shape_capture():
            return

        actual = normalize_gm(wrapped_gm.print_readable(print_output=False))
        self.assertExpectedInline(
            actual,
            """\
class GraphModule(torch.nn.Module):
    def forward(self, L_x_ : torch.Tensor):
        l_x_ = L_x_

        _saved_tensors_hooks_disable = torch._C._autograd._saved_tensors_hooks_disable("torch.func transforms don't yet support saved tensor hooks. Please open an issue with your use case.")
        _grad_increment_nesting = torch._C._functorch._grad_increment_nesting()

        diff_args = torch._C._functorch._wrap_for_grad(l_x_, 1);  l_x_ = None

        set_inplace_requires_grad_allowed = torch._C._functorch.set_inplace_requires_grad_allowed(True)

        _set_tensor_requires_grad = torch._functorch.eager_transforms._set_tensor_requires_grad(diff_args)

        set_inplace_requires_grad_allowed_1 = torch._C._functorch.set_inplace_requires_grad_allowed(False)

        sin = diff_args.sin()
        add = sin + 3.14;  sin = None
        output = add.sum();  add = None

        _autograd_grad = torch._functorch.eager_transforms._autograd_grad((output,), [diff_args], create_graph = True);  diff_args = None
        grad_input = _autograd_grad[0];  _autograd_grad = None

        grad_input_1 = torch._C._functorch._unwrap_for_grad(grad_input, 1);  grad_input = None

        output_1 = torch._C._functorch._unwrap_for_grad(output, 1);  output = None

        _grad_decrement_nesting = torch._C._functorch._grad_decrement_nesting()
        _saved_tensors_hooks_enable = torch._C._autograd._saved_tensors_hooks_enable()
        return (grad_input_1,)
""",
        )

    @config.patch(capture_func_transforms=True)
    def test_grad_has_aux(self):
        counters.clear()

        y = 3.14

        def fn(x):
            return ((x.sin() + y).sum(), x.cos())

        def wrapper_fn(x):
            return torch.func.grad(fn, has_aux=True)(x)

        x = torch.randn(3, 3, 3)
        wrapped_gm = self._compile_check(wrapper_fn, (x,))

        # Dynamic shapes produce a slightly different graph.
        if check_dynamic_shape_capture():
            return

        actual = normalize_gm(wrapped_gm.print_readable(print_output=False))
        self.assertExpectedInline(
            actual,
            """\
class GraphModule(torch.nn.Module):
    def forward(self, L_x_ : torch.Tensor):
        l_x_ = L_x_

        _saved_tensors_hooks_disable = torch._C._autograd._saved_tensors_hooks_disable("torch.func transforms don't yet support saved tensor hooks. Please open an issue with your use case.")
        _grad_increment_nesting = torch._C._functorch._grad_increment_nesting()

        diff_args = torch._C._functorch._wrap_for_grad(l_x_, 1);  l_x_ = None

        set_inplace_requires_grad_allowed = torch._C._functorch.set_inplace_requires_grad_allowed(True)

        _set_tensor_requires_grad = torch._functorch.eager_transforms._set_tensor_requires_grad(diff_args)

        set_inplace_requires_grad_allowed_1 = torch._C._functorch.set_inplace_requires_grad_allowed(False)

        sin = diff_args.sin()
        add = sin + 3.14;  sin = None
        output = add.sum();  add = None
        aux = diff_args.cos()

        _autograd_grad = torch._functorch.eager_transforms._autograd_grad((output,), [diff_args], create_graph = True);  diff_args = None
        grad_input = _autograd_grad[0];  _autograd_grad = None

        grad_input_1 = torch._C._functorch._unwrap_for_grad(grad_input, 1);  grad_input = None

        output_1 = torch._C._functorch._unwrap_for_grad(output, 1);  output = None

        aux_1 = torch._C._functorch._unwrap_for_grad(aux, 1);  aux = None

        _grad_decrement_nesting = torch._C._functorch._grad_decrement_nesting()
        _saved_tensors_hooks_enable = torch._C._autograd._saved_tensors_hooks_enable()
        return (grad_input_1, aux_1)
""",
        )

    @config.patch(capture_func_transforms=True)
    def test_grad_two_tensor_has_aux(self):
        counters.clear()

        def fn(x, y):
            return ((x.sin() + y).sum(), x.cos())

        def wrapper_fn(x, y):
            return torch.func.grad(fn, has_aux=True)(x, y)

        y = torch.randn(3, 3, 3)
        x = torch.randn(3, 3, 3)
        wrapped_gm = self._compile_check(wrapper_fn, (x, y))

        # Dynamic shapes produce a slightly different graph.
        if check_dynamic_shape_capture():
            return

        actual = normalize_gm(wrapped_gm.print_readable(print_output=False))
        self.assertExpectedInline(
            actual,
            """\
class GraphModule(torch.nn.Module):
    def forward(self, L_x_ : torch.Tensor, L_y_ : torch.Tensor):
        l_x_ = L_x_
        l_y_ = L_y_

        _saved_tensors_hooks_disable = torch._C._autograd._saved_tensors_hooks_disable("torch.func transforms don't yet support saved tensor hooks. Please open an issue with your use case.")
        _grad_increment_nesting = torch._C._functorch._grad_increment_nesting()

        diff_args = torch._C._functorch._wrap_for_grad(l_x_, 1);  l_x_ = None
        _wrap_for_grad_1 = torch._C._functorch._wrap_for_grad(l_y_, 1);  l_y_ = None

        set_inplace_requires_grad_allowed = torch._C._functorch.set_inplace_requires_grad_allowed(True)

        _set_tensor_requires_grad = torch._functorch.eager_transforms._set_tensor_requires_grad(diff_args)

        set_inplace_requires_grad_allowed_1 = torch._C._functorch.set_inplace_requires_grad_allowed(False)

        sin = diff_args.sin()
        add = sin + _wrap_for_grad_1;  sin = _wrap_for_grad_1 = None
        output = add.sum();  add = None
        aux = diff_args.cos()

        _autograd_grad = torch._functorch.eager_transforms._autograd_grad((output,), [diff_args], create_graph = True);  diff_args = None
        grad_input = _autograd_grad[0];  _autograd_grad = None

        grad_input_1 = torch._C._functorch._unwrap_for_grad(grad_input, 1);  grad_input = None

        output_1 = torch._C._functorch._unwrap_for_grad(output, 1);  output = None

        aux_1 = torch._C._functorch._unwrap_for_grad(aux, 1);  aux = None

        _grad_decrement_nesting = torch._C._functorch._grad_decrement_nesting()
        _saved_tensors_hooks_enable = torch._C._autograd._saved_tensors_hooks_enable()
        return (grad_input_1, aux_1)
""",
        )

    @config.patch(capture_func_transforms=True)
    def test_grad_two_tensor_all_grad_has_aux(self):
        counters.clear()

        nums = (0, 1)

        def fn(x, y):
            return ((x.sin() + y).sum(), x.cos())

        def wrapper_fn_const_var(x, y):
            return torch.func.grad(fn, argnums=(0, 1), has_aux=True)(x, y)

        def wrapper_fn_tuple_var(x, y):
            return torch.func.grad(fn, argnums=nums, has_aux=True)(x, y)

        y = torch.randn(3, 3, 3)
        x = torch.randn(3, 3, 3)
        wrapped_gm_const_var = self._compile_check(wrapper_fn_const_var, (x, y))
        wrapped_gm_tuple_var = self._compile_check(wrapper_fn_tuple_var, (x, y))

        # Dynamic shapes produce a slightly different graph.
        if check_dynamic_shape_capture():
            return

        actual_const_var = normalize_gm(
            wrapped_gm_const_var.print_readable(print_output=False)
        )
        actual_tuple_var = normalize_gm(
            wrapped_gm_tuple_var.print_readable(print_output=False)
        )
        self.assertExpectedInline(
            actual_const_var,
            """\
class GraphModule(torch.nn.Module):
    def forward(self, L_x_ : torch.Tensor, L_y_ : torch.Tensor):
        l_x_ = L_x_
        l_y_ = L_y_

        _saved_tensors_hooks_disable = torch._C._autograd._saved_tensors_hooks_disable("torch.func transforms don't yet support saved tensor hooks. Please open an issue with your use case.")
        _grad_increment_nesting = torch._C._functorch._grad_increment_nesting()

        child = torch._C._functorch._wrap_for_grad(l_x_, 1);  l_x_ = None
        child_1 = torch._C._functorch._wrap_for_grad(l_y_, 1);  l_y_ = None

        set_inplace_requires_grad_allowed = torch._C._functorch.set_inplace_requires_grad_allowed(True)

        _set_tensor_requires_grad = torch._functorch.eager_transforms._set_tensor_requires_grad(child)

        set_inplace_requires_grad_allowed_1 = torch._C._functorch.set_inplace_requires_grad_allowed(False)
        set_inplace_requires_grad_allowed_2 = torch._C._functorch.set_inplace_requires_grad_allowed(True)

        _set_tensor_requires_grad_1 = torch._functorch.eager_transforms._set_tensor_requires_grad(child_1)

        set_inplace_requires_grad_allowed_3 = torch._C._functorch.set_inplace_requires_grad_allowed(False)

        sin = child.sin()
        add = sin + child_1;  sin = None
        output = add.sum();  add = None
        aux = child.cos()

        _autograd_grad = torch._functorch.eager_transforms._autograd_grad((output,), [child, child_1], create_graph = True);  child = child_1 = None
        child_2 = _autograd_grad[0]
        child_3 = _autograd_grad[1];  _autograd_grad = None

        _unwrap_for_grad = torch._C._functorch._unwrap_for_grad(child_2, 1);  child_2 = None
        _unwrap_for_grad_1 = torch._C._functorch._unwrap_for_grad(child_3, 1);  child_3 = None

        output_1 = torch._C._functorch._unwrap_for_grad(output, 1);  output = None

        aux_1 = torch._C._functorch._unwrap_for_grad(aux, 1);  aux = None

        _grad_decrement_nesting = torch._C._functorch._grad_decrement_nesting()
        _saved_tensors_hooks_enable = torch._C._autograd._saved_tensors_hooks_enable()
        return (_unwrap_for_grad, _unwrap_for_grad_1, aux_1)
""",
        )
        self.assertExpectedInline(
            actual_tuple_var,
            """\
class GraphModule(torch.nn.Module):
    def forward(self, L_x_ : torch.Tensor, L_y_ : torch.Tensor):
        l_x_ = L_x_
        l_y_ = L_y_

        _saved_tensors_hooks_disable = torch._C._autograd._saved_tensors_hooks_disable("torch.func transforms don't yet support saved tensor hooks. Please open an issue with your use case.")
        _grad_increment_nesting = torch._C._functorch._grad_increment_nesting()

        child = torch._C._functorch._wrap_for_grad(l_x_, 1);  l_x_ = None
        child_1 = torch._C._functorch._wrap_for_grad(l_y_, 1);  l_y_ = None

        set_inplace_requires_grad_allowed = torch._C._functorch.set_inplace_requires_grad_allowed(True)

        _set_tensor_requires_grad = torch._functorch.eager_transforms._set_tensor_requires_grad(child)

        set_inplace_requires_grad_allowed_1 = torch._C._functorch.set_inplace_requires_grad_allowed(False)
        set_inplace_requires_grad_allowed_2 = torch._C._functorch.set_inplace_requires_grad_allowed(True)

        _set_tensor_requires_grad_1 = torch._functorch.eager_transforms._set_tensor_requires_grad(child_1)

        set_inplace_requires_grad_allowed_3 = torch._C._functorch.set_inplace_requires_grad_allowed(False)

        sin = child.sin()
        add = sin + child_1;  sin = None
        output = add.sum();  add = None
        aux = child.cos()

        _autograd_grad = torch._functorch.eager_transforms._autograd_grad((output,), [child, child_1], create_graph = True);  child = child_1 = None
        child_2 = _autograd_grad[0]
        child_3 = _autograd_grad[1];  _autograd_grad = None

        _unwrap_for_grad = torch._C._functorch._unwrap_for_grad(child_2, 1);  child_2 = None
        _unwrap_for_grad_1 = torch._C._functorch._unwrap_for_grad(child_3, 1);  child_3 = None

        output_1 = torch._C._functorch._unwrap_for_grad(output, 1);  output = None

        aux_1 = torch._C._functorch._unwrap_for_grad(aux, 1);  aux = None

        _grad_decrement_nesting = torch._C._functorch._grad_decrement_nesting()
        _saved_tensors_hooks_enable = torch._C._autograd._saved_tensors_hooks_enable()
        return (_unwrap_for_grad, _unwrap_for_grad_1, aux_1)
""",
        )

    @config.patch(capture_func_transforms=True)
    def test_grad_over_grad(self):
        counters.clear()

        def fn(x):
            return x.sin().sum()

        def wrapper_fn(x):
            return torch.func.grad(torch.func.grad(fn))(x)

        x = torch.randn(())
        wrapped_gm = self._compile_check(wrapper_fn, (x,), fullgraph=False)

        if check_dynamic_shape_capture():
            return

        actual = normalize_gm(wrapped_gm.print_readable(print_output=False))
        self.assertExpectedInline(
            actual,
            """\
class GraphModule(torch.nn.Module):
    def forward(self, L_x_ : torch.Tensor):
        l_x_ = L_x_

        _saved_tensors_hooks_disable = torch._C._autograd._saved_tensors_hooks_disable("torch.func transforms don't yet support saved tensor hooks. Please open an issue with your use case.")
        _grad_increment_nesting = torch._C._functorch._grad_increment_nesting()

        diff_args = torch._C._functorch._wrap_for_grad(l_x_, 1);  l_x_ = None

        set_inplace_requires_grad_allowed = torch._C._functorch.set_inplace_requires_grad_allowed(True)

        _set_tensor_requires_grad = torch._functorch.eager_transforms._set_tensor_requires_grad(diff_args)

        set_inplace_requires_grad_allowed_1 = torch._C._functorch.set_inplace_requires_grad_allowed(False)
        _saved_tensors_hooks_disable_1 = torch._C._autograd._saved_tensors_hooks_disable("torch.func transforms don't yet support saved tensor hooks. Please open an issue with your use case.")
        _grad_increment_nesting_1 = torch._C._functorch._grad_increment_nesting()

        diff_args_1 = torch._C._functorch._wrap_for_grad(diff_args, 2)

        set_inplace_requires_grad_allowed_2 = torch._C._functorch.set_inplace_requires_grad_allowed(True)

        _set_tensor_requires_grad_1 = torch._functorch.eager_transforms._set_tensor_requires_grad(diff_args_1)

        set_inplace_requires_grad_allowed_3 = torch._C._functorch.set_inplace_requires_grad_allowed(False)

        sin = diff_args_1.sin()
        output = sin.sum();  sin = None

        _autograd_grad = torch._functorch.eager_transforms._autograd_grad((output,), [diff_args_1], create_graph = True);  diff_args_1 = None
        grad_input = _autograd_grad[0];  _autograd_grad = None

        grad_input_1 = torch._C._functorch._unwrap_for_grad(grad_input, 2);  grad_input = None

        output_1 = torch._C._functorch._unwrap_for_grad(output, 2);  output = None

        _grad_decrement_nesting = torch._C._functorch._grad_decrement_nesting()
        _saved_tensors_hooks_disable_2 = torch._C._autograd._saved_tensors_hooks_disable("torch.func transforms don't yet support saved tensor hooks. Please open an issue with your use case.")

        _autograd_grad_1 = torch._functorch.eager_transforms._autograd_grad((grad_input_1,), [diff_args], create_graph = True);  diff_args = None
        grad_input_2 = _autograd_grad_1[0];  _autograd_grad_1 = None

        grad_input_3 = torch._C._functorch._unwrap_for_grad(grad_input_2, 1);  grad_input_2 = None

        output_2 = torch._C._functorch._unwrap_for_grad(grad_input_1, 1);  grad_input_1 = None

        _grad_decrement_nesting_1 = torch._C._functorch._grad_decrement_nesting()
        _saved_tensors_hooks_enable = torch._C._autograd._saved_tensors_hooks_enable()
        return (grad_input_3,)
""",
        )

    @config.patch(capture_func_transforms=True)
    def test_grad_with_graph_break(self):
        counters.clear()

        def fn(x):
            torch._dynamo.graph_break()
            return x.sin().sum()

        def wrapper_fn(x):
            return torch.func.grad(fn)(x)

        x = torch.randn(3, 3, 3)
        actual = wrapper_fn(x)
        expected = torch.compile(wrapper_fn, backend="aot_eager", fullgraph=False)(x)
        self.assertEqual(len(counters["graph_break"]), 1)
        self.assertEqual(actual, expected)

    @config.patch(capture_func_transforms=True)
    def test_grad_with_side_effect(self):
        counters.clear()

        foo = [1, 2]

        def fn(x):
            foo.append(3)
            return x.sin().sum()

        def wrapper_fn(x):
            return torch.func.grad(fn)(x)

        x = torch.randn(3, 3, 3)
        actual = wrapper_fn(x)
        expected = torch.compile(wrapper_fn, backend="aot_eager", fullgraph=False)(x)
        self.assertEqual(len(counters["graph_break"]), 0)
        self.assertEqual(actual, expected)

    @config.patch(capture_func_transforms=True)
    def test_grad_pytree(self):
        counters.clear()

        def fn(x):
            x1, x2 = x
            return x1.sin().sum() + x2

        def wrapper_fn(x):
            return torch.func.grad(fn)(x)

        x1 = torch.randn(3, 3, 3)
        x2 = torch.randn(())
        actual = wrapper_fn((x1, x2))
        expected = torch.compile(wrapper_fn, backend="aot_eager", fullgraph=False)(
            (x1, x2)
        )
        self.assertEqual(len(counters["graph_break"]), 0)
        self.assertEqual(actual, expected)

    @config.patch(capture_func_transforms=True)
    def test_grad_non_tensor_input(self):
        counters.clear()

        def fn(x, y):
            return x.sin().sum() + y

        def wrapper_fn(x, y):
            return torch.func.grad(fn)(x, y)

        x = torch.randn(3, 3, 3)
        y = 3.0
        wrapped_gm = self._compile_check(wrapper_fn, (x, y))

        # Dynamic shapes produce a slightly different graph.
        if check_dynamic_shape_capture():
            return

        actual = normalize_gm(wrapped_gm.print_readable(print_output=False))
        self.assertExpectedInline(
            actual,
            """\
class GraphModule(torch.nn.Module):
    def forward(self, L_x_ : torch.Tensor):
        l_x_ = L_x_

        _saved_tensors_hooks_disable = torch._C._autograd._saved_tensors_hooks_disable("torch.func transforms don't yet support saved tensor hooks. Please open an issue with your use case.")
        _grad_increment_nesting = torch._C._functorch._grad_increment_nesting()

        diff_args = torch._C._functorch._wrap_for_grad(l_x_, 1);  l_x_ = None

        set_inplace_requires_grad_allowed = torch._C._functorch.set_inplace_requires_grad_allowed(True)

        _set_tensor_requires_grad = torch._functorch.eager_transforms._set_tensor_requires_grad(diff_args)

        set_inplace_requires_grad_allowed_1 = torch._C._functorch.set_inplace_requires_grad_allowed(False)

        sin = diff_args.sin()
        sum_1 = sin.sum();  sin = None
        output = sum_1 + 3.0;  sum_1 = None

        _autograd_grad = torch._functorch.eager_transforms._autograd_grad((output,), [diff_args], create_graph = True);  diff_args = None
        grad_input = _autograd_grad[0];  _autograd_grad = None

        grad_input_1 = torch._C._functorch._unwrap_for_grad(grad_input, 1);  grad_input = None

        output_1 = torch._C._functorch._unwrap_for_grad(output, 1);  output = None

        _grad_decrement_nesting = torch._C._functorch._grad_decrement_nesting()
        _saved_tensors_hooks_enable = torch._C._autograd._saved_tensors_hooks_enable()
        return (grad_input_1,)
""",
        )

    @config.patch(capture_func_transforms=True)
    def test_grad_disable_capture(self):
        counters.clear()

        with config.patch(capture_func_transforms=False):
            # We have verified above that this
            # function compiles
            def fn(x):
                return x.sin().sum()

            def wrapper_fn(x):
                return torch.func.grad(fn)(x)

            x = torch.randn(3, 3)
            actual = wrapper_fn(x)
            expected = torch.compile(wrapper_fn, backend="aot_eager", fullgraph=False)(
                x
            )
            self.assertEqual(len(counters["graph_break"]), 1)
            self.assertEqual(
                dict(counters["graph_break"]),
                {
                    "torch.func.grad capture is disabled, it can be turned "
                    "on by setting `torch._dynamo.config.capture_func_transforms=True`": 2
                },
            )
            self.assertEqual(actual, expected)

    @config.patch(capture_func_transforms=True)
    def test_grad_fn_with_kwargs(self):
        def fn(x, y):
            return (x + y).sum()

        def wrapper_fn(x, y):
            return torch.func.grad(fn)(x, y=y)

        x = torch.randn(3, 3)
        y = torch.randn(3, 3)
        actual = wrapper_fn(x, y)
        expected = torch.compile(wrapper_fn, backend="aot_eager", fullgraph=False)(x, y)
        self.assertEqual(len(counters["graph_break"]), 0)
        self.assertEqual(actual, expected)

    @config.patch(capture_func_transforms=True)
<<<<<<< HEAD
    def test_jvp_simple(self):
        if check_dynamic_shape_capture():
            self.skipTest("test fails with dynamic shapes")

=======
    def test_jacfwd(self):
        counters.clear()

        def wrapper_fn(x):
            return torch.func.jacfwd(torch.sin)(x)

        x = torch.randn(4, 3)
        wrapped_gm = self._compile_check(wrapper_fn, (x,))
        # Dynamic shapes produce a slightly different graph.
        if check_dynamic_shape_capture():
            return

        actual = normalize_gm(wrapped_gm.print_readable(print_output=False))
        self.assertExpectedInline(
            actual,
            """\
class GraphModule(torch.nn.Module):
    def forward(self, L_x_ : torch.Tensor):
        l_x_ = L_x_

        tensor = torch.tensor((12,))
        cumsum = tensor.cumsum(dim = 0);  tensor = None
        getitem = cumsum[slice(None, -1, None)];  cumsum = None
        neg = getitem.neg();  getitem = None
        unbind = neg.unbind();  neg = None

        chunk = l_x_.new_zeros(12, 12)

        diagonal = chunk.diagonal(0)
        fill_ = diagonal.fill_(1);  diagonal = None

        child = chunk.view(12, 4, 3);  chunk = None

        lazy_load_decompositions = torch._functorch.vmap.lazy_load_decompositions()

        _saved_tensors_hooks_disable = torch._C._autograd._saved_tensors_hooks_disable("torch.func transforms don't yet support saved tensor hooks. Please open an issue with your use case.")
        _vmap_increment_nesting = torch._C._functorch._vmap_increment_nesting(12, 'error')

        child_1 = torch._C._functorch._add_batch_dim(child, 0, 1);  child = None

        _saved_tensors_hooks_disable_1 = torch._C._autograd._saved_tensors_hooks_disable("torch.func transforms don't yet support saved tensor hooks. Please open an issue with your use case.")

        _jvp_treespec_compare = torch._functorch.eager_transforms._jvp_treespec_compare((l_x_,), (child_1,))

        _jvp_increment_nesting = torch._C._functorch._jvp_increment_nesting()
        _set_fwd_grad_enabled = torch._C._set_fwd_grad_enabled(True)
        _enter_dual_level = torch._C._enter_dual_level()

        _maybe_load_decompositions = torch.autograd.forward_ad._maybe_load_decompositions()

        _make_dual = torch._make_dual(l_x_, child_1, level = 0);  child_1 = None

        _wrap_for_grad = torch._C._functorch._wrap_for_grad(l_x_, 2);  l_x_ = None

        result_duals = torch.sin(_make_dual);  _make_dual = None

        _unpack_dual = torch._unpack_dual(result_duals, level = 0);  result_duals = None
        primal = _unpack_dual[0]
        dual = _unpack_dual[1];  _unpack_dual = None

        primals_out_unflatten = torch._C._functorch._unwrap_for_grad(primal, 2);  primal = None

        tangents_out_unflatten = torch._C._functorch._unwrap_for_grad(dual, 2);  dual = None

        _exit_dual_level = torch._C._exit_dual_level(0)
        _set_fwd_grad_enabled_1 = torch._C._set_fwd_grad_enabled(True)
        _jvp_decrement_nesting = torch._C._functorch._jvp_decrement_nesting()
        _saved_tensors_hooks_disable_2 = torch._C._autograd._saved_tensors_hooks_disable("torch.func transforms don't yet support saved tensor hooks. Please open an issue with your use case.")

        results = torch._C._functorch._remove_batch_dim(tangents_out_unflatten, 1, 12, 0);  tangents_out_unflatten = None

        _vmap_decrement_nesting = torch._C._functorch._vmap_decrement_nesting()
        _saved_tensors_hooks_enable = torch._C._autograd._saved_tensors_hooks_enable()

        movedim = results.movedim(0, -1);  results = None
        split = movedim.split((12,), dim = -1);  movedim = None
        jac_out_in = split[0];  split = None

        unflatten = jac_out_in.unflatten(-1, (4, 3));  jac_out_in = None
        return (unflatten,)
""",
        )

    @config.patch(capture_func_transforms=True)
    def test_jacfwd_two_tensors_argnums(self):
        counters.clear()

        def fn(x, y):
            return y.sin()

        def wrapper_fn(x, y):
            return torch.func.jacfwd(fn, argnums=1)(x, y)

        x = torch.randn(4, 3)
        y = torch.randn(3, 4)
        wrapped_gm = self._compile_check(wrapper_fn, (x, y))
        # Dynamic shapes produce a slightly different graph.
        if check_dynamic_shape_capture():
            return

        actual = normalize_gm(wrapped_gm.print_readable(print_output=False))
        self.assertExpectedInline(
            actual,
            """\
class GraphModule(torch.nn.Module):
    def forward(self, L_x_ : torch.Tensor, L_y_ : torch.Tensor):
        l_x_ = L_x_
        l_y_ = L_y_

        tensor = torch.tensor((12,))
        cumsum = tensor.cumsum(dim = 0);  tensor = None
        getitem = cumsum[slice(None, -1, None)];  cumsum = None
        neg = getitem.neg();  getitem = None
        unbind = neg.unbind();  neg = None

        chunk = l_y_.new_zeros(12, 12)

        diagonal = chunk.diagonal(0)
        fill_ = diagonal.fill_(1);  diagonal = None

        child = chunk.view(12, 3, 4);  chunk = None

        lazy_load_decompositions = torch._functorch.vmap.lazy_load_decompositions()

        _saved_tensors_hooks_disable = torch._C._autograd._saved_tensors_hooks_disable("torch.func transforms don't yet support saved tensor hooks. Please open an issue with your use case.")
        _vmap_increment_nesting = torch._C._functorch._vmap_increment_nesting(12, 'error')

        child_1 = torch._C._functorch._add_batch_dim(child, 0, 1);  child = None

        _saved_tensors_hooks_disable_1 = torch._C._autograd._saved_tensors_hooks_disable("torch.func transforms don't yet support saved tensor hooks. Please open an issue with your use case.")

        _jvp_treespec_compare = torch._functorch.eager_transforms._jvp_treespec_compare((l_y_,), (child_1,))

        _jvp_increment_nesting = torch._C._functorch._jvp_increment_nesting()
        _set_fwd_grad_enabled = torch._C._set_fwd_grad_enabled(True)
        _enter_dual_level = torch._C._enter_dual_level()

        _maybe_load_decompositions = torch.autograd.forward_ad._maybe_load_decompositions()

        _make_dual = torch._make_dual(l_y_, child_1, level = 0);  child_1 = None

        _wrap_for_grad = torch._C._functorch._wrap_for_grad(l_x_, 2);  l_x_ = None
        _wrap_for_grad_1 = torch._C._functorch._wrap_for_grad(l_y_, 2);  l_y_ = None

        result_duals = _make_dual.sin();  _make_dual = None

        _unpack_dual = torch._unpack_dual(result_duals, level = 0);  result_duals = None
        primal = _unpack_dual[0]
        dual = _unpack_dual[1];  _unpack_dual = None

        primals_out_unflatten = torch._C._functorch._unwrap_for_grad(primal, 2);  primal = None

        tangents_out_unflatten = torch._C._functorch._unwrap_for_grad(dual, 2);  dual = None

        _exit_dual_level = torch._C._exit_dual_level(0)
        _set_fwd_grad_enabled_1 = torch._C._set_fwd_grad_enabled(True)
        _jvp_decrement_nesting = torch._C._functorch._jvp_decrement_nesting()
        _saved_tensors_hooks_disable_2 = torch._C._autograd._saved_tensors_hooks_disable("torch.func transforms don't yet support saved tensor hooks. Please open an issue with your use case.")

        results = torch._C._functorch._remove_batch_dim(tangents_out_unflatten, 1, 12, 0);  tangents_out_unflatten = None

        _vmap_decrement_nesting = torch._C._functorch._vmap_decrement_nesting()
        _saved_tensors_hooks_enable = torch._C._autograd._saved_tensors_hooks_enable()

        movedim = results.movedim(0, -1);  results = None
        split = movedim.split((12,), dim = -1);  movedim = None
        jac_out_in = split[0];  split = None

        unflatten = jac_out_in.unflatten(-1, (3, 4));  jac_out_in = None
        return (unflatten,)
""",
        )

    @config.patch(capture_func_transforms=True)
    def test_jacfwd_has_aux(self):
        counters.clear()

        def fn(x, y):
            return y.sin(), x

        def wrapper_fn(x, y):
            return torch.func.jacfwd(fn, argnums=1, has_aux=True)(x, y)

        x = torch.randn(4, 3)
        y = torch.randn(3, 4)
        wrapped_gm = self._compile_check(wrapper_fn, (x, y))
        # Dynamic shapes produce a slightly different graph.
        if check_dynamic_shape_capture():
            return

        actual = normalize_gm(wrapped_gm.print_readable(print_output=False))
        self.assertExpectedInline(
            actual,
            """\
class GraphModule(torch.nn.Module):
    def forward(self, L_x_ : torch.Tensor, L_y_ : torch.Tensor):
        l_x_ = L_x_
        l_y_ = L_y_

        tensor = torch.tensor((12,))
        cumsum = tensor.cumsum(dim = 0);  tensor = None
        getitem = cumsum[slice(None, -1, None)];  cumsum = None
        neg = getitem.neg();  getitem = None
        unbind = neg.unbind();  neg = None

        chunk = l_y_.new_zeros(12, 12)

        diagonal = chunk.diagonal(0)
        fill_ = diagonal.fill_(1);  diagonal = None

        child = chunk.view(12, 3, 4);  chunk = None

        lazy_load_decompositions = torch._functorch.vmap.lazy_load_decompositions()

        _saved_tensors_hooks_disable = torch._C._autograd._saved_tensors_hooks_disable("torch.func transforms don't yet support saved tensor hooks. Please open an issue with your use case.")
        _vmap_increment_nesting = torch._C._functorch._vmap_increment_nesting(12, 'error')

        child_1 = torch._C._functorch._add_batch_dim(child, 0, 1);  child = None

        _saved_tensors_hooks_disable_1 = torch._C._autograd._saved_tensors_hooks_disable("torch.func transforms don't yet support saved tensor hooks. Please open an issue with your use case.")

        _jvp_treespec_compare = torch._functorch.eager_transforms._jvp_treespec_compare((l_y_,), (child_1,))

        _jvp_increment_nesting = torch._C._functorch._jvp_increment_nesting()
        _set_fwd_grad_enabled = torch._C._set_fwd_grad_enabled(True)
        _enter_dual_level = torch._C._enter_dual_level()

        _maybe_load_decompositions = torch.autograd.forward_ad._maybe_load_decompositions()

        _make_dual = torch._make_dual(l_y_, child_1, level = 0);  child_1 = None

        aux = torch._C._functorch._wrap_for_grad(l_x_, 2);  l_x_ = None
        _wrap_for_grad_1 = torch._C._functorch._wrap_for_grad(l_y_, 2);  l_y_ = None

        result_duals = _make_dual.sin();  _make_dual = None

        aux_1 = torch._C._functorch._unwrap_for_grad(aux, 2);  aux = None

        _unpack_dual = torch._unpack_dual(result_duals, level = 0);  result_duals = None
        primal = _unpack_dual[0]
        dual = _unpack_dual[1];  _unpack_dual = None

        primals_out_unflatten = torch._C._functorch._unwrap_for_grad(primal, 2);  primal = None

        tangents_out_unflatten = torch._C._functorch._unwrap_for_grad(dual, 2);  dual = None

        _exit_dual_level = torch._C._exit_dual_level(0)
        _set_fwd_grad_enabled_1 = torch._C._set_fwd_grad_enabled(True)
        _jvp_decrement_nesting = torch._C._functorch._jvp_decrement_nesting()
        _saved_tensors_hooks_disable_2 = torch._C._autograd._saved_tensors_hooks_disable("torch.func transforms don't yet support saved tensor hooks. Please open an issue with your use case.")

        results = torch._C._functorch._remove_batch_dim(tangents_out_unflatten, 1, 12, 0);  tangents_out_unflatten = None
        aux_2 = torch._C._functorch._remove_batch_dim(aux_1, 1, 12, 0);  aux_1 = None

        _vmap_decrement_nesting = torch._C._functorch._vmap_decrement_nesting()
        _saved_tensors_hooks_enable = torch._C._autograd._saved_tensors_hooks_enable()

        aux_3 = aux_2[0];  aux_2 = None

        movedim = results.movedim(0, -1);  results = None
        split = movedim.split((12,), dim = -1);  movedim = None
        jac_out_in = split[0];  split = None

        unflatten = jac_out_in.unflatten(-1, (3, 4));  jac_out_in = None
        return (unflatten, aux_3)
""",
        )

    @config.patch(capture_func_transforms=True)
    def test_jacfwd_randomness(self):
        counters.clear()

        def fn(x, y):
            return y.sin(), x

        def wrapper_fn(x, y):
            return torch.func.jacfwd(fn, randomness="same")(x, y)

        x = torch.randn(4, 3)
        y = torch.randn(3, 4)
        wrapped_gm = self._compile_check(wrapper_fn, (x, y))
        # Dynamic shapes produce a slightly different graph.
        if check_dynamic_shape_capture():
            return

        actual = normalize_gm(wrapped_gm.print_readable(print_output=False))
        self.assertExpectedInline(
            actual,
            """\
class GraphModule(torch.nn.Module):
    def forward(self, L_x_ : torch.Tensor, L_y_ : torch.Tensor):
        l_x_ = L_x_
        l_y_ = L_y_

        tensor = torch.tensor((12,))
        cumsum = tensor.cumsum(dim = 0);  tensor = None
        getitem = cumsum[slice(None, -1, None)];  cumsum = None
        neg = getitem.neg();  getitem = None
        unbind = neg.unbind();  neg = None

        chunk = l_x_.new_zeros(12, 12)

        diagonal = chunk.diagonal(0)
        fill_ = diagonal.fill_(1);  diagonal = None

        child = chunk.view(12, 4, 3);  chunk = None

        lazy_load_decompositions = torch._functorch.vmap.lazy_load_decompositions()

        _saved_tensors_hooks_disable = torch._C._autograd._saved_tensors_hooks_disable("torch.func transforms don't yet support saved tensor hooks. Please open an issue with your use case.")
        _vmap_increment_nesting = torch._C._functorch._vmap_increment_nesting(12, 'same')

        child_1 = torch._C._functorch._add_batch_dim(child, 0, 1);  child = None

        _saved_tensors_hooks_disable_1 = torch._C._autograd._saved_tensors_hooks_disable("torch.func transforms don't yet support saved tensor hooks. Please open an issue with your use case.")

        _jvp_treespec_compare = torch._functorch.eager_transforms._jvp_treespec_compare((l_x_,), (child_1,))

        _jvp_increment_nesting = torch._C._functorch._jvp_increment_nesting()
        _set_fwd_grad_enabled = torch._C._set_fwd_grad_enabled(True)
        _enter_dual_level = torch._C._enter_dual_level()

        _maybe_load_decompositions = torch.autograd.forward_ad._maybe_load_decompositions()

        child_3 = torch._make_dual(l_x_, child_1, level = 0);  child_1 = None

        _wrap_for_grad = torch._C._functorch._wrap_for_grad(l_x_, 2);  l_x_ = None
        _wrap_for_grad_1 = torch._C._functorch._wrap_for_grad(l_y_, 2);  l_y_ = None

        child_2 = _wrap_for_grad_1.sin();  _wrap_for_grad_1 = None

        _unpack_dual = torch._unpack_dual(child_2, level = 0);  child_2 = None
        primal = _unpack_dual[0];  _unpack_dual = None

        tangent = torch.zeros_like(primal)

        _unpack_dual_1 = torch._unpack_dual(child_3, level = 0);  child_3 = None
        primal_1 = _unpack_dual_1[0]
        dual = _unpack_dual_1[1];  _unpack_dual_1 = None

        child_4 = torch._C._functorch._unwrap_for_grad(primal, 2);  primal = None
        child_5 = torch._C._functorch._unwrap_for_grad(primal_1, 2);  primal_1 = None

        child_6 = torch._C._functorch._unwrap_for_grad(tangent, 2);  tangent = None
        child_7 = torch._C._functorch._unwrap_for_grad(dual, 2);  dual = None

        _exit_dual_level = torch._C._exit_dual_level(0)
        _set_fwd_grad_enabled_1 = torch._C._set_fwd_grad_enabled(True)
        _jvp_decrement_nesting = torch._C._functorch._jvp_decrement_nesting()
        _saved_tensors_hooks_disable_2 = torch._C._autograd._saved_tensors_hooks_disable("torch.func transforms don't yet support saved tensor hooks. Please open an issue with your use case.")

        child_8 = torch._C._functorch._remove_batch_dim(child_6, 1, 12, 0);  child_6 = None
        child_9 = torch._C._functorch._remove_batch_dim(child_7, 1, 12, 0);  child_7 = None

        _vmap_decrement_nesting = torch._C._functorch._vmap_decrement_nesting()
        _saved_tensors_hooks_enable = torch._C._autograd._saved_tensors_hooks_enable()

        movedim = child_8.movedim(0, -1);  child_8 = None
        split = movedim.split((12,), dim = -1);  movedim = None
        jac_out_in = split[0];  split = None

        unflatten = jac_out_in.unflatten(-1, (4, 3));  jac_out_in = None

        movedim_1 = child_9.movedim(0, -1);  child_9 = None
        split_1 = movedim_1.split((12,), dim = -1);  movedim_1 = None
        jac_out_in_1 = split_1[0];  split_1 = None

        unflatten_1 = jac_out_in_1.unflatten(-1, (4, 3));  jac_out_in_1 = None
        return (unflatten, unflatten_1)
""",
        )

    @config.patch(capture_func_transforms=True)
    def test_jvp_simple(self):
>>>>>>> fb90b4d4
        counters.clear()

        def fn(x):
            return x.sin().sum()

        def wrapper_fn(x, v):
            return torch.func.jvp(fn, (x,), (v,))

        x = torch.randn(3, 3)
        v = torch.randn(3, 3)
        wrapped_gm = self._compile_check(wrapper_fn, (x, v))

<<<<<<< HEAD
=======
        # Dynamic shapes produce a slightly different graph.
        if check_dynamic_shape_capture():
            return

>>>>>>> fb90b4d4
        actual = normalize_gm(wrapped_gm.print_readable(print_output=False))
        self.assertExpectedInline(
            actual,
            """\
class GraphModule(torch.nn.Module):
    def forward(self, L_x_ : torch.Tensor, L_v_ : torch.Tensor):
        l_x_ = L_x_
        l_v_ = L_v_

        _saved_tensors_hooks_disable = torch._C._autograd._saved_tensors_hooks_disable("torch.func transforms don't yet support saved tensor hooks. Please open an issue with your use case.")

        _jvp_treespec_compare = torch._functorch.eager_transforms._jvp_treespec_compare((l_x_,), (l_v_,))

        _jvp_increment_nesting = torch._C._functorch._jvp_increment_nesting()
        _set_fwd_grad_enabled = torch._C._set_fwd_grad_enabled(True)
        _enter_dual_level = torch._C._enter_dual_level()

        _maybe_load_decompositions = torch.autograd.forward_ad._maybe_load_decompositions()

        _make_dual = torch._make_dual(l_x_, l_v_, level = 0);  l_x_ = l_v_ = None

        sin = _make_dual.sin();  _make_dual = None
        result_duals = sin.sum();  sin = None

        _unpack_dual = torch._unpack_dual(result_duals, level = 0);  result_duals = None
        primal = _unpack_dual[0]
        dual = _unpack_dual[1];  _unpack_dual = None

        primals_out_unflatten = torch._C._functorch._unwrap_for_grad(primal, 1);  primal = None

        tangents_out_unflatten = torch._C._functorch._unwrap_for_grad(dual, 1);  dual = None

        _exit_dual_level = torch._C._exit_dual_level(0)
        _set_fwd_grad_enabled_1 = torch._C._set_fwd_grad_enabled(True)
        _jvp_decrement_nesting = torch._C._functorch._jvp_decrement_nesting()
        _saved_tensors_hooks_enable = torch._C._autograd._saved_tensors_hooks_enable()
        return (primals_out_unflatten, tangents_out_unflatten)
""",
        )

    @config.patch(capture_func_transforms=True)
    def test_jvp_has_aux(self):
<<<<<<< HEAD
        if check_dynamic_shape_capture():
            self.skipTest("test fails with dynamic shapes")

=======
>>>>>>> fb90b4d4
        counters.clear()

        def fn(x):
            return x.sin().sum(), x

        def wrapper_fn(x, v):
            return torch.func.jvp(fn, (x,), (v,), has_aux=True)

        x = torch.randn(3, 3)
        v = torch.randn(3, 3)
        wrapped_gm = self._compile_check(wrapper_fn, (x, v))

<<<<<<< HEAD
=======
        # Dynamic shapes produce a slightly different graph.
        if check_dynamic_shape_capture():
            return

>>>>>>> fb90b4d4
        actual = normalize_gm(wrapped_gm.print_readable(print_output=False))
        self.assertExpectedInline(
            actual,
            """\
class GraphModule(torch.nn.Module):
    def forward(self, L_x_ : torch.Tensor, L_v_ : torch.Tensor):
        l_x_ = L_x_
        l_v_ = L_v_

        _saved_tensors_hooks_disable = torch._C._autograd._saved_tensors_hooks_disable("torch.func transforms don't yet support saved tensor hooks. Please open an issue with your use case.")

        _jvp_treespec_compare = torch._functorch.eager_transforms._jvp_treespec_compare((l_x_,), (l_v_,))

        _jvp_increment_nesting = torch._C._functorch._jvp_increment_nesting()
        _set_fwd_grad_enabled = torch._C._set_fwd_grad_enabled(True)
        _enter_dual_level = torch._C._enter_dual_level()

        _maybe_load_decompositions = torch.autograd.forward_ad._maybe_load_decompositions()

        aux = torch._make_dual(l_x_, l_v_, level = 0);  l_x_ = l_v_ = None

        sin = aux.sin()
        result_duals = sin.sum();  sin = None

        aux_1 = torch._C._functorch._unwrap_for_grad(aux, 1);  aux = None

        _unpack_dual = torch._unpack_dual(result_duals, level = 0);  result_duals = None
        primal = _unpack_dual[0]
        dual = _unpack_dual[1];  _unpack_dual = None

        primals_out_unflatten = torch._C._functorch._unwrap_for_grad(primal, 1);  primal = None

        tangents_out_unflatten = torch._C._functorch._unwrap_for_grad(dual, 1);  dual = None

        _exit_dual_level = torch._C._exit_dual_level(0)
        _set_fwd_grad_enabled_1 = torch._C._set_fwd_grad_enabled(True)
        _jvp_decrement_nesting = torch._C._functorch._jvp_decrement_nesting()
        _saved_tensors_hooks_enable = torch._C._autograd._saved_tensors_hooks_enable()
        return (primals_out_unflatten, tangents_out_unflatten, aux_1)
""",
        )

    @config.patch(capture_func_transforms=True)
    def test_jvp_two_tensors_has_aux(self):
<<<<<<< HEAD
        if check_dynamic_shape_capture():
            self.skipTest("test fails with dynamic shapes")

=======
>>>>>>> fb90b4d4
        counters.clear()

        def fn(x, y):
            return (x.sin().sum() + y.cos()), x

        def wrapper_fn(x, y, v):
            return torch.func.jvp(fn, (x, y), (v, v), has_aux=True)

        x = torch.randn(3, 3)
        y = torch.randn(3, 3)
        v = torch.randn(3, 3)
        wrapped_gm = self._compile_check(wrapper_fn, (x, y, v))

<<<<<<< HEAD
=======
        # Dynamic shapes produce a slightly different graph.
        if check_dynamic_shape_capture():
            return

>>>>>>> fb90b4d4
        actual = normalize_gm(wrapped_gm.print_readable(print_output=False))
        self.assertExpectedInline(
            actual,
            """\
class GraphModule(torch.nn.Module):
    def forward(self, L_x_ : torch.Tensor, L_y_ : torch.Tensor, L_v_ : torch.Tensor):
        l_x_ = L_x_
        l_y_ = L_y_
        l_v_ = L_v_

        _saved_tensors_hooks_disable = torch._C._autograd._saved_tensors_hooks_disable("torch.func transforms don't yet support saved tensor hooks. Please open an issue with your use case.")

        _jvp_treespec_compare = torch._functorch.eager_transforms._jvp_treespec_compare((l_x_, l_y_), (l_v_, l_v_))

        _jvp_increment_nesting = torch._C._functorch._jvp_increment_nesting()
        _set_fwd_grad_enabled = torch._C._set_fwd_grad_enabled(True)
        _enter_dual_level = torch._C._enter_dual_level()

        _maybe_load_decompositions = torch.autograd.forward_ad._maybe_load_decompositions()

        aux = torch._make_dual(l_x_, l_v_, level = 0);  l_x_ = None

        _maybe_load_decompositions_1 = torch.autograd.forward_ad._maybe_load_decompositions()

        _make_dual_1 = torch._make_dual(l_y_, l_v_, level = 0);  l_y_ = l_v_ = None

        sin = aux.sin()
        sum_1 = sin.sum();  sin = None
        cos = _make_dual_1.cos();  _make_dual_1 = None
        result_duals = sum_1 + cos;  sum_1 = cos = None

        aux_1 = torch._C._functorch._unwrap_for_grad(aux, 1);  aux = None

        _unpack_dual = torch._unpack_dual(result_duals, level = 0);  result_duals = None
        primal = _unpack_dual[0]
        dual = _unpack_dual[1];  _unpack_dual = None

        primals_out_unflatten = torch._C._functorch._unwrap_for_grad(primal, 1);  primal = None

        tangents_out_unflatten = torch._C._functorch._unwrap_for_grad(dual, 1);  dual = None

        _exit_dual_level = torch._C._exit_dual_level(0)
        _set_fwd_grad_enabled_1 = torch._C._set_fwd_grad_enabled(True)
        _jvp_decrement_nesting = torch._C._functorch._jvp_decrement_nesting()
        _saved_tensors_hooks_enable = torch._C._autograd._saved_tensors_hooks_enable()
        return (primals_out_unflatten, tangents_out_unflatten, aux_1)
""",
        )

    @config.patch(capture_func_transforms=True)
    def test_jvp_two_tensors_disable_grad(self):
<<<<<<< HEAD
        if check_dynamic_shape_capture():
            self.skipTest("test fails with dynamic shapes")

=======
>>>>>>> fb90b4d4
        counters.clear()

        def fn(x):
            return x.sin().sum()

        def wrapper_fn(x, v):
            with torch.autograd.forward_ad._set_fwd_grad_enabled(False):
                return torch.func.jvp(fn, (x,), (v,))

        x = torch.randn(3, 3)
        v = torch.randn(3, 3)
        wrapped_gm = self._compile_check(wrapper_fn, (x, v))

<<<<<<< HEAD
=======
        # Dynamic shapes produce a slightly different graph.
        if check_dynamic_shape_capture():
            return

>>>>>>> fb90b4d4
        actual = normalize_gm(wrapped_gm.print_readable(print_output=False))
        self.assertExpectedInline(
            actual,
            """\
class GraphModule(torch.nn.Module):
    def forward(self, L_x_ : torch.Tensor, L_v_ : torch.Tensor):
        l_x_ = L_x_
        l_v_ = L_v_

        _set_fwd_grad_enabled = torch._C._set_fwd_grad_enabled(False)
        _saved_tensors_hooks_disable = torch._C._autograd._saved_tensors_hooks_disable("torch.func transforms don't yet support saved tensor hooks. Please open an issue with your use case.")

        _jvp_treespec_compare = torch._functorch.eager_transforms._jvp_treespec_compare((l_x_,), (l_v_,))

        _jvp_increment_nesting = torch._C._functorch._jvp_increment_nesting()
        _set_fwd_grad_enabled_1 = torch._C._set_fwd_grad_enabled(True)
        _enter_dual_level = torch._C._enter_dual_level()

        _maybe_load_decompositions = torch.autograd.forward_ad._maybe_load_decompositions()

        _make_dual = torch._make_dual(l_x_, l_v_, level = 0);  l_x_ = l_v_ = None

        sin = _make_dual.sin();  _make_dual = None
        result_duals = sin.sum();  sin = None

        _unpack_dual = torch._unpack_dual(result_duals, level = 0);  result_duals = None
        primal = _unpack_dual[0]
        dual = _unpack_dual[1];  _unpack_dual = None

        primals_out_unflatten = torch._C._functorch._unwrap_for_grad(primal, 1);  primal = None

        tangents_out_unflatten = torch._C._functorch._unwrap_for_grad(dual, 1);  dual = None

        _exit_dual_level = torch._C._exit_dual_level(0)
        _set_fwd_grad_enabled_2 = torch._C._set_fwd_grad_enabled(False)
        _jvp_decrement_nesting = torch._C._functorch._jvp_decrement_nesting()
        _saved_tensors_hooks_enable = torch._C._autograd._saved_tensors_hooks_enable()
        _set_fwd_grad_enabled_3 = torch._C._set_fwd_grad_enabled(True)
        return (primals_out_unflatten, tangents_out_unflatten)
""",
        )

    @config.patch(capture_func_transforms=True)
    def test_jvp_two_tensors_disable_enable_disable_grad(self):
<<<<<<< HEAD
        if check_dynamic_shape_capture():
            self.skipTest("test fails with dynamic shapes")

=======
>>>>>>> fb90b4d4
        counters.clear()

        def fn(x):
            return x.sin().sum()

        def wrapper_fn(x, v):
            with torch.autograd.forward_ad._set_fwd_grad_enabled(False):  # (1)
                with torch.autograd.forward_ad._set_fwd_grad_enabled(True):  # (2)
                    with torch.autograd.forward_ad._set_fwd_grad_enabled(False):  # (3)
                        return torch.func.jvp(fn, (x,), (v,))  # (4)

            # Start True
            # False      (1)
            #   True     (2)
            #     False  (3)
            #       True (4)
            #     True   (undo 3)
            #   False    (undo 2)
            # True       (undo 1)

        x = torch.randn(3, 3)
        v = torch.randn(3, 3)
        wrapped_gm = self._compile_check(wrapper_fn, (x, v))

<<<<<<< HEAD
=======
        # Dynamic shapes produce a slightly different graph.
        if check_dynamic_shape_capture():
            return

>>>>>>> fb90b4d4
        actual = normalize_gm(wrapped_gm.print_readable(print_output=False))
        self.assertExpectedInline(
            actual,
            """\
class GraphModule(torch.nn.Module):
    def forward(self, L_x_ : torch.Tensor, L_v_ : torch.Tensor):
        l_x_ = L_x_
        l_v_ = L_v_

        _set_fwd_grad_enabled = torch._C._set_fwd_grad_enabled(False)
        _set_fwd_grad_enabled_1 = torch._C._set_fwd_grad_enabled(True)
        _set_fwd_grad_enabled_2 = torch._C._set_fwd_grad_enabled(False)
        _saved_tensors_hooks_disable = torch._C._autograd._saved_tensors_hooks_disable("torch.func transforms don't yet support saved tensor hooks. Please open an issue with your use case.")

        _jvp_treespec_compare = torch._functorch.eager_transforms._jvp_treespec_compare((l_x_,), (l_v_,))

        _jvp_increment_nesting = torch._C._functorch._jvp_increment_nesting()
        _set_fwd_grad_enabled_3 = torch._C._set_fwd_grad_enabled(True)
        _enter_dual_level = torch._C._enter_dual_level()

        _maybe_load_decompositions = torch.autograd.forward_ad._maybe_load_decompositions()

        _make_dual = torch._make_dual(l_x_, l_v_, level = 0);  l_x_ = l_v_ = None

        sin = _make_dual.sin();  _make_dual = None
        result_duals = sin.sum();  sin = None

        _unpack_dual = torch._unpack_dual(result_duals, level = 0);  result_duals = None
        primal = _unpack_dual[0]
        dual = _unpack_dual[1];  _unpack_dual = None

        primals_out_unflatten = torch._C._functorch._unwrap_for_grad(primal, 1);  primal = None

        tangents_out_unflatten = torch._C._functorch._unwrap_for_grad(dual, 1);  dual = None

        _exit_dual_level = torch._C._exit_dual_level(0)
        _set_fwd_grad_enabled_4 = torch._C._set_fwd_grad_enabled(False)
        _jvp_decrement_nesting = torch._C._functorch._jvp_decrement_nesting()
        _saved_tensors_hooks_enable = torch._C._autograd._saved_tensors_hooks_enable()
        _set_fwd_grad_enabled_5 = torch._C._set_fwd_grad_enabled(True)
        _set_fwd_grad_enabled_6 = torch._C._set_fwd_grad_enabled(False)
        _set_fwd_grad_enabled_7 = torch._C._set_fwd_grad_enabled(True)
        return (primals_out_unflatten, tangents_out_unflatten)
""",
        )

    @config.patch(capture_func_transforms=True)
    def test_jvp_freevar_tensor(self):
<<<<<<< HEAD
        if check_dynamic_shape_capture():
            self.skipTest("test fails with dynamic shapes")

=======
>>>>>>> fb90b4d4
        counters.clear()
        y = torch.randn(3, 3)

        def fn(x):
            return (x.sin() + y).sum()

        def wrapper_fn(x):
            return torch.func.jvp(fn, (x,), (x,))

        x = torch.randn(3, 3)
        expected = wrapper_fn(x)
        actual = torch.compile(wrapper_fn, backend="aot_eager", fullgraph=True)(x)
        self.assertEqual(actual, expected)

    @config.patch(capture_func_transforms=True)
    def test_jvp_jvp(self):
        counters.clear()

        if check_dynamic_shape_capture():
            self.skipTest("test fails with dynamic shapes")

        def fn(x):
            return torch.func.jvp(torch.sin, (x,), (x,))

        def wrapper_fn(x):
            return torch.func.jvp(fn, (x,), (x,))

        x = torch.randn(3, 3, 3)
        wrapped_gm = self._compile_check(wrapper_fn, (x,))

<<<<<<< HEAD
=======
        # Dynamic shapes produce a slightly different graph.
        if check_dynamic_shape_capture():
            return

>>>>>>> fb90b4d4
        actual = normalize_gm(wrapped_gm.print_readable(print_output=False))
        self.assertExpectedInline(
            actual,
            """\
class GraphModule(torch.nn.Module):
    def forward(self, L_x_ : torch.Tensor):
        l_x_ = L_x_

        _saved_tensors_hooks_disable = torch._C._autograd._saved_tensors_hooks_disable("torch.func transforms don't yet support saved tensor hooks. Please open an issue with your use case.")

        _jvp_treespec_compare = torch._functorch.eager_transforms._jvp_treespec_compare((l_x_,), (l_x_,))

        _jvp_increment_nesting = torch._C._functorch._jvp_increment_nesting()
        _set_fwd_grad_enabled = torch._C._set_fwd_grad_enabled(True)
        _enter_dual_level = torch._C._enter_dual_level()

        _maybe_load_decompositions = torch.autograd.forward_ad._maybe_load_decompositions()

        child = torch._make_dual(l_x_, l_x_, level = 0);  l_x_ = None

        _saved_tensors_hooks_disable_1 = torch._C._autograd._saved_tensors_hooks_disable("torch.func transforms don't yet support saved tensor hooks. Please open an issue with your use case.")

        _jvp_treespec_compare_1 = torch._functorch.eager_transforms._jvp_treespec_compare((child,), (child,))

        _jvp_increment_nesting_1 = torch._C._functorch._jvp_increment_nesting()
        _set_fwd_grad_enabled_1 = torch._C._set_fwd_grad_enabled(True)

        _maybe_load_decompositions_1 = torch.autograd.forward_ad._maybe_load_decompositions()

        _make_dual_1 = torch._make_dual(child, child, level = 0);  child = None

        result_duals = torch.sin(_make_dual_1);  _make_dual_1 = None

        _unpack_dual = torch._unpack_dual(result_duals, level = 0);  result_duals = None
        primal = _unpack_dual[0]
        dual = _unpack_dual[1];  _unpack_dual = None

        primals_out_unflatten = torch._C._functorch._unwrap_for_grad(primal, 2);  primal = None

        tangents_out_unflatten = torch._C._functorch._unwrap_for_grad(dual, 2);  dual = None

        _set_fwd_grad_enabled_2 = torch._C._set_fwd_grad_enabled(True)
        _jvp_decrement_nesting = torch._C._functorch._jvp_decrement_nesting()
        _saved_tensors_hooks_disable_2 = torch._C._autograd._saved_tensors_hooks_disable("torch.func transforms don't yet support saved tensor hooks. Please open an issue with your use case.")

        _unpack_dual_1 = torch._unpack_dual(primals_out_unflatten, level = 0);  primals_out_unflatten = None
        primal_1 = _unpack_dual_1[0]
        dual_1 = _unpack_dual_1[1];  _unpack_dual_1 = None
        _unpack_dual_2 = torch._unpack_dual(tangents_out_unflatten, level = 0);  tangents_out_unflatten = None
        primal_2 = _unpack_dual_2[0]
        dual_2 = _unpack_dual_2[1];  _unpack_dual_2 = None

        _unwrap_for_grad_2 = torch._C._functorch._unwrap_for_grad(primal_1, 1);  primal_1 = None
        _unwrap_for_grad_3 = torch._C._functorch._unwrap_for_grad(primal_2, 1);  primal_2 = None

        _unwrap_for_grad_4 = torch._C._functorch._unwrap_for_grad(dual_1, 1);  dual_1 = None
        _unwrap_for_grad_5 = torch._C._functorch._unwrap_for_grad(dual_2, 1);  dual_2 = None

        _exit_dual_level = torch._C._exit_dual_level(0)
        _set_fwd_grad_enabled_3 = torch._C._set_fwd_grad_enabled(True)
        _jvp_decrement_nesting_1 = torch._C._functorch._jvp_decrement_nesting()
        _saved_tensors_hooks_enable = torch._C._autograd._saved_tensors_hooks_enable()
        return (_unwrap_for_grad_2, _unwrap_for_grad_3, _unwrap_for_grad_4, _unwrap_for_grad_5)
""",
        )

    @config.patch(capture_func_transforms=True)
    def test_jvp_freevar_python_scalar(self):
<<<<<<< HEAD
        if check_dynamic_shape_capture():
            self.skipTest("test fails with dynamic shapes")

=======
>>>>>>> fb90b4d4
        counters.clear()
        y = 3

        def fn(x):
            return (x.sin() + y).sum()

        def wrapper_fn(x):
            return torch.func.jvp(fn, (x,), (x,))

        x = torch.randn(3, 3, 3)
        expected = wrapper_fn(x)
        actual = torch.compile(wrapper_fn, backend="aot_eager", fullgraph=True)(x)
        self.assertEqual(actual, expected)

    @config.patch(capture_func_transforms=True)
    @config.patch(error_on_recompile=True)
    def test_vmap_recompile(self):
        @torch.compile(backend="eager")
        def fn(x):
            return torch.vmap(lambda x: x.sin())(x)

        x = torch.zeros(3, 3, 4, 5)
        y = torch.vmap(fn)(x)
        # should not recompile on second call. See Pytorch issue #118493
        y = torch.vmap(fn)(x)

    @xfailIfTorchDynamo
    @config.patch(capture_func_transforms=True)
    @config.patch(error_on_recompile=True)
    def test_vmap_recompile_different_config(self):
        @torch.compile(backend="eager")
        def fn(x):
            return torch.vmap(lambda x: x.sin())(x)

        x = torch.zeros(3, 3, 4, 5)
        y = torch.vmap(fn)(x)
        with self.assertRaises(torch._dynamo.exc.RecompileError):
            fn(x)

    @config.patch(capture_func_transforms=True)
    @config.patch(error_on_recompile=True)
    def test_vmap_recompile_same_config(self):
        @torch.compile(backend="eager")
        def fn(x):
            return torch.vmap(lambda x: x.sin())(x)

        x = torch.zeros(3, 3, 4, 5)
        torch.vmap(torch.vmap(fn, randomness="same"), randomness="same")(x)
        with self.assertRaises(torch._dynamo.exc.RecompileError):
            torch.vmap(torch.vmap(fn, randomness="same"), randomness="error")(x)

    @config.patch(capture_func_transforms=True)
    @config.patch(error_on_recompile=True)
    def test_vmap_recompile_with_randomness(self):
        @torch.compile(backend="eager")
        def fn(x):
            return torch.vmap(lambda x: x.sin())(x)

        x = torch.zeros(3, 3, 4, 5)
        torch.vmap(fn, randomness="same")(x)
        with self.assertRaises(torch._dynamo.exc.RecompileError):
            torch.vmap(fn, randomness="different")(x)

    @config.patch(capture_func_transforms=True)
    @config.patch(error_on_recompile=True)
    def test_grad_recompile(self):
        @torch.compile(backend="eager")
        def fn(x):
            return torch.func.grad(torch.sin)(x)

        x = torch.randn([])
        torch.func.grad(fn)(x)
        # should not recompile on second call
        torch.func.grad(fn)(x)

    @config.patch(capture_func_transforms=True)
    def test_vmap_get_wrapped(self):
        counters.clear()

        def g(x):
            return x.sin()

        @torch.compile(backend="aot_eager", fullgraph=True)
        def fn():
            return torch.vmap(g)

        x = torch.randn(3, 4)
        expected = torch.vmap(g)(x)
        wrapper = fn()
        got = wrapper(x)
        self.assertEqual(expected, got)

    @config.patch(capture_func_transforms=True)
    def test_vmap_with_conditional_graph_break(self):
        def g(x):
            if len(x.shape) < 2:
                torch._dynamo.graph_break()
                return x.sin()
            else:
                return x.cos()

        @torch.compile(backend="aot_eager")
        def fn(x):
            return torch.vmap(g)(x)

        counters.clear()
        x = torch.randn(2, 3)
        expected = x.sin()
        got = fn(x)
        self.assertEqual(expected, got)
        self.assertEqual(len(counters["graph_break"]), 1)

        counters.clear()
        y = torch.randn(2, 3, 4)
        expected = y.cos()
        got = fn(y)
        self.assertEqual(expected, got)
        self.assertEqual(len(counters["graph_break"]), 0)

    @config.patch(capture_func_transforms=True)
    def test_vmap_with_graph_break(self):
        counters.clear()

        def g(x):
            y = x.cos()
            print("hi")
            return y.sin()

        def fn(x):
            return torch.vmap(g)(x)

        x = torch.randn(3, 4)
        opt = torch.compile(fn, backend="aot_eager", fullgraph=False)
        expected = fn(x)
        got = opt(x)
        self.assertEqual(len(counters["graph_break"]), 1)
        self.assertEqual(expected, got)

    @config.patch(capture_func_transforms=True)
    def test_vmap_with_graph_break_2(self):
        counters.clear()

        def cos(x):
            print("cos")
            return x.cos()

        def sin(x):
            print("sin")
            return x.sin()

        def g(x):
            y = cos(x)
            return sin(y)

        def fn(x):
            return torch.vmap(g, randomness="same")(x)

        x = torch.randn(3, 4)
        opt = torch.compile(fn, backend="aot_eager", fullgraph=False)
        expected = fn(x)
        got = opt(x)
        self.assertEqual(len(counters["graph_break"]), 1)
        self.assertEqual(expected, got)

    def test_vmap_with_graph_break_lambda(self):
        counters.clear()

        def sin(x):
            print("sin")
            return x.sin()

        def fn(x):
            return torch.vmap(lambda x: sin(x))(x)

        x = torch.randn(3, 4)
        opt = torch.compile(fn, backend="aot_eager", fullgraph=False)
        expected = fn(x)
        got = opt(x)
        self.assertEqual(len(counters["graph_break"]), 1)
        self.assertEqual(expected, got)

    @config.patch(capture_func_transforms=True)
    def test_vmap(self):
        def fn(x):
            return torch.func.vmap(lambda x: x.sum(0) + x.sum(1))(x)

        x = torch.randn(3, 3, 3)
        wrapped_gm = self._compile_check(fn, (x,))

        # Dynamic shapes produce a slightly different graph.
        if check_dynamic_shape_capture():
            return

        actual = normalize_gm(wrapped_gm.print_readable(print_output=False))
        self.assertExpectedInline(
            actual,
            """\
class GraphModule(torch.nn.Module):
    def forward(self, L_x_ : torch.Tensor):
        l_x_ = L_x_

        lazy_load_decompositions = torch._functorch.vmap.lazy_load_decompositions()

        _saved_tensors_hooks_disable = torch._C._autograd._saved_tensors_hooks_disable("torch.func transforms don't yet support saved tensor hooks. Please open an issue with your use case.")
        _vmap_increment_nesting = torch._C._functorch._vmap_increment_nesting(3, 'error')

        _add_batch_dim = torch._C._functorch._add_batch_dim(l_x_, 0, 1);  l_x_ = None

        sum_1 = _add_batch_dim.sum(0)
        sum_2 = _add_batch_dim.sum(1);  _add_batch_dim = None
        batched_outputs = sum_1 + sum_2;  sum_1 = sum_2 = None

        _remove_batch_dim = torch._C._functorch._remove_batch_dim(batched_outputs, 1, 3, 0);  batched_outputs = None

        _vmap_decrement_nesting = torch._C._functorch._vmap_decrement_nesting()
        _saved_tensors_hooks_enable = torch._C._autograd._saved_tensors_hooks_enable()
        return (_remove_batch_dim,)
""",
        )

    @config.patch(capture_func_transforms=True)
    def test_vmap_free_const(self):
        y = 3

        def fn(x):
            return torch.func.vmap(lambda x: x.sum(0) + x.sum(1) + y)(x)

        x = torch.randn(3, 3, 3)
        wrapped_gm = self._compile_check(fn, (x,))

        # Dynamic shapes produce a slightly different graph.
        if check_dynamic_shape_capture():
            return

        actual = normalize_gm(wrapped_gm.print_readable(print_output=False))
        self.assertExpectedInline(
            actual,
            """\
class GraphModule(torch.nn.Module):
    def forward(self, L_x_ : torch.Tensor):
        l_x_ = L_x_

        lazy_load_decompositions = torch._functorch.vmap.lazy_load_decompositions()

        _saved_tensors_hooks_disable = torch._C._autograd._saved_tensors_hooks_disable("torch.func transforms don't yet support saved tensor hooks. Please open an issue with your use case.")
        _vmap_increment_nesting = torch._C._functorch._vmap_increment_nesting(3, 'error')

        _add_batch_dim = torch._C._functorch._add_batch_dim(l_x_, 0, 1);  l_x_ = None

        sum_1 = _add_batch_dim.sum(0)
        sum_2 = _add_batch_dim.sum(1);  _add_batch_dim = None
        add = sum_1 + sum_2;  sum_1 = sum_2 = None
        batched_outputs = add + 3;  add = None

        _remove_batch_dim = torch._C._functorch._remove_batch_dim(batched_outputs, 1, 3, 0);  batched_outputs = None

        _vmap_decrement_nesting = torch._C._functorch._vmap_decrement_nesting()
        _saved_tensors_hooks_enable = torch._C._autograd._saved_tensors_hooks_enable()
        return (_remove_batch_dim,)
""",
        )

    @config.patch(capture_func_transforms=True)
    def test_vmap_free_tensor(self):
        y = torch.randn(3, 3)

        def fn(x):
            return torch.func.vmap(lambda x: x.sum(0) + x.sum(1) + y)(x)

        x = torch.randn(3, 3, 3)
        wrapped_gm = self._compile_check(fn, (x,))

        # Dynamic shapes produce a slightly different graph.
        if check_dynamic_shape_capture():
            return

        actual = normalize_gm(wrapped_gm.print_readable(print_output=False))
        self.assertExpectedInline(
            actual,
            """\
class GraphModule(torch.nn.Module):
    def forward(self, L_x_ : torch.Tensor, L_y_ : torch.Tensor):
        l_x_ = L_x_
        l_y_ = L_y_

        lazy_load_decompositions = torch._functorch.vmap.lazy_load_decompositions()

        _saved_tensors_hooks_disable = torch._C._autograd._saved_tensors_hooks_disable("torch.func transforms don't yet support saved tensor hooks. Please open an issue with your use case.")
        _vmap_increment_nesting = torch._C._functorch._vmap_increment_nesting(3, 'error')

        _add_batch_dim = torch._C._functorch._add_batch_dim(l_x_, 0, 1);  l_x_ = None

        sum_1 = _add_batch_dim.sum(0)
        sum_2 = _add_batch_dim.sum(1);  _add_batch_dim = None
        add = sum_1 + sum_2;  sum_1 = sum_2 = None
        batched_outputs = add + l_y_;  add = l_y_ = None

        _remove_batch_dim = torch._C._functorch._remove_batch_dim(batched_outputs, 1, 3, 0);  batched_outputs = None

        _vmap_decrement_nesting = torch._C._functorch._vmap_decrement_nesting()
        _saved_tensors_hooks_enable = torch._C._autograd._saved_tensors_hooks_enable()
        return (_remove_batch_dim,)
""",
        )

    @config.patch(capture_func_transforms=True)
    def test_vmap_two_inputs(self):
        def fn(x, y):
            return torch.func.vmap(
                lambda x, y: x.sum(0) + x.sum(1) + y, in_dims=(0, 1)
            )(x, y)

        x = torch.randn(3, 3, 3)
        y = torch.randn(3, 3)
        wrapped_gm = self._compile_check(fn, (x, y))

        # Dynamic shapes produce a slightly different graph.
        if check_dynamic_shape_capture():
            return

        actual = normalize_gm(wrapped_gm.print_readable(print_output=False))
        self.assertExpectedInline(
            actual,
            """\
class GraphModule(torch.nn.Module):
    def forward(self, L_x_ : torch.Tensor, L_y_ : torch.Tensor):
        l_x_ = L_x_
        l_y_ = L_y_

        lazy_load_decompositions = torch._functorch.vmap.lazy_load_decompositions()

        _saved_tensors_hooks_disable = torch._C._autograd._saved_tensors_hooks_disable("torch.func transforms don't yet support saved tensor hooks. Please open an issue with your use case.")
        _vmap_increment_nesting = torch._C._functorch._vmap_increment_nesting(3, 'error')

        _add_batch_dim = torch._C._functorch._add_batch_dim(l_x_, 0, 1);  l_x_ = None
        _add_batch_dim_1 = torch._C._functorch._add_batch_dim(l_y_, 1, 1);  l_y_ = None

        sum_1 = _add_batch_dim.sum(0)
        sum_2 = _add_batch_dim.sum(1);  _add_batch_dim = None
        add = sum_1 + sum_2;  sum_1 = sum_2 = None
        batched_outputs = add + _add_batch_dim_1;  add = _add_batch_dim_1 = None

        _remove_batch_dim = torch._C._functorch._remove_batch_dim(batched_outputs, 1, 3, 0);  batched_outputs = None

        _vmap_decrement_nesting = torch._C._functorch._vmap_decrement_nesting()
        _saved_tensors_hooks_enable = torch._C._autograd._saved_tensors_hooks_enable()
        return (_remove_batch_dim,)
""",
        )

    @config.patch(capture_func_transforms=True)
    def test_vmap_two_inputs_tuple_in_dims(self):
        in_dims = (0, 1)

        def fn(x, y):
            return torch.func.vmap(
                lambda x, y: x.sum(0) + x.sum(1) + y, in_dims=in_dims
            )(x, y)

        x = torch.randn(3, 3, 3)
        y = torch.randn(3, 3)
        wrapped_gm = self._compile_check(fn, (x, y))

        # Dynamic shapes produce a slightly different graph.
        if check_dynamic_shape_capture():
            return

        actual = normalize_gm(wrapped_gm.print_readable(print_output=False))
        self.assertExpectedInline(
            actual,
            """\
class GraphModule(torch.nn.Module):
    def forward(self, L_x_ : torch.Tensor, L_y_ : torch.Tensor):
        l_x_ = L_x_
        l_y_ = L_y_

        lazy_load_decompositions = torch._functorch.vmap.lazy_load_decompositions()

        _saved_tensors_hooks_disable = torch._C._autograd._saved_tensors_hooks_disable("torch.func transforms don't yet support saved tensor hooks. Please open an issue with your use case.")
        _vmap_increment_nesting = torch._C._functorch._vmap_increment_nesting(3, 'error')

        _add_batch_dim = torch._C._functorch._add_batch_dim(l_x_, 0, 1);  l_x_ = None
        _add_batch_dim_1 = torch._C._functorch._add_batch_dim(l_y_, 1, 1);  l_y_ = None

        sum_1 = _add_batch_dim.sum(0)
        sum_2 = _add_batch_dim.sum(1);  _add_batch_dim = None
        add = sum_1 + sum_2;  sum_1 = sum_2 = None
        batched_outputs = add + _add_batch_dim_1;  add = _add_batch_dim_1 = None

        _remove_batch_dim = torch._C._functorch._remove_batch_dim(batched_outputs, 1, 3, 0);  batched_outputs = None

        _vmap_decrement_nesting = torch._C._functorch._vmap_decrement_nesting()
        _saved_tensors_hooks_enable = torch._C._autograd._saved_tensors_hooks_enable()
        return (_remove_batch_dim,)
""",
        )

    @config.patch(capture_func_transforms=True)
    def test_vmap_over_vmap_two_inputs(self):
        def fn(x, y):
            return torch.func.vmap(torch.func.vmap(lambda x, y: x + y, in_dims=1))(x, y)

        x = torch.randn(3, 3, 3)
        y = torch.randn(3, 3, 3)
        wrapped_gm = self._compile_check(fn, (x, y))

        # Dynamic shapes produce a slightly different graph.
        if check_dynamic_shape_capture():
            return

        actual = normalize_gm(wrapped_gm.print_readable(print_output=False))
        self.assertExpectedInline(
            actual,
            """\
class GraphModule(torch.nn.Module):
    def forward(self, L_x_ : torch.Tensor, L_y_ : torch.Tensor):
        l_x_ = L_x_
        l_y_ = L_y_

        lazy_load_decompositions = torch._functorch.vmap.lazy_load_decompositions()

        _saved_tensors_hooks_disable = torch._C._autograd._saved_tensors_hooks_disable("torch.func transforms don't yet support saved tensor hooks. Please open an issue with your use case.")
        _vmap_increment_nesting = torch._C._functorch._vmap_increment_nesting(3, 'error')

        child = torch._C._functorch._add_batch_dim(l_x_, 0, 1);  l_x_ = None
        child_1 = torch._C._functorch._add_batch_dim(l_y_, 0, 1);  l_y_ = None

        lazy_load_decompositions_1 = torch._functorch.vmap.lazy_load_decompositions()

        _saved_tensors_hooks_disable_1 = torch._C._autograd._saved_tensors_hooks_disable("torch.func transforms don't yet support saved tensor hooks. Please open an issue with your use case.")
        _vmap_increment_nesting_1 = torch._C._functorch._vmap_increment_nesting(3, 'error')

        _add_batch_dim_2 = torch._C._functorch._add_batch_dim(child, 1, 2);  child = None
        _add_batch_dim_3 = torch._C._functorch._add_batch_dim(child_1, 1, 2);  child_1 = None

        batched_outputs = _add_batch_dim_2 + _add_batch_dim_3;  _add_batch_dim_2 = _add_batch_dim_3 = None

        batched_outputs_1 = torch._C._functorch._remove_batch_dim(batched_outputs, 2, 3, 0);  batched_outputs = None

        _vmap_decrement_nesting = torch._C._functorch._vmap_decrement_nesting()
        _saved_tensors_hooks_disable_2 = torch._C._autograd._saved_tensors_hooks_disable("torch.func transforms don't yet support saved tensor hooks. Please open an issue with your use case.")

        _remove_batch_dim_1 = torch._C._functorch._remove_batch_dim(batched_outputs_1, 1, 3, 0);  batched_outputs_1 = None

        _vmap_decrement_nesting_1 = torch._C._functorch._vmap_decrement_nesting()
        _saved_tensors_hooks_enable = torch._C._autograd._saved_tensors_hooks_enable()
        return (_remove_batch_dim_1,)
""",
        )

    @config.patch(capture_func_transforms=True)
    def test_vmap_over_vmap_captured(self):
        x = torch.ones(2, 3)
        y = torch.ones(5, 3)

        def fn(x):
            return torch.func.vmap(torch.func.vmap(lambda y: x * y))(y)

        wrapped_gm = self._compile_check(fn, (x,))

        # Dynamic shapes produce a slightly different graph.
        if check_dynamic_shape_capture():
            return

        actual = normalize_gm(wrapped_gm.print_readable(print_output=False))
        self.assertExpectedInline(
            actual,
            """\
class GraphModule(torch.nn.Module):
    def forward(self, L_y_ : torch.Tensor, L_x_ : torch.Tensor):
        l_y_ = L_y_
        l_x_ = L_x_

        lazy_load_decompositions = torch._functorch.vmap.lazy_load_decompositions()

        _saved_tensors_hooks_disable = torch._C._autograd._saved_tensors_hooks_disable("torch.func transforms don't yet support saved tensor hooks. Please open an issue with your use case.")
        _vmap_increment_nesting = torch._C._functorch._vmap_increment_nesting(5, 'error')

        child = torch._C._functorch._add_batch_dim(l_y_, 0, 1);  l_y_ = None

        lazy_load_decompositions_1 = torch._functorch.vmap.lazy_load_decompositions()

        _saved_tensors_hooks_disable_1 = torch._C._autograd._saved_tensors_hooks_disable("torch.func transforms don't yet support saved tensor hooks. Please open an issue with your use case.")
        _vmap_increment_nesting_1 = torch._C._functorch._vmap_increment_nesting(3, 'error')

        _add_batch_dim_1 = torch._C._functorch._add_batch_dim(child, 0, 2);  child = None

        batched_outputs = l_x_ * _add_batch_dim_1;  l_x_ = _add_batch_dim_1 = None

        batched_outputs_1 = torch._C._functorch._remove_batch_dim(batched_outputs, 2, 3, 0);  batched_outputs = None

        _vmap_decrement_nesting = torch._C._functorch._vmap_decrement_nesting()
        _saved_tensors_hooks_disable_2 = torch._C._autograd._saved_tensors_hooks_disable("torch.func transforms don't yet support saved tensor hooks. Please open an issue with your use case.")

        _remove_batch_dim_1 = torch._C._functorch._remove_batch_dim(batched_outputs_1, 1, 5, 0);  batched_outputs_1 = None

        _vmap_decrement_nesting_1 = torch._C._functorch._vmap_decrement_nesting()
        _saved_tensors_hooks_enable = torch._C._autograd._saved_tensors_hooks_enable()
        return (_remove_batch_dim_1,)
""",
        )

    @config.patch(capture_func_transforms=True)
    def test_vmap_multiple_outputs(self):
        x = torch.ones(2, 4, 3)

        def fn(x):
            return torch.vmap(lambda x: (x.sum(0), x.sum(1)))(x)

        wrapped_gm = self._compile_check(fn, (x,))

        # Dynamic shapes produce a slightly different graph.
        if check_dynamic_shape_capture():
            return

        actual = normalize_gm(wrapped_gm.print_readable(print_output=False))
        self.assertExpectedInline(
            actual,
            """\
class GraphModule(torch.nn.Module):
    def forward(self, L_x_ : torch.Tensor):
        l_x_ = L_x_

        lazy_load_decompositions = torch._functorch.vmap.lazy_load_decompositions()

        _saved_tensors_hooks_disable = torch._C._autograd._saved_tensors_hooks_disable("torch.func transforms don't yet support saved tensor hooks. Please open an issue with your use case.")
        _vmap_increment_nesting = torch._C._functorch._vmap_increment_nesting(2, 'error')

        _add_batch_dim = torch._C._functorch._add_batch_dim(l_x_, 0, 1);  l_x_ = None

        child = _add_batch_dim.sum(0)
        child_1 = _add_batch_dim.sum(1);  _add_batch_dim = None

        _remove_batch_dim = torch._C._functorch._remove_batch_dim(child, 1, 2, 0);  child = None
        _remove_batch_dim_1 = torch._C._functorch._remove_batch_dim(child_1, 1, 2, 0);  child_1 = None

        _vmap_decrement_nesting = torch._C._functorch._vmap_decrement_nesting()
        _saved_tensors_hooks_enable = torch._C._autograd._saved_tensors_hooks_enable()
        return (_remove_batch_dim, _remove_batch_dim_1)
""",
        )

    @config.patch(capture_func_transforms=True)
    def test_vmap_multiple_outputs_diff_dims(self):
        x = torch.ones(2, 4, 3)

        def fn(x):
            return torch.vmap(lambda x: (x.sum(0), x.sum(1)), out_dims=(1, 0))(x)

        wrapped_gm = self._compile_check(fn, (x,))

        # Dynamic shapes produce a slightly different graph.
        if check_dynamic_shape_capture():
            return

        actual = normalize_gm(wrapped_gm.print_readable(print_output=False))
        self.assertExpectedInline(
            actual,
            """\
class GraphModule(torch.nn.Module):
    def forward(self, L_x_ : torch.Tensor):
        l_x_ = L_x_

        lazy_load_decompositions = torch._functorch.vmap.lazy_load_decompositions()

        _saved_tensors_hooks_disable = torch._C._autograd._saved_tensors_hooks_disable("torch.func transforms don't yet support saved tensor hooks. Please open an issue with your use case.")
        _vmap_increment_nesting = torch._C._functorch._vmap_increment_nesting(2, 'error')

        _add_batch_dim = torch._C._functorch._add_batch_dim(l_x_, 0, 1);  l_x_ = None

        child = _add_batch_dim.sum(0)
        child_1 = _add_batch_dim.sum(1);  _add_batch_dim = None

        _remove_batch_dim = torch._C._functorch._remove_batch_dim(child, 1, 2, 1);  child = None
        _remove_batch_dim_1 = torch._C._functorch._remove_batch_dim(child_1, 1, 2, 0);  child_1 = None

        _vmap_decrement_nesting = torch._C._functorch._vmap_decrement_nesting()
        _saved_tensors_hooks_enable = torch._C._autograd._saved_tensors_hooks_enable()
        return (_remove_batch_dim, _remove_batch_dim_1)
""",
        )

    @config.patch(capture_func_transforms=True)
    def test_vmap_multiple_outputs_out_dims_tuple(self):
        x = torch.ones(2, 4, 3)
        out_dims = (1, 0)

        def fn(x):
            return torch.vmap(lambda x: (x.sum(0), x.sum(1)), out_dims=out_dims)(x)

        wrapped_gm = self._compile_check(fn, (x,))

        # Dynamic shapes produce a slightly different graph.
        if check_dynamic_shape_capture():
            return

        actual = normalize_gm(wrapped_gm.print_readable(print_output=False))
        self.assertExpectedInline(
            actual,
            """\
class GraphModule(torch.nn.Module):
    def forward(self, L_x_ : torch.Tensor):
        l_x_ = L_x_

        lazy_load_decompositions = torch._functorch.vmap.lazy_load_decompositions()

        _saved_tensors_hooks_disable = torch._C._autograd._saved_tensors_hooks_disable("torch.func transforms don't yet support saved tensor hooks. Please open an issue with your use case.")
        _vmap_increment_nesting = torch._C._functorch._vmap_increment_nesting(2, 'error')

        _add_batch_dim = torch._C._functorch._add_batch_dim(l_x_, 0, 1);  l_x_ = None

        child = _add_batch_dim.sum(0)
        child_1 = _add_batch_dim.sum(1);  _add_batch_dim = None

        _remove_batch_dim = torch._C._functorch._remove_batch_dim(child, 1, 2, 1);  child = None
        _remove_batch_dim_1 = torch._C._functorch._remove_batch_dim(child_1, 1, 2, 0);  child_1 = None

        _vmap_decrement_nesting = torch._C._functorch._vmap_decrement_nesting()
        _saved_tensors_hooks_enable = torch._C._autograd._saved_tensors_hooks_enable()
        return (_remove_batch_dim, _remove_batch_dim_1)
""",
        )

    @config.patch(capture_func_transforms=True)
    def test_vmap_kwargs(self):
        counters.clear()
        x = torch.ones(2, 3)
        y = torch.randn(2, 3)

        def fn(x, y):
            return torch.func.vmap(lambda x, y: x + y)(x, y=y)

        actual = fn(x, y)
        expected = torch.compile(fn, backend="aot_eager", fullgraph=False)(x, y)
        self.assertEqual(len(counters["graph_break"]), 0)
        self.assertEqual(actual, expected)

    @config.patch(capture_func_transforms=True)
    def test_vmap_pytree_inputs(self):
        counters.clear()
        x = torch.ones(2, 3)
        y = torch.randn(2, 3)

        def vmap_fn(inps):
            x = inps["x"]
            y = inps["y"]
            return x + y

        def fn(x, y):
            return torch.func.vmap(vmap_fn)({"x": x, "y": y})

        actual = fn(x, y)
        expected = torch.compile(fn, backend="aot_eager", fullgraph=False)(x, y)
        self.assertEqual(len(counters["graph_break"]), 0)
        self.assertEqual(actual, expected)

    @config.patch(capture_func_transforms=True)
    def test_vmap_side_effects(self):
        counters.clear()
        x = torch.ones(2, 3)
        y = torch.randn(2, 3)

        some_list = []

        def f(x, y):
            some_list.append(1)
            return x + y

        def wrapper_fn(x, y):
            return torch.func.vmap(f)(x, y)

        actual = wrapper_fn(x, y)
        expected = torch.compile(wrapper_fn, backend="aot_eager", fullgraph=False)(x, y)
        self.assertEqual(len(counters["graph_break"]), 0)
        self.assertEqual(actual, expected)
        self.assertEqual(some_list, [1, 1])

    @unittest.expectedFailure
    @config.patch(capture_func_transforms=True)
    def test_vmap_side_effects_append_input(self):
        counters.clear()
        x = torch.ones(2, 3)
        y = torch.randn(2, 3)

        some_list = []

        def f(x, y):
            some_list.append(x)
            return x + y

        def wrapper_fn(x, y):
            return torch.func.vmap(f)(x, y)

        actual = wrapper_fn(x, y)
        expected = torch.compile(wrapper_fn, backend="aot_eager", fullgraph=False)(x, y)
        self.assertEqual(len(counters["graph_break"]), 0)
        self.assertEqual(actual, expected)

    @config.patch(capture_func_transforms=True)
    def test_vmap_previous_illegal_op_no_graph_break(self):
        counters.clear()

        # calling .stride() would previously graph break
        def bad_fn(x):
            y = x.view((4, 3))
            y.stride()
            return y

        def wrapper_fn(x):
            return torch.func.vmap(bad_fn)(x)

        x = torch.randn(2, 3, 4)
        actual = wrapper_fn(x)
        expected = torch.compile(wrapper_fn, backend="aot_eager", fullgraph=False)(x)
        self.assertEqual(len(counters["graph_break"]), 0)
        self.assertEqual(actual, expected)

    @config.patch(capture_func_transforms=True)
    def test_vmap_disable_capture(self):
        counters.clear()

        with config.patch(capture_func_transforms=False):
            # We have verified above that this
            # function compiles
            def wrapper_fn(x):
                return torch.func.vmap(lambda x: x.sum(0) + x.sum(1))(x)

            x = torch.randn(3, 3, 3)
            actual = wrapper_fn(x)
            expected = torch.compile(wrapper_fn, backend="aot_eager", fullgraph=False)(
                x
            )
            self.assertEqual(len(counters["graph_break"]), 1)
            self.assertEqual(
                dict(counters["graph_break"]),
                {
                    "torch.func.vmap capture is disabled, it can be "
                    "turned on by setting `torch._dynamo.config.capture_func_transforms=True`": 2
                },
            )
            self.assertEqual(actual, expected)

    @config.patch(capture_func_transforms=True)
    def test_vmap_multiple_invocation_in_dims(self):
        counters.clear()

        def wrapper_fn(x, in_dims):
            return torch.func.vmap(torch.sum, in_dims)(x)

        x = torch.randn(3, 3, 3, 3)
        cnt = CompileCounter()
        opt = torch.compile(wrapper_fn, backend=cnt, fullgraph=False, dynamic=True)
        expected = wrapper_fn(x, 0), wrapper_fn(x, 1), wrapper_fn(x, 2)
        # Third invocation of `opt` makes `in_dims` as SymInt.
        actual = opt(x, 0), opt(x, 1), opt(x, 2)
        self.assertEqual(expected, actual)
        self.assertEqual(cnt.frame_count, 3)
        self.assertEqual(cnt.op_count, 33)

    @config.patch(capture_func_transforms=True)
    def test_vmap_multiple_invocation_out_dims(self):
        counters.clear()

        def wrapper_fn(x, out_dims):
            return torch.func.vmap(lambda x: torch.sum(x, 0), out_dims=out_dims)(x)

        x = torch.randn(3, 3, 3, 3)
        cnt = CompileCounter()
        opt = torch.compile(wrapper_fn, backend=cnt, fullgraph=False, dynamic=True)
        expected = wrapper_fn(x, 0), wrapper_fn(x, 1), wrapper_fn(x, 2)
        # Third invocation of `opt` makes `in_dims` as SymInt.
        actual = opt(x, 0), opt(x, 1), opt(x, 2)
        self.assertEqual(expected, actual)
        self.assertEqual(cnt.frame_count, 3)
        self.assertEqual(cnt.op_count, 30)

    @config.patch(capture_func_transforms=True)
    def test_vmap_new_tensor_in_body(self):
        def fn(x):
            return x + torch.ones(3)

        def wrapper_fn(x):
            return torch.func.vmap(fn)(x)

        x = torch.randn(
            3,
        )
        opt = torch.compile(wrapper_fn, backend="aot_eager", fullgraph=True)
        expected = wrapper_fn(x)
        actual = opt(x)
        self.assertEqual(expected, actual)

    @config.patch(capture_func_transforms=True)
    def test_vmap_new_tensor_unused_in_body(self):
        def fn(x):
            return torch.tensor(0.5)

        def wrapper_fn(x):
            return torch.func.vmap(fn)(x)

        x = torch.randn(3)
        opt = torch.compile(wrapper_fn, backend="aot_eager", fullgraph=True)
        expected = wrapper_fn(x)
        actual = opt(x)
        self.assertEqual(expected, actual)

    @config.patch(capture_func_transforms=True)
    def test_vmap_new_tensor_implicit_via_op(self):
        def wrapper_fn(x):
            return torch.func.vmap(lambda t: torch.add(t, 0.5))(x)

        x = torch.randn(3)
        opt = torch.compile(wrapper_fn, backend="aot_eager", fullgraph=True)
        expected = wrapper_fn(x)
        actual = opt(x)
        self.assertEqual(expected, actual)


class ActivationCheckpointingTests(torch._dynamo.test_case.TestCase):
    def _validate(self, fn, backend, *args, skip_check=False, fullgraph=True):
        cloned_args = []
        for arg in args:
            cloned_args.append(arg.clone().detach().requires_grad_(arg.requires_grad))

        torch.manual_seed(0)
        expected = fn(*args)
        expected.sum().backward()

        opt_fn = torch.compile(fn, fullgraph=fullgraph, backend=backend)
        torch.manual_seed(0)
        result = opt_fn(*cloned_args)
        result.sum().backward()

        if not skip_check:
            self.assertEqual(result, expected)
            for arg, cloned_arg in zip(args, cloned_args):
                self.assertEqual(arg.grad, cloned_arg.grad)

    @requires_cuda
    @torch._functorch.config.patch(functionalize_rng_ops=True)
    def test_function(self):
        def gn(x, y):
            return torch.sigmoid(torch.matmul(x, y))

        def fn(x, y):
            return torch.utils.checkpoint.checkpoint(
                gn, torch.sin(x), y, use_reentrant=True
            )

        x = torch.randn(4, 4, requires_grad=True)
        y = torch.randn(4, 4, requires_grad=True)

        fw_compiler = functools.partial(count_ops, freq=1, op=torch.ops.aten.mm.default)
        bw_compiler = functools.partial(
            count_ops, freq=3, op=torch.ops.aten.mm.default
        )  # mm recomputed in the bwd
        backend = aot_autograd(fw_compiler=fw_compiler, bw_compiler=bw_compiler)
        self._validate(fn, backend, x, y)

    @requires_cuda
    @torch._functorch.config.patch(functionalize_rng_ops=True)
    def test_function_with_kwargs(self):
        def gn(x, y):
            return torch.sigmoid(torch.matmul(x, y))

        def fn(x, y):
            return torch.utils.checkpoint.checkpoint(
                gn,
                torch.sin(x),
                y,
                use_reentrant=True,
                preserve_rng_state=False,
            )

        x = torch.randn(4, 4, requires_grad=True)
        y = torch.randn(4, 4, requires_grad=True)

        fw_compiler = functools.partial(count_ops, freq=1, op=torch.ops.aten.mm.default)
        bw_compiler = functools.partial(
            count_ops, freq=3, op=torch.ops.aten.mm.default
        )  # mm recomputed in the bwd
        backend = aot_autograd(fw_compiler=fw_compiler, bw_compiler=bw_compiler)
        self._validate(fn, backend, x, y)

    @requires_cuda
    @torch._functorch.config.patch(functionalize_rng_ops=True)
    def test_dropout(self):
        def gn(x, y):
            return torch.nn.functional.dropout(torch.matmul(x, y), p=0.2)

        def fn(x, y):
            return torch.utils.checkpoint.checkpoint(
                gn, torch.sin(x), y, use_reentrant=True
            )

        x = torch.randn(4, 4, device="cuda", requires_grad=True)
        y = torch.randn(4, 4, device="cuda", requires_grad=True)

        fw_compiler = functools.partial(
            count_ops, freq=1, op=torch.ops.rngprims.philox_rand.default
        )
        bw_compiler = functools.partial(
            count_ops, freq=1, op=torch.ops.rngprims.philox_rand.default
        )
        backend = aot_autograd(fw_compiler=fw_compiler, bw_compiler=bw_compiler)
        self._validate(
            fn, backend, x, y, skip_check=True
        )  # dropout decomp is known to diverge with eager

    @requires_cuda
    @torch._functorch.config.patch(functionalize_rng_ops=True)
    def test_dropout_inductor(self):
        def gn(x, y):
            return torch.nn.functional.dropout(torch.matmul(x, y), p=0.2)

        def fn(x, y):
            return torch.utils.checkpoint.checkpoint(
                gn, torch.sin(x), y, use_reentrant=True
            )

        x = torch.randn(4, 4, device="cuda", requires_grad=True)
        y = torch.randn(4, 4, device="cuda", requires_grad=True)

        backend = "inductor"
        self._validate(
            fn, backend, x, y, skip_check=True
        )  # dropout decomp is known to diverge with eager

    @requires_cuda
    @torch._functorch.config.patch(functionalize_rng_ops=True)
    def test_fallback(self):
        def gn(x, y):
            torch._dynamo.graph_break()
            return torch.sigmoid(torch.matmul(x, y))

        def fn(x, y):
            return torch.cos(
                torch.utils.checkpoint.checkpoint(
                    gn, torch.sin(x), y, use_reentrant=True
                ),
            )

        x = torch.randn(4, 4, requires_grad=True)
        y = torch.randn(4, 4, requires_grad=True)
        args = (x, y)

        backend = EagerAndRecordGraphs()
        cnt = CompileCounterWithBackend(backend)

        expected = fn(*args)
        result = torch.compile(fn, backend=cnt)(*args)

        self.assertEqual(result, expected)

        # One graph for torch.sin on the input, and other for torch.cos.
        self.assertEqual(cnt.frame_count, 2)
        self.assertEqual(cnt.op_count, 2)
        self.assertEqual(len(backend.graphs), 2)

    @requires_cuda
    @torch._functorch.config.patch(functionalize_rng_ops=True)
    def test_module(self):
        class MockModule(torch.nn.Module):
            def __init__(self):
                super().__init__()
                self.linear = torch.nn.Linear(10, 10)

            def forward(self, x):
                return torch.sigmoid(self.linear(x))

        mod = MockModule()

        def fn(x):
            return torch.utils.checkpoint.checkpoint(
                mod, torch.sin(x), use_reentrant=True
            )

        x = torch.randn(10, 10, requires_grad=True)

        fw_compiler = functools.partial(
            count_ops, freq=1, op=torch.ops.aten.sigmoid.default
        )
        bw_compiler = functools.partial(
            count_ops, freq=1, op=torch.ops.aten.sigmoid.default
        )
        backend = aot_autograd(fw_compiler=fw_compiler, bw_compiler=bw_compiler)
        self._validate(fn, backend, x)

    def test_override_fallthrough_dispatch_key(self):
        test_op = torch._ops.HigherOrderOperator("_fallthrough_test_only")
        default_keys = torch._ops._HIGHER_ORDER_OP_DEFAULT_FALLTHROUGH_DISPATCH_KEYS
        self.assertTrue(
            not any(test_op.non_fallthrough_keys.has(key) for key in default_keys)
        )

        foos = [lambda x=i: x for i, k in enumerate(default_keys)]
        for foo, fallthrough_key in zip(foos, default_keys):
            test_op.py_impl(fallthrough_key)(foo)

        self.assertTrue(
            all(test_op.non_fallthrough_keys.has(key) for key in default_keys)
        )
        self.assertEqual(
            list(range(len(default_keys))),
            [test_op.py_kernels[key]() for key in default_keys],
        )

    def test_cond_with_kwargs(self):
        from torch._higher_order_ops.cond import cond_op

        def test(pred, x):
            def true_fn(x):
                return x

            def false_fn(x):
                return -x

            return cond_op(pred=pred, true_fn=true_fn, false_fn=false_fn, operands=[x])

        cnt = CompileCounter()
        opt_test = torch.compile(test, backend=cnt)
        inp = torch.ones(3, 3)
        self.assertTrue(torch.allclose(test(True, inp), opt_test(True, inp)))
        self.assertEqual(cnt.frame_count, 1)
        self.assertTrue(torch.allclose(test(False, inp), opt_test(False, inp)))
        self.assertEqual(cnt.frame_count, 2)

    def test_cond_with_invalid_kwargs(self):
        from torch._higher_order_ops.cond import cond_op

        def test(pred, mode, x):
            def true_fn(x):
                return x

            def false_fn(x):
                return -x

            if mode:
                return cond_op(
                    pred=pred,
                    true_fn=true_fn,
                    false_fn=false_fn,
                    operands=[x],
                    invalid=True,
                )
            else:
                return cond_op(
                    pred,
                    pred=pred,
                    true_fn=true_fn,
                    false_fn=false_fn,
                    operands=[x],
                )

        cnt = CompileCounter()
        opt_test = torch.compile(test, backend=cnt)
        inp = torch.ones(3, 3)
        with self.assertRaises(torch._dynamo.exc.UncapturedHigherOrderOpError):
            opt_test(True, True, inp)

        with self.assertRaises(AssertionError):
            opt_test(True, False, inp)

    def test_non_aliasing_util(self):
        from torch._dynamo.variables.higher_order_ops import _assert_tensors_nonaliasing

        a = [torch.tensor(1), {"a": torch.tensor(1)}]
        b = (torch.tensor(1),)
        _assert_tensors_nonaliasing(a, b)

        with self.assertRaisesRegex(
            AssertionError, "inputs to function body cannot alias outputs"
        ):
            _assert_tensors_nonaliasing(a, a)


if __name__ == "__main__":
    from torch._dynamo.test_case import run_tests

    run_tests()<|MERGE_RESOLUTION|>--- conflicted
+++ resolved
@@ -4113,12 +4113,6 @@
         self.assertEqual(actual, expected)
 
     @config.patch(capture_func_transforms=True)
-<<<<<<< HEAD
-    def test_jvp_simple(self):
-        if check_dynamic_shape_capture():
-            self.skipTest("test fails with dynamic shapes")
-
-=======
     def test_jacfwd(self):
         counters.clear()
 
@@ -4493,7 +4487,6 @@
 
     @config.patch(capture_func_transforms=True)
     def test_jvp_simple(self):
->>>>>>> fb90b4d4
         counters.clear()
 
         def fn(x):
@@ -4506,13 +4499,10 @@
         v = torch.randn(3, 3)
         wrapped_gm = self._compile_check(wrapper_fn, (x, v))
 
-<<<<<<< HEAD
-=======
         # Dynamic shapes produce a slightly different graph.
         if check_dynamic_shape_capture():
             return
 
->>>>>>> fb90b4d4
         actual = normalize_gm(wrapped_gm.print_readable(print_output=False))
         self.assertExpectedInline(
             actual,
@@ -4555,12 +4545,6 @@
 
     @config.patch(capture_func_transforms=True)
     def test_jvp_has_aux(self):
-<<<<<<< HEAD
-        if check_dynamic_shape_capture():
-            self.skipTest("test fails with dynamic shapes")
-
-=======
->>>>>>> fb90b4d4
         counters.clear()
 
         def fn(x):
@@ -4573,13 +4557,10 @@
         v = torch.randn(3, 3)
         wrapped_gm = self._compile_check(wrapper_fn, (x, v))
 
-<<<<<<< HEAD
-=======
         # Dynamic shapes produce a slightly different graph.
         if check_dynamic_shape_capture():
             return
 
->>>>>>> fb90b4d4
         actual = normalize_gm(wrapped_gm.print_readable(print_output=False))
         self.assertExpectedInline(
             actual,
@@ -4624,12 +4605,6 @@
 
     @config.patch(capture_func_transforms=True)
     def test_jvp_two_tensors_has_aux(self):
-<<<<<<< HEAD
-        if check_dynamic_shape_capture():
-            self.skipTest("test fails with dynamic shapes")
-
-=======
->>>>>>> fb90b4d4
         counters.clear()
 
         def fn(x, y):
@@ -4643,13 +4618,10 @@
         v = torch.randn(3, 3)
         wrapped_gm = self._compile_check(wrapper_fn, (x, y, v))
 
-<<<<<<< HEAD
-=======
         # Dynamic shapes produce a slightly different graph.
         if check_dynamic_shape_capture():
             return
 
->>>>>>> fb90b4d4
         actual = normalize_gm(wrapped_gm.print_readable(print_output=False))
         self.assertExpectedInline(
             actual,
@@ -4701,12 +4673,6 @@
 
     @config.patch(capture_func_transforms=True)
     def test_jvp_two_tensors_disable_grad(self):
-<<<<<<< HEAD
-        if check_dynamic_shape_capture():
-            self.skipTest("test fails with dynamic shapes")
-
-=======
->>>>>>> fb90b4d4
         counters.clear()
 
         def fn(x):
@@ -4720,13 +4686,10 @@
         v = torch.randn(3, 3)
         wrapped_gm = self._compile_check(wrapper_fn, (x, v))
 
-<<<<<<< HEAD
-=======
         # Dynamic shapes produce a slightly different graph.
         if check_dynamic_shape_capture():
             return
 
->>>>>>> fb90b4d4
         actual = normalize_gm(wrapped_gm.print_readable(print_output=False))
         self.assertExpectedInline(
             actual,
@@ -4771,12 +4734,6 @@
 
     @config.patch(capture_func_transforms=True)
     def test_jvp_two_tensors_disable_enable_disable_grad(self):
-<<<<<<< HEAD
-        if check_dynamic_shape_capture():
-            self.skipTest("test fails with dynamic shapes")
-
-=======
->>>>>>> fb90b4d4
         counters.clear()
 
         def fn(x):
@@ -4801,13 +4758,10 @@
         v = torch.randn(3, 3)
         wrapped_gm = self._compile_check(wrapper_fn, (x, v))
 
-<<<<<<< HEAD
-=======
         # Dynamic shapes produce a slightly different graph.
         if check_dynamic_shape_capture():
             return
 
->>>>>>> fb90b4d4
         actual = normalize_gm(wrapped_gm.print_readable(print_output=False))
         self.assertExpectedInline(
             actual,
@@ -4856,12 +4810,6 @@
 
     @config.patch(capture_func_transforms=True)
     def test_jvp_freevar_tensor(self):
-<<<<<<< HEAD
-        if check_dynamic_shape_capture():
-            self.skipTest("test fails with dynamic shapes")
-
-=======
->>>>>>> fb90b4d4
         counters.clear()
         y = torch.randn(3, 3)
 
@@ -4892,13 +4840,10 @@
         x = torch.randn(3, 3, 3)
         wrapped_gm = self._compile_check(wrapper_fn, (x,))
 
-<<<<<<< HEAD
-=======
         # Dynamic shapes produce a slightly different graph.
         if check_dynamic_shape_capture():
             return
 
->>>>>>> fb90b4d4
         actual = normalize_gm(wrapped_gm.print_readable(print_output=False))
         self.assertExpectedInline(
             actual,
@@ -4967,12 +4912,6 @@
 
     @config.patch(capture_func_transforms=True)
     def test_jvp_freevar_python_scalar(self):
-<<<<<<< HEAD
-        if check_dynamic_shape_capture():
-            self.skipTest("test fails with dynamic shapes")
-
-=======
->>>>>>> fb90b4d4
         counters.clear()
         y = 3
 
