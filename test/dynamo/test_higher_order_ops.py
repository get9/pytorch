--- conflicted
+++ resolved
@@ -1132,11 +1132,7 @@
     xs_1 = L_xs_
     l_y_ = L_y_
     map_body_1 = self.map_body_1
-<<<<<<< HEAD
-    map_impl = torch.ops.higher_order.map_impl(map_body_1, 1, xs_1, l_y_);  map_body_1 = xs_1 = l_y_ = None
-=======
-    map_impl = torch.ops.higher_order.map_impl(map_body_1, [l_xs_], [l_y_]);  map_body_1 = l_xs_ = l_y_ = None
->>>>>>> 2a4bb6b3
+    map_impl = torch.ops.higher_order.map_impl(map_body_1, [xs_1], [l_y_]);  map_body_1 = xs_1 = l_y_ = None
     getitem_1 = map_impl[0];  map_impl = None
     return (getitem_1,)""",
             )
@@ -1167,11 +1163,7 @@
 def forward(self, L_x_ : torch.Tensor):
     xs_1 = L_x_
     map_body_0 = self.map_body_0
-<<<<<<< HEAD
-    map_impl = torch.ops.higher_order.map_impl(map_body_0, 1, xs_1);  map_body_0 = xs_1 = None
-=======
-    map_impl = torch.ops.higher_order.map_impl(map_body_0, [l_x_], []);  map_body_0 = l_x_ = None
->>>>>>> 2a4bb6b3
+    map_impl = torch.ops.higher_order.map_impl(map_body_0, [xs_1], []);  map_body_0 = xs_1 = None
     getitem_1 = map_impl[0]
     getitem_2 = map_impl[1];  map_impl = None
     return (getitem_1, getitem_2)""",
@@ -1207,11 +1199,7 @@
 def forward(self, L_x_ : torch.Tensor):
     xs_1 = L_x_
     map_body_0 = self.map_body_0
-<<<<<<< HEAD
-    map_impl = torch.ops.higher_order.map_impl(map_body_0, 1, xs_1);  map_body_0 = xs_1 = None
-=======
-    map_impl = torch.ops.higher_order.map_impl(map_body_0, [l_x_], []);  map_body_0 = l_x_ = None
->>>>>>> 2a4bb6b3
+    map_impl = torch.ops.higher_order.map_impl(map_body_0, [xs_1], []);  map_body_0 = xs_1 = None
     getitem_1 = map_impl[0]
     getitem_2 = map_impl[1]
     getitem_3 = map_impl[2]
@@ -1253,7 +1241,7 @@
     xs_6 = L_xs_4_g_
     l_y_ = L_y_
     map_body_0 = self.map_body_0
-    map_impl = torch.ops.higher_order.map_impl(map_body_0, 7, xs, xs_1, xs_2, xs_3, xs_4, xs_5, xs_6, l_y_);  map_body_0 = xs = xs_1 = xs_2 = xs_3 = xs_4 = xs_5 = xs_6 = l_y_ = None
+    map_impl = torch.ops.higher_order.map_impl(map_body_0, [xs, xs_1, xs_2, xs_3, xs_4, xs_5, xs_6], [l_y_]);  map_body_0 = xs = xs_1 = xs_2 = xs_3 = xs_4 = xs_5 = xs_6 = l_y_ = None
     getitem_7 = map_impl[0]
     getitem_8 = map_impl[1]
     getitem_9 = map_impl[2]
@@ -1325,11 +1313,7 @@
 def forward(self, L_x_ : torch.Tensor):
     xs_1 = L_x_
     map_body_0 = self.map_body_0
-<<<<<<< HEAD
-    map_impl = torch.ops.higher_order.map_impl(map_body_0, 1, xs_1, 3);  map_body_0 = xs_1 = None
-=======
-    map_impl = torch.ops.higher_order.map_impl(map_body_0, [l_x_], [3]);  map_body_0 = l_x_ = None
->>>>>>> 2a4bb6b3
+    map_impl = torch.ops.higher_order.map_impl(map_body_0, [xs_1], [3]);  map_body_0 = xs_1 = None
     getitem_1 = map_impl[0];  map_impl = None
     return (getitem_1,)""",
             )
@@ -1363,11 +1347,7 @@
 def forward(self, L_x_ : torch.Tensor):
     xs_1 = L_x_
     map_body_0 = self.map_body_0
-<<<<<<< HEAD
-    map_impl = torch.ops.higher_order.map_impl(map_body_0, 1, xs_1, 3);  map_body_0 = xs_1 = None
-=======
-    map_impl = torch.ops.higher_order.map_impl(map_body_0, [l_x_], [3]);  map_body_0 = l_x_ = None
->>>>>>> 2a4bb6b3
+    map_impl = torch.ops.higher_order.map_impl(map_body_0, [xs_1], [3]);  map_body_0 = xs_1 = None
     getitem_1 = map_impl[0];  map_impl = None
     return (getitem_1,)""",
             )
