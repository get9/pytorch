--- conflicted
+++ resolved
@@ -89,12 +89,9 @@
     unittest.expectedFailure(
         DynamicShapesMiscTests.test_custom_module_free_dynamic_shapes  # noqa: F821
     )
-<<<<<<< HEAD
-=======
     unittest.expectedFailure(
         DynamicShapesMiscTests.test_sequential_module_free_dynamic_shapes  # noqa: F821
     )
->>>>>>> 5b900745
 
 unittest.expectedFailure(
     # Test is only valid without dynamic shapes
