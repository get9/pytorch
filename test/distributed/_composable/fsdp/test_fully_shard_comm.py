--- conflicted
+++ resolved
@@ -229,11 +229,8 @@
             reduce_dtype=reduce_scatter_dtype,
             device=self.device,
             divide_factors=fsdp_param_group._grad_divide_factors,
-<<<<<<< HEAD
-=======
             all_reduce_group=None,
             all_reduce_stream=all_reduce_stream,
->>>>>>> 19d27a13
         )
         torch.cuda.current_stream().wait_event(view_out_event)
 
