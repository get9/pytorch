--- conflicted
+++ resolved
@@ -201,7 +201,6 @@
         res = opt_fn(x)
         self.assertEqual(res, ref)
 
-<<<<<<< HEAD
     def test_dtensor_noncontiguous_output(self):
         mesh = DeviceMesh(self.device_type, torch.arange(self.world_size))
 
@@ -220,9 +219,7 @@
         out = torch.compile(fn, backend="aot_eager", fullgraph=True)(x, y, z)
         out.contiguous().sum().backward()
 
-=======
-    @run_with_both_funcol_impls
->>>>>>> 46c4d337
+    @run_with_both_funcol_impls
     def test_dynamo_dtensor_from_local(self):
         mesh = DeviceMesh(self.device_type, torch.arange(self.world_size))
 
