--- conflicted
+++ resolved
@@ -7,21 +7,14 @@
 import numpy as np
 
 import torch
-<<<<<<< HEAD
-import torch.xpu._gpu_trace as gpu_trace
-from torch.testing._internal.common_device_type import (
-    dtypes,
-    instantiate_device_type_tests,
-    precisionOverride,
-    floating_and_complex_types_and,
-)
-from torch.testing._internal.common_utils import NoTest, run_tests, TEST_XPU, TestCase
-=======
 from torch.testing._internal.common_device_type import (
     instantiate_device_type_tests,
     onlyXPU,
     OpDTypes,
     ops,
+    dtypes,
+    precisionOverride,
+    floating_and_complex_types_and,
 )
 from torch.testing._internal.common_methods_invocations import ops_and_refs
 from torch.testing._internal.common_utils import (
@@ -32,7 +25,6 @@
     TEST_XPU,
     TestCase,
 )
->>>>>>> e75ecd56
 
 if not TEST_XPU:
     print("XPU not available, skipping tests", file=sys.stderr)
@@ -199,25 +191,7 @@
                 return arg.to(device="cpu")
             return arg
 
-<<<<<<< HEAD
-<<<<<<< HEAD
-class TestXpuTrace(TestCase):
-    def setUp(self):
-        torch._C._activate_gpu_trace()
-        self.mock = unittest.mock.MagicMock()
-
-    def test_event_creation_callback(self):
-        gpu_trace.register_callback_for_event_creation(self.mock)
-
-        event = torch.xpu.Event()
-        event.record()
-        self.mock.assert_called_once_with(event._as_parameter_.value)
-
-    def test_event_deletion_callback(self):
-        gpu_trace.register_callback_for_event_deletion(self.mock)
-=======
         samples = op.reference_inputs(device, dtype)
->>>>>>> e75ecd56
 
         for sample in samples:
             cpu_sample = sample.transform(to_cpu)
