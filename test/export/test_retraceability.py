# Owner(s): ["oncall: export"]

try:
    from . import test_export, testing
except ImportError:
    import test_export
    import testing
from torch.export import export

test_classes = {}


def mocked_retraceability_export(*args, **kwargs):
    ep = export(*args, **kwargs)
    if "dynamic_shapes" in kwargs:
<<<<<<< HEAD
        kwargs["dynamic_shapes"] = tuple(kwargs["dynamic_shapes"].values())
=======
        if isinstance(kwargs["dynamic_shapes"], dict):
            kwargs["dynamic_shapes"] = tuple(kwargs["dynamic_shapes"].values())
>>>>>>> bd8892ac

    ep = export(ep.module(), *(args[1:]), **kwargs)
    return ep


def make_dynamic_cls(cls):
    suffix = "_retraceability"

    cls_prefix = "RetraceExport"

    test_class = testing.make_test_cls_with_mocked_export(
        cls,
        cls_prefix,
        suffix,
        mocked_retraceability_export,
        xfail_prop="_expected_failure_retrace",
    )

    test_classes[test_class.__name__] = test_class
    # REMOVING THIS LINE WILL STOP TESTS FROM RUNNING
    globals()[test_class.__name__] = test_class
    test_class.__module__ = __name__
    return test_class


tests = [
    test_export.TestDynamismExpression,
    test_export.TestExport,
]
for test in tests:
    make_dynamic_cls(test)
del test

if __name__ == "__main__":
    from torch._dynamo.test_case import run_tests

    run_tests()<|MERGE_RESOLUTION|>--- conflicted
+++ resolved
@@ -13,12 +13,8 @@
 def mocked_retraceability_export(*args, **kwargs):
     ep = export(*args, **kwargs)
     if "dynamic_shapes" in kwargs:
-<<<<<<< HEAD
-        kwargs["dynamic_shapes"] = tuple(kwargs["dynamic_shapes"].values())
-=======
         if isinstance(kwargs["dynamic_shapes"], dict):
             kwargs["dynamic_shapes"] = tuple(kwargs["dynamic_shapes"].values())
->>>>>>> bd8892ac
 
     ep = export(ep.module(), *(args[1:]), **kwargs)
     return ep
